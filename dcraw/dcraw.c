/*
   dcraw.c -- Dave Coffin's raw photo decoder
   Copyright 1997-2010 by Dave Coffin, dcoffin a cybercom o net

   This is a command-line ANSI C program to convert raw photos from
   any digital camera on any computer running any operating system.

   No license is required to download and use dcraw.c.  However,
   to lawfully redistribute dcraw, you must either (a) offer, at
   no extra charge, full source code* for all executable files
   containing RESTRICTED functions, (b) distribute this code under
   the GPL Version 2 or later, (c) remove all RESTRICTED functions,
   re-implement them, or copy them from an earlier, unrestricted
   Revision of dcraw.c, or (d) purchase a license from the author.

   The functions that process Foveon images have been RESTRICTED
   since Revision 1.237.  All other code remains free for all uses.

   *If you have not modified dcraw.c in any way, a link to my
   homepage qualifies as "full source code".

   $Revision: 1.442 $
   $Date: 2011/04/01 23:30:09 $
 */

<<<<<<< HEAD
/*@out DEFINES
#define NO_JPEG
@end DEFINES */
#define NO_LCMS
#define DCRAW_VERBOSE
//@out DEFINES
#define VERSION "9.06"
=======
#define VERSION "9.07"
>>>>>>> 4d0ae8e6

#ifndef _GNU_SOURCE
#define _GNU_SOURCE
#endif
#define _USE_MATH_DEFINES
#include <ctype.h>
#include <errno.h>
#include <fcntl.h>
#include <float.h>
#include <limits.h>
#include <math.h>
#include <setjmp.h>
#include <stdio.h>
#include <stdlib.h>
#include <string.h>
#include <time.h>
#include <sys/types.h>

/*
   NO_JPEG disables decoding of compressed Kodak DC120 files.
   NO_LCMS disables the "-p" option.
 */
#ifndef NO_JPEG
#include <jpeglib.h>
#endif
//@end DEFINES
#ifndef NO_LCMS
#include <lcms.h>
#endif
//@out DEFINES
#ifdef LOCALEDIR
#include <libintl.h>
#define _(String) gettext(String)
#else
#define _(String) (String)
#endif
//@end DEFINES
#if defined(DJGPP) || defined(__MINGW32__)
#define fseeko fseek
#define ftello ftell
#else
#define fgetc getc_unlocked
#endif
//@out DEFINES
#ifdef __CYGWIN__
#include <io.h>
#endif
#ifdef WIN32
#include <sys/utime.h>
#include <winsock2.h>
#pragma comment(lib, "ws2_32.lib")
#define snprintf _snprintf
#define strcasecmp _stricmp
#define strncasecmp strnicmp
//@end DEFINES
typedef __int64 INT64;
typedef unsigned __int64 UINT64;
//@out DEFINES
#else
#include <unistd.h>
#include <utime.h>
#include <netinet/in.h>
//@end DEFINES
typedef long long INT64;
typedef unsigned long long UINT64;
//@out DEFINES
#endif

#ifdef LJPEG_DECODE
#error Please compile dcraw.c by itself.
#error Do not link it with ljpeg_decode.
#endif

#ifndef LONG_BIT
#define LONG_BIT (8 * sizeof (long))
#endif
//@end DEFINES

#define ushort UshORt
typedef unsigned char uchar;
typedef unsigned short ushort;

/*
   All global variables are defined here, and all functions that
   access them are prefixed with "CLASS".  Note that a thread-safe
   C++ class cannot have non-const static local variables.
 */
FILE *ifp, *ofp;
short order;
const char *ifname;
char *meta_data;
char cdesc[5], desc[512], make[64], model[64], model2[64], artist[64];
float flash_used, canon_ev, iso_speed, shutter, aperture, focal_len;
time_t timestamp;
unsigned shot_order, kodak_cbpp, filters, exif_cfa, unique_id;
off_t    strip_offset, data_offset;
off_t    thumb_offset, meta_offset, profile_offset;
unsigned thumb_length, meta_length, profile_length;
unsigned thumb_misc, *oprof, fuji_layout, shot_select=0, multi_out=0;
unsigned tiff_nifds, tiff_samples, tiff_bps, tiff_compress;
unsigned black, cblack[8], maximum, mix_green, raw_color, zero_is_bad;
unsigned zero_after_ff, is_raw, dng_version,  data_error, is_foveon;
unsigned tile_width, tile_length, gpsdata[32], load_flags;
ushort raw_height, raw_width, height, width, top_margin, left_margin;
ushort shrink, iheight, iwidth, fuji_width, thumb_width, thumb_height;
int flip, tiff_flip, colors;
double pixel_aspect, aber[4]={1,1,1,1}, gamm[6]={ 0.45,4.5,0,0,0,0 };
ushort (*image)[4], white[8][8], curve[0x10000], cr2_slice[3], sraw_mul[4];
float bright=1, user_mul[4]={0,0,0,0}, threshold=0;
int half_size=0, four_color_rgb=0, document_mode=0, highlight=0;
int verbose=0, use_auto_wb=0, use_camera_wb=0, use_camera_matrix=-1;
int output_color=1, output_bps=8, output_tiff=0, med_passes=0;
int no_auto_bright=0;
unsigned greybox[4] = { 0, 0, UINT_MAX, UINT_MAX };
unsigned cropbox[4] = { 0, 0, UINT_MAX, UINT_MAX };
float cam_mul[4], pre_mul[4], cmatrix[3][4], rgb_cam[3][4];
const double xyz_rgb[3][3] = {			/* XYZ from RGB */
  { 0.412453, 0.357580, 0.180423 },
  { 0.212671, 0.715160, 0.072169 },
  { 0.019334, 0.119193, 0.950227 } };
const float d65_white[3] = { 0.950456, 1, 1.088754 };
int histogram[4][0x2000];
void (*write_thumb)(), (*write_fun)();
void (*load_raw)(), (*thumb_load_raw)();
jmp_buf failure;

struct decode {
  struct decode *branch[2];
  int leaf;
} first_decode[2048], *second_decode, *free_decode;

struct tiff_ifd {
  int t_width, t_height, bps, comp, phint, offset, t_flip, samples, bytes;
} tiff_ifd[10];

struct ph1 {
  int format, key_off, t_black, black_off, split_col, tag_21a;
  float tag_210;
} ph1;

// Fake foveon functions to make dcraw.c compilable alone
void parse_foveon() {}
void foveon_load_raw() {}

#define CLASS

//@out DEFINES
#define FORC(cnt) for (c=0; c < cnt; c++)
#define FORC3 FORC(3)
#define FORC4 FORC(4)
#define FORCC FORC(colors)

#define SQR(x) ((x)*(x))
#define ABS(x) (((int)(x) ^ ((int)(x) >> 31)) - ((int)(x) >> 31))
#define MIN(a,b) ((a) < (b) ? (a) : (b))
#define MAX(a,b) ((a) > (b) ? (a) : (b))
#define LIM(x,min,max) MAX(min,MIN(x,max))
#define ULIM(x,y,z) ((y) < (z) ? LIM(x,y,z) : LIM(x,z,y))
#define CLIP(x) LIM(x,0,65535)
#define SWAP(a,b) { a=a+b; b=a-b; a=a-b; }

/*
   In order to inline this calculation, I make the risky
   assumption that all filter patterns can be described
   by a repeating pattern of eight rows and two columns

   Do not use the FC or BAYER macros with the Leaf CatchLight,
   because its pattern is 16x16, not 2x8.

   Return values are either 0/1/2/3 = G/M/C/Y or 0/1/2/3 = R/G1/B/G2

	PowerShot 600	PowerShot A50	PowerShot Pro70	Pro90 & G1
	0xe1e4e1e4:	0x1b4e4b1e:	0x1e4b4e1b:	0xb4b4b4b4:

	  0 1 2 3 4 5	  0 1 2 3 4 5	  0 1 2 3 4 5	  0 1 2 3 4 5
	0 G M G M G M	0 C Y C Y C Y	0 Y C Y C Y C	0 G M G M G M
	1 C Y C Y C Y	1 M G M G M G	1 M G M G M G	1 Y C Y C Y C
	2 M G M G M G	2 Y C Y C Y C	2 C Y C Y C Y
	3 C Y C Y C Y	3 G M G M G M	3 G M G M G M
			4 C Y C Y C Y	4 Y C Y C Y C
	PowerShot A5	5 G M G M G M	5 G M G M G M
	0x1e4e1e4e:	6 Y C Y C Y C	6 C Y C Y C Y
			7 M G M G M G	7 M G M G M G
	  0 1 2 3 4 5
	0 C Y C Y C Y
	1 G M G M G M
	2 C Y C Y C Y
	3 M G M G M G

   All RGB cameras use one of these Bayer grids:

	0x16161616:	0x61616161:	0x49494949:	0x94949494:

	  0 1 2 3 4 5	  0 1 2 3 4 5	  0 1 2 3 4 5	  0 1 2 3 4 5
	0 B G B G B G	0 G R G R G R	0 G B G B G B	0 R G R G R G
	1 G R G R G R	1 B G B G B G	1 R G R G R G	1 G B G B G B
	2 B G B G B G	2 G R G R G R	2 G B G B G B	2 R G R G R G
	3 G R G R G R	3 B G B G B G	3 R G R G R G	3 G B G B G B
 */

//@end DEFINES
#define FC(row,col) \
	(filters >> ((((row) << 1 & 14) + ((col) & 1)) << 1) & 3)

//@out DEFINES
#define BAYER(row,col) \
	image[((row) >> shrink)*iwidth + ((col) >> shrink)][FC(row,col)]
#define BAYER2(row,col) \
	image[((row) >> shrink)*iwidth + ((col) >> shrink)][fc(row,col)]
//@end DEFINES

int CLASS fc (int row, int col)
{
  static const char filter[16][16] =
  { { 2,1,1,3,2,3,2,0,3,2,3,0,1,2,1,0 },
    { 0,3,0,2,0,1,3,1,0,1,1,2,0,3,3,2 },
    { 2,3,3,2,3,1,1,3,3,1,2,1,2,0,0,3 },
    { 0,1,0,1,0,2,0,2,2,0,3,0,1,3,2,1 },
    { 3,1,1,2,0,1,0,2,1,3,1,3,0,1,3,0 },
    { 2,0,0,3,3,2,3,1,2,0,2,0,3,2,2,1 },
    { 2,3,3,1,2,1,2,1,2,1,1,2,3,0,0,1 },
    { 1,0,0,2,3,0,0,3,0,3,0,3,2,1,2,3 },
    { 2,3,3,1,1,2,1,0,3,2,3,0,2,3,1,3 },
    { 1,0,2,0,3,0,3,2,0,1,1,2,0,1,0,2 },
    { 0,1,1,3,3,2,2,1,1,3,3,0,2,1,3,2 },
    { 2,3,2,0,0,1,3,0,2,0,1,2,3,0,1,0 },
    { 1,3,1,2,3,2,3,2,0,2,0,1,1,0,3,0 },
    { 0,2,0,3,1,0,0,1,1,3,3,2,3,2,2,1 },
    { 2,1,3,2,3,1,2,1,0,3,0,2,0,2,0,2 },
    { 0,3,1,0,0,2,0,3,2,1,3,1,1,3,1,3 } };

  if (filters != 1) return FC(row,col);
  return filter[(row+top_margin) & 15][(col+left_margin) & 15];
}

/* @out COMMON
#include <math.h>
#define CLASS LibRaw::
#include "libraw/libraw_types.h"
#define LIBRAW_LIBRARY_BUILD
#define LIBRAW_IO_REDEFINED
#include "libraw/libraw.h"
#include "internal/defines.h"
#include "internal/var_defines.h"
@end COMMON */

//@out COMMON

#ifndef __GLIBC__
char *my_memmem (char *haystack, size_t haystacklen,
	      char *needle, size_t needlelen)
{
  char *c;
  for (c = haystack; c <= haystack + haystacklen - needlelen; c++)
    if (!memcmp (c, needle, needlelen))
      return c;
  return 0;
}
#define memmem my_memmem
#endif

//@end COMMON
void CLASS merror (void *ptr, const char *where)
{
  if (ptr) return;
  fprintf (stderr,_("%s: Out of memory in %s\n"), ifname, where);
  longjmp (failure, 1);
}

void CLASS derror()
{
  if (!data_error) {
    fprintf (stderr, "%s: ", ifname);
    if (feof(ifp))
      fprintf (stderr,_("Unexpected end of file\n"));
    else
      fprintf (stderr,_("Corrupt data near 0x%llx\n"), (INT64) ftello(ifp));
  }
  data_error++;
}
//@out COMMON

ushort CLASS sget2 (uchar *s)
{
  if (order == 0x4949)		/* "II" means little-endian */
    return s[0] | s[1] << 8;
  else				/* "MM" means big-endian */
    return s[0] << 8 | s[1];
}

ushort CLASS get2()
{
  uchar str[2] = { 0xff,0xff };
  fread (str, 1, 2, ifp);
  return sget2(str);
}

unsigned CLASS sget4 (uchar *s)
{
  if (order == 0x4949)
    return s[0] | s[1] << 8 | s[2] << 16 | s[3] << 24;
  else
    return s[0] << 24 | s[1] << 16 | s[2] << 8 | s[3];
}
#define sget4(s) sget4((uchar *)s)

unsigned CLASS get4()
{
  uchar str[4] = { 0xff,0xff,0xff,0xff };
  fread (str, 1, 4, ifp);
  return sget4(str);
}

unsigned CLASS getint (int type)
{
  return type == 3 ? get2() : get4();
}

float CLASS int_to_float (int i)
{
  union { int i; float f; } u;
  u.i = i;
  return u.f;
}

double CLASS getreal (int type)
{
  union { char c[8]; double d; } u;
  int i, rev;

  switch (type) {
    case 3: return (unsigned short) get2();
    case 4: return (unsigned int) get4();
    case 5:  u.d = (unsigned int) get4();
      return u.d / (unsigned int) get4();
    case 8: return (signed short) get2();
    case 9: return (signed int) get4();
    case 10: u.d = (signed int) get4();
      return u.d / (signed int) get4();
    case 11: return int_to_float (get4());
    case 12:
      rev = 7 * ((order == 0x4949) == (ntohs(0x1234) == 0x1234));
      for (i=0; i < 8; i++)
	u.c[i ^ rev] = fgetc(ifp);
      return u.d;
    default: return fgetc(ifp);
  }
}

void CLASS read_shorts (ushort *pixel, int count)
{
  if (fread (pixel, 2, count, ifp) < count) derror();
  if ((order == 0x4949) == (ntohs(0x1234) == 0x1234))
      swab ((char*)pixel, (char*)pixel, count*2);
}
//@end COMMON


//@out COMMON

void CLASS canon_600_fixed_wb (int temp)
{
  static const short mul[4][5] = {
    {  667, 358,397,565,452 },
    {  731, 390,367,499,517 },
    { 1119, 396,348,448,537 },
    { 1399, 485,431,508,688 } };
  int lo, hi, i;
  float frac=0;

  for (lo=4; --lo; )
    if (*mul[lo] <= temp) break;
  for (hi=0; hi < 3; hi++)
    if (*mul[hi] >= temp) break;
  if (lo != hi)
    frac = (float) (temp - *mul[lo]) / (*mul[hi] - *mul[lo]);
  for (i=1; i < 5; i++)
    pre_mul[i-1] = 1 / (frac * mul[hi][i] + (1-frac) * mul[lo][i]);
#ifdef LIBRAW_LIBRARY_BUILD
  color_flags.pre_mul_state = LIBRAW_COLORSTATE_CONST;
#endif
}

/* Return values:  0 = white  1 = near white  2 = not white */
int CLASS canon_600_color (int ratio[2], int mar)
{
  int clipped=0, target, miss;

  if (flash_used) {
    if (ratio[1] < -104)
      { ratio[1] = -104; clipped = 1; }
    if (ratio[1] >   12)
      { ratio[1] =   12; clipped = 1; }
  } else {
    if (ratio[1] < -264 || ratio[1] > 461) return 2;
    if (ratio[1] < -50)
      { ratio[1] = -50; clipped = 1; }
    if (ratio[1] > 307)
      { ratio[1] = 307; clipped = 1; }
  }
  target = flash_used || ratio[1] < 197
	? -38 - (398 * ratio[1] >> 10)
	: -123 + (48 * ratio[1] >> 10);
  if (target - mar <= ratio[0] &&
      target + 20  >= ratio[0] && !clipped) return 0;
  miss = target - ratio[0];
  if (abs(miss) >= mar*4) return 2;
  if (miss < -20) miss = -20;
  if (miss > mar) miss = mar;
  ratio[0] = target - miss;
  return 1;
}

void CLASS canon_600_auto_wb()
{
  int mar, row, col, i, j, st, count[] = { 0,0 };
  int test[8], total[2][8], ratio[2][2], stat[2];

  memset (&total, 0, sizeof total);
  i = canon_ev + 0.5;
  if      (i < 10) mar = 150;
  else if (i > 12) mar = 20;
  else mar = 280 - 20 * i;
  if (flash_used) mar = 80;
  for (row=14; row < height-14; row+=4)
    for (col=10; col < width; col+=2) {
      for (i=0; i < 8; i++)
	test[(i & 4) + FC(row+(i >> 1),col+(i & 1))] =
		    BAYER(row+(i >> 1),col+(i & 1));
      for (i=0; i < 8; i++)
	if (test[i] < 150 || test[i] > 1500) goto next;
      for (i=0; i < 4; i++)
	if (abs(test[i] - test[i+4]) > 50) goto next;
      for (i=0; i < 2; i++) {
	for (j=0; j < 4; j+=2)
	  ratio[i][j >> 1] = ((test[i*4+j+1]-test[i*4+j]) << 10) / test[i*4+j];
	stat[i] = canon_600_color (ratio[i], mar);
      }
      if ((st = stat[0] | stat[1]) > 1) goto next;
      for (i=0; i < 2; i++)
	if (stat[i])
	  for (j=0; j < 2; j++)
	    test[i*4+j*2+1] = test[i*4+j*2] * (0x400 + ratio[i][j]) >> 10;
      for (i=0; i < 8; i++)
	total[st][i] += test[i];
      count[st]++;
next: ;
    }
  if (count[0] | count[1]) {
    st = count[0]*200 < count[1];
    for (i=0; i < 4; i++)
      pre_mul[i] = 1.0 / (total[st][i] + total[st][i+4]);
#ifdef LIBRAW_LIBRARY_BUILD
    color_flags.pre_mul_state = LIBRAW_COLORSTATE_CALCULATED;
#endif
  }
}

void CLASS canon_600_coeff()
{
  static const short table[6][12] = {
    { -190,702,-1878,2390,   1861,-1349,905,-393, -432,944,2617,-2105  },
    { -1203,1715,-1136,1648, 1388,-876,267,245,  -1641,2153,3921,-3409 },
    { -615,1127,-1563,2075,  1437,-925,509,3,     -756,1268,2519,-2007 },
    { -190,702,-1886,2398,   2153,-1641,763,-251, -452,964,3040,-2528  },
    { -190,702,-1878,2390,   1861,-1349,905,-393, -432,944,2617,-2105  },
    { -807,1319,-1785,2297,  1388,-876,769,-257,  -230,742,2067,-1555  } };
  int t=0, i, c;
  float mc, yc;

  mc = pre_mul[1] / pre_mul[2];
  yc = pre_mul[3] / pre_mul[2];
  if (mc > 1 && mc <= 1.28 && yc < 0.8789) t=1;
  if (mc > 1.28 && mc <= 2) {
    if  (yc < 0.8789) t=3;
    else if (yc <= 2) t=4;
  }
  if (flash_used) t=5;
  for (raw_color = i=0; i < 3; i++)
    FORCC rgb_cam[i][c] = table[t][i*4 + c] / 1024.0;
#ifdef LIBRAW_LIBRARY_BUILD
  color_flags.rgb_cam_state = LIBRAW_COLORSTATE_CALCULATED;
#endif
}

void CLASS canon_600_load_raw()
{
  uchar  data[1120], *dp;
  ushort pixel[896], *pix;
  int irow, row, col, val;
  static const short mul[4][2] =
  { { 1141,1145 }, { 1128,1109 }, { 1178,1149 }, { 1128,1109 } };

  for (irow=row=0; irow < height; irow++) {
    if (fread (data, 1, raw_width*5/4, ifp) < raw_width*5/4) derror();
    for (dp=data, pix=pixel; dp < data+1120; dp+=10, pix+=8) {
      pix[0] = (dp[0] << 2) + (dp[1] >> 6    );
      pix[1] = (dp[2] << 2) + (dp[1] >> 4 & 3);
      pix[2] = (dp[3] << 2) + (dp[1] >> 2 & 3);
      pix[3] = (dp[4] << 2) + (dp[1]      & 3);
      pix[4] = (dp[5] << 2) + (dp[9]      & 3);
      pix[5] = (dp[6] << 2) + (dp[9] >> 2 & 3);
      pix[6] = (dp[7] << 2) + (dp[9] >> 4 & 3);
      pix[7] = (dp[8] << 2) + (dp[9] >> 6    );
    }
    for (col=0; col < width; col++)
        {
            BAYER(row,col) = pixel[col];
        }
    for (col=width; col < raw_width; col++)
        {
            black += pixel[col];
#ifdef LIBRAW_LIBRARY_BUILD
            ushort *dfp = get_masked_pointer(row,col);
            if(dfp) *dfp = pixel[col];
#endif
        }
    if ((row+=2) > height) row = 1;
  }
  if (raw_width > width)
    black = black / ((raw_width - width) * height) - 4;
  for (row=0; row < height; row++)
    for (col=0; col < width; col++) {
      if ((val = BAYER(row,col) - black) < 0) val = 0;
      val = val * mul[row & 3][col & 1] >> 9;
      BAYER(row,col) = val;
#ifdef LIBRAW_LIBRARY_BUILD
      if((int)channel_maximum[FC(row,col)] < val ) channel_maximum[FC(row,col)] = val;
#endif
    }
  canon_600_fixed_wb(1311);
  canon_600_auto_wb();
  canon_600_coeff();
  maximum = (0x3ff - black) * 1109 >> 9;
  black = 0;
}

void CLASS remove_zeroes()
{
  unsigned row, col, tot, n, r, c;

#ifdef LIBRAW_LIBRARY_BUILD
  RUN_CALLBACK(LIBRAW_PROGRESS_REMOVE_ZEROES,0,2);
#endif
  for (row=0; row < height; row++)
    for (col=0; col < width; col++)
      if (BAYER(row,col) == 0) {
	tot = n = 0;
	for (r = row-2; r <= row+2; r++)
	  for (c = col-2; c <= col+2; c++)
	    if (r < height && c < width &&
		FC(r,c) == FC(row,col) && BAYER(r,c))
	      tot += (n++,BAYER(r,c));
	if (n) BAYER(row,col) = tot/n;
      }
#ifdef LIBRAW_LIBRARY_BUILD
  RUN_CALLBACK(LIBRAW_PROGRESS_REMOVE_ZEROES,1,2);
#endif
}

int CLASS canon_s2is()
{
  unsigned row;

  for (row=0; row < 100; row++) {
    fseek (ifp, row*3340 + 3284, SEEK_SET);
    if (getc(ifp) > 15) return 1;
  }
  return 0;
}

/*
   getbits(-1) initializes the buffer
   getbits(n) where 0 <= n <= 25 returns an n-bit integer
 */

unsigned CLASS getbithuff (int nbits, ushort *huff)
{
#ifdef LIBRAW_NOTHREADS
  static unsigned bitbuf=0;
  static int vbits=0, reset=0;
#else
#define bitbuf tls->getbits.bitbuf
#define vbits  tls->getbits.vbits
#define reset  tls->getbits.reset
#endif
  unsigned c;

  if (nbits == -1)
    return bitbuf = vbits = reset = 0;
  if (nbits == 0 || vbits < 0) return 0;
  while (!reset && vbits < nbits && (c = fgetc(ifp)) != EOF &&
    !(reset = zero_after_ff && c == 0xff && fgetc(ifp))) {
    bitbuf = (bitbuf << 8) + (uchar) c;
    vbits += 8;
  }
  c = bitbuf << (32-vbits) >> (32-nbits);
  if (huff) {
    vbits -= huff[c] >> 8;
    c = (uchar) huff[c];
  } else
    vbits -= nbits;
  if (vbits < 0) derror();
  return c;
#ifndef LIBRAW_NOTHREADS
#undef bitbuf
#undef vbits
#undef reset
#endif
}

#define getbits(n) getbithuff(n,0)
#define gethuff(h) getbithuff(*h,h+1)

/*
   Construct a decode tree according to the specification in *source.
   The first 16 bytes specify how many codes should be 1-bit, 2-bit
   3-bit, etc.  Bytes after that are the leaf values.

   For example, if the source is

    { 0,1,4,2,3,1,2,0,0,0,0,0,0,0,0,0,
      0x04,0x03,0x05,0x06,0x02,0x07,0x01,0x08,0x09,0x00,0x0a,0x0b,0xff  },

   then the code is

	00		0x04
	010		0x03
	011		0x05
	100		0x06
	101		0x02
	1100		0x07
	1101		0x01
	11100		0x08
	11101		0x09
	11110		0x00
	111110		0x0a
	1111110		0x0b
	1111111		0xff
 */
ushort * CLASS make_decoder_ref (const uchar **source)
{
  int max, len, h, i, j;
  const uchar *count;
  ushort *huff;

  count = (*source += 16) - 17;
  for (max=16; max && !count[max]; max--);
  huff = (ushort *) calloc (1 + (1 << max), sizeof *huff);
  merror (huff, "make_decoder()");
  huff[0] = max;
  for (h=len=1; len <= max; len++)
    for (i=0; i < count[len]; i++, ++*source)
      for (j=0; j < 1 << (max-len); j++)
	if (h <= 1 << max)
	  huff[h++] = len << 8 | **source;
  return huff;
}

ushort * CLASS make_decoder (const uchar *source)
{
  return make_decoder_ref (&source);
}

void CLASS crw_init_tables (unsigned table, ushort *huff[2])
{
  static const uchar first_tree[3][29] = {
    { 0,1,4,2,3,1,2,0,0,0,0,0,0,0,0,0,
      0x04,0x03,0x05,0x06,0x02,0x07,0x01,0x08,0x09,0x00,0x0a,0x0b,0xff  },
    { 0,2,2,3,1,1,1,1,2,0,0,0,0,0,0,0,
      0x03,0x02,0x04,0x01,0x05,0x00,0x06,0x07,0x09,0x08,0x0a,0x0b,0xff  },
    { 0,0,6,3,1,1,2,0,0,0,0,0,0,0,0,0,

      0x06,0x05,0x07,0x04,0x08,0x03,0x09,0x02,0x00,0x0a,0x01,0x0b,0xff  },
  };
  static const uchar second_tree[3][180] = {
    { 0,2,2,2,1,4,2,1,2,5,1,1,0,0,0,139,
      0x03,0x04,0x02,0x05,0x01,0x06,0x07,0x08,
      0x12,0x13,0x11,0x14,0x09,0x15,0x22,0x00,0x21,0x16,0x0a,0xf0,
      0x23,0x17,0x24,0x31,0x32,0x18,0x19,0x33,0x25,0x41,0x34,0x42,
      0x35,0x51,0x36,0x37,0x38,0x29,0x79,0x26,0x1a,0x39,0x56,0x57,
      0x28,0x27,0x52,0x55,0x58,0x43,0x76,0x59,0x77,0x54,0x61,0xf9,
      0x71,0x78,0x75,0x96,0x97,0x49,0xb7,0x53,0xd7,0x74,0xb6,0x98,
      0x47,0x48,0x95,0x69,0x99,0x91,0xfa,0xb8,0x68,0xb5,0xb9,0xd6,
      0xf7,0xd8,0x67,0x46,0x45,0x94,0x89,0xf8,0x81,0xd5,0xf6,0xb4,
      0x88,0xb1,0x2a,0x44,0x72,0xd9,0x87,0x66,0xd4,0xf5,0x3a,0xa7,
      0x73,0xa9,0xa8,0x86,0x62,0xc7,0x65,0xc8,0xc9,0xa1,0xf4,0xd1,
      0xe9,0x5a,0x92,0x85,0xa6,0xe7,0x93,0xe8,0xc1,0xc6,0x7a,0x64,
      0xe1,0x4a,0x6a,0xe6,0xb3,0xf1,0xd3,0xa5,0x8a,0xb2,0x9a,0xba,
      0x84,0xa4,0x63,0xe5,0xc5,0xf3,0xd2,0xc4,0x82,0xaa,0xda,0xe4,
      0xf2,0xca,0x83,0xa3,0xa2,0xc3,0xea,0xc2,0xe2,0xe3,0xff,0xff  },
    { 0,2,2,1,4,1,4,1,3,3,1,0,0,0,0,140,
      0x02,0x03,0x01,0x04,0x05,0x12,0x11,0x06,
      0x13,0x07,0x08,0x14,0x22,0x09,0x21,0x00,0x23,0x15,0x31,0x32,
      0x0a,0x16,0xf0,0x24,0x33,0x41,0x42,0x19,0x17,0x25,0x18,0x51,
      0x34,0x43,0x52,0x29,0x35,0x61,0x39,0x71,0x62,0x36,0x53,0x26,
      0x38,0x1a,0x37,0x81,0x27,0x91,0x79,0x55,0x45,0x28,0x72,0x59,
      0xa1,0xb1,0x44,0x69,0x54,0x58,0xd1,0xfa,0x57,0xe1,0xf1,0xb9,
      0x49,0x47,0x63,0x6a,0xf9,0x56,0x46,0xa8,0x2a,0x4a,0x78,0x99,
      0x3a,0x75,0x74,0x86,0x65,0xc1,0x76,0xb6,0x96,0xd6,0x89,0x85,
      0xc9,0xf5,0x95,0xb4,0xc7,0xf7,0x8a,0x97,0xb8,0x73,0xb7,0xd8,
      0xd9,0x87,0xa7,0x7a,0x48,0x82,0x84,0xea,0xf4,0xa6,0xc5,0x5a,
      0x94,0xa4,0xc6,0x92,0xc3,0x68,0xb5,0xc8,0xe4,0xe5,0xe6,0xe9,
      0xa2,0xa3,0xe3,0xc2,0x66,0x67,0x93,0xaa,0xd4,0xd5,0xe7,0xf8,
      0x88,0x9a,0xd7,0x77,0xc4,0x64,0xe2,0x98,0xa5,0xca,0xda,0xe8,
      0xf3,0xf6,0xa9,0xb2,0xb3,0xf2,0xd2,0x83,0xba,0xd3,0xff,0xff  },
    { 0,0,6,2,1,3,3,2,5,1,2,2,8,10,0,117,
      0x04,0x05,0x03,0x06,0x02,0x07,0x01,0x08,
      0x09,0x12,0x13,0x14,0x11,0x15,0x0a,0x16,0x17,0xf0,0x00,0x22,
      0x21,0x18,0x23,0x19,0x24,0x32,0x31,0x25,0x33,0x38,0x37,0x34,
      0x35,0x36,0x39,0x79,0x57,0x58,0x59,0x28,0x56,0x78,0x27,0x41,
      0x29,0x77,0x26,0x42,0x76,0x99,0x1a,0x55,0x98,0x97,0xf9,0x48,
      0x54,0x96,0x89,0x47,0xb7,0x49,0xfa,0x75,0x68,0xb6,0x67,0x69,
      0xb9,0xb8,0xd8,0x52,0xd7,0x88,0xb5,0x74,0x51,0x46,0xd9,0xf8,
      0x3a,0xd6,0x87,0x45,0x7a,0x95,0xd5,0xf6,0x86,0xb4,0xa9,0x94,
      0x53,0x2a,0xa8,0x43,0xf5,0xf7,0xd4,0x66,0xa7,0x5a,0x44,0x8a,
      0xc9,0xe8,0xc8,0xe7,0x9a,0x6a,0x73,0x4a,0x61,0xc7,0xf4,0xc6,
      0x65,0xe9,0x72,0xe6,0x71,0x91,0x93,0xa6,0xda,0x92,0x85,0x62,
      0xf3,0xc5,0xb2,0xa4,0x84,0xba,0x64,0xa5,0xb3,0xd2,0x81,0xe5,
      0xd3,0xaa,0xc4,0xca,0xf2,0xb1,0xe4,0xd1,0x83,0x63,0xea,0xc3,
      0xe2,0x82,0xf1,0xa3,0xc2,0xa1,0xc1,0xe3,0xa2,0xe1,0xff,0xff  }
  };
  if (table > 2) table = 2;
  huff[0] = make_decoder ( first_tree[table]);
  huff[1] = make_decoder (second_tree[table]);
}

/*
   Return 0 if the image starts with compressed data,
   1 if it starts with uncompressed low-order bits.

   In Canon compressed data, 0xff is always followed by 0x00.
 */
int CLASS canon_has_lowbits()
{
  uchar test[0x4000];
  int ret=1;
  unsigned i;

  fseek (ifp, 0, SEEK_SET);
  fread (test, 1, sizeof test, ifp);
  for (i=540; i < sizeof test - 1; i++)
    if (test[i] == 0xff) {
      if (test[i+1]) return 1;
      ret=0;
    }
  return ret;
}

void CLASS canon_compressed_load_raw()
{
  ushort *pixel, *prow, *huff[2];
  int nblocks, lowbits, i, c, row, r, col, save, val;
  unsigned irow, icol;
  int block, diffbuf[64], leaf, len, diff, carry=0, pnum=0, base[2];

  crw_init_tables (tiff_compress, huff);
  pixel = (ushort *) calloc (raw_width*8, sizeof *pixel);
  merror (pixel, "canon_compressed_load_raw()");
  lowbits = canon_has_lowbits();
  if (!lowbits) maximum = 0x3ff;
  fseek (ifp, 540 + lowbits*raw_height*raw_width/4, SEEK_SET);
  zero_after_ff = 1;
  getbits(-1);
  for (row=0; row < raw_height; row+=8) {
    nblocks = MIN (8, raw_height-row) * raw_width >> 6;
    for (block=0; block < nblocks; block++) {
      memset (diffbuf, 0, sizeof diffbuf);
      for (i=0; i < 64; i++ ) {
	leaf = gethuff(huff[i > 0]);
	if (leaf == 0 && i) break;
	if (leaf == 0xff) continue;
	i  += leaf >> 4;
	len = leaf & 15;
	if (len == 0) continue;
	diff = getbits(len);
	if ((diff & (1 << (len-1))) == 0)
	  diff -= (1 << len) - 1;
	if (i < 64) diffbuf[i] = diff;
      }
      diffbuf[0] += carry;
      carry = diffbuf[0];
      for (i=0; i < 64; i++ ) {
	if (pnum++ % raw_width == 0)
	  base[0] = base[1] = 512;
	if ((pixel[(block << 6) + i] = base[i & 1] += diffbuf[i]) >> 10)
	  derror();
      }
    }
    if (lowbits) {
      save = ftell(ifp);
      fseek (ifp, 26 + row*raw_width/4, SEEK_SET);
      for (prow=pixel, i=0; i < raw_width*2; i++) {
	c = fgetc(ifp);
	for (r=0; r < 8; r+=2, prow++) {
	  val = (*prow << 2) + ((c >> r) & 3);
	  if (raw_width == 2672 && val < 512) val += 2;
	  *prow = val;
	}
      }
      fseek (ifp, save, SEEK_SET);
    }
    for (r=0; r < 8; r++) {
      irow = row - top_margin + r;
#ifndef LIBRAW_LIBRARY_BUILD
      if (irow >= height) continue;
#endif
      for (col=0; col < raw_width; col++) {
#ifdef LIBRAW_LIBRARY_BUILD
          ushort *dfp = get_masked_pointer(row+r,col);
          if(dfp) *dfp = pixel[r*raw_width+col];
          if (irow >= height) continue; // skip for top/bottom rows
#endif
	icol = col - left_margin;
	c = FC(irow,icol);
	if (icol < width)
            {
#ifdef LIBRAW_LIBRARY_BUILD
                ushort val = pixel[r*raw_width+col];
                if(channel_maximum[c] < val) channel_maximum[c]=val;
#endif
                BAYER(irow,icol) = pixel[r*raw_width+col];
            }
	else if (col > 1 && (unsigned) (col-left_margin+2) > width+3)
	  cblack[c] += (cblack[4+c]++,pixel[r*raw_width+col]);
      }
    }
  }
  free (pixel);
  FORC(2) free (huff[c]);
  FORC4 if (cblack[4+c]) cblack[c] /= cblack[4+c];
}

//@end COMMON
/*
   Not a full implementation of Lossless JPEG, just
   enough to decode Canon, Kodak and Adobe DNG images.
 */
struct jhead {
  int bits, high, wide, clrs, sraw, psv, restart, vpred[6];
  ushort *huff[6], *free[4], *row;
};

//@out COMMON
int CLASS ljpeg_start (struct jhead *jh, int info_only)
{
  int c, tag, len;
  uchar data[0x10000];
  const uchar *dp;

  memset (jh, 0, sizeof *jh);
  jh->restart = INT_MAX;
  fread (data, 2, 1, ifp);
  if (data[1] != 0xd8) return 0;
  do {
    fread (data, 2, 2, ifp);
    tag =  data[0] << 8 | data[1];
    len = (data[2] << 8 | data[3]) - 2;
    if (tag <= 0xff00) return 0;
    fread (data, 1, len, ifp);
    switch (tag) {
      case 0xffc3:
	jh->sraw = ((data[7] >> 4) * (data[7] & 15) - 1) & 3;
      case 0xffc0:
	jh->bits = data[0];
	jh->high = data[1] << 8 | data[2];
	jh->wide = data[3] << 8 | data[4];
	jh->clrs = data[5] + jh->sraw;
	if (len == 9 && !dng_version) getc(ifp);
	break;
      case 0xffc4:
	if (info_only) break;
	for (dp = data; dp < data+len && (c = *dp++) < 4; )
	  jh->free[c] = jh->huff[c] = make_decoder_ref (&dp);
	break;
      case 0xffda:
	jh->psv = data[1+data[0]*2];
	jh->bits -= data[3+data[0]*2] & 15;
	break;
      case 0xffdd:
	jh->restart = data[0] << 8 | data[1];
    }
  } while (tag != 0xffda);
  if (info_only) return 1;
  FORC(5) if (!jh->huff[c+1]) jh->huff[c+1] = jh->huff[c];
  if (jh->sraw) {
    FORC(4)        jh->huff[2+c] = jh->huff[1];
    FORC(jh->sraw) jh->huff[1+c] = jh->huff[0];
  }
  jh->row = (ushort *) calloc (jh->wide*jh->clrs, 4);
  merror (jh->row, "ljpeg_start()");
  return zero_after_ff = 1;
}

void CLASS ljpeg_end (struct jhead *jh)
{
  int c;
  FORC4 if (jh->free[c]) free (jh->free[c]);
  free (jh->row);
}

// used for kodak-262 decoder
int CLASS ljpeg_diff (ushort *huff)
{
  int len, diff;

  len = gethuff(huff);
  if (len == 16 && (!dng_version || dng_version >= 0x1010000))
    return -32768;
  diff = getbits(len);
  if ((diff & (1 << (len-1))) == 0)
    diff -= (1 << len) - 1;
  return diff;
}

#ifdef LIBRAW_LIBRARY_BUILD
int CLASS ljpeg_diff_new (LibRaw_bit_buffer& bits, LibRaw_byte_buffer* buf,ushort *huff)
{
  int len, diff;

  len = bits._gethuff_lj(buf,*huff,huff+1);
  if (len == 16 && (!dng_version || dng_version >= 0x1010000))
    return -32768;
  diff = bits._getbits_lj(buf,len);
  if ((diff & (1 << (len-1))) == 0)
    diff -= (1 << len) - 1;
  return diff;
}

int CLASS ljpeg_diff_pef (LibRaw_bit_buffer& bits, LibRaw_byte_buffer* buf,ushort *huff)
{
  int len, diff;

  len = bits._gethuff(buf,*huff,huff+1,zero_after_ff);
  if (len == 16 && (!dng_version || dng_version >= 0x1010000))
    return -32768;
  diff = bits._getbits(buf,len,zero_after_ff);
  if ((diff & (1 << (len-1))) == 0)
    diff -= (1 << len) - 1;
  return diff;
}


#endif


#ifndef LIBRAW_LIBRARY_BUILD

ushort * CLASS ljpeg_row (int jrow, struct jhead *jh)
{
  int col, c, diff, pred, spred=0;
  ushort mark=0, *row[3];

  if (jrow * jh->wide % jh->restart == 0) {
    FORC(6) jh->vpred[c] = 1 << (jh->bits-1);
    if (jrow) {
      fseek (ifp, -2, SEEK_CUR);
      do mark = (mark << 8) + (c = fgetc(ifp));
      while (c != EOF && mark >> 4 != 0xffd);
    }
    getbits(-1);
  }
  FORC3 row[c] = jh->row + jh->wide*jh->clrs*((jrow+c) & 1);
  for (col=0; col < jh->wide; col++)
    FORC(jh->clrs) {
      diff = ljpeg_diff (jh->huff[c]);
      if (jh->sraw && c <= jh->sraw && (col | c))
		    pred = spred;
      else if (col) pred = row[0][-jh->clrs];
      else	    pred = (jh->vpred[c] += diff) - diff;
      if (jrow && col) switch (jh->psv) {
	case 1:	break;
	case 2: pred = row[1][0];					break;
	case 3: pred = row[1][-jh->clrs];				break;
	case 4: pred = pred +   row[1][0] - row[1][-jh->clrs];		break;
	case 5: pred = pred + ((row[1][0] - row[1][-jh->clrs]) >> 1);	break;
	case 6: pred = row[1][0] + ((pred - row[1][-jh->clrs]) >> 1);	break;
	case 7: pred = (pred + row[1][0]) >> 1;				break;
	default: pred = 0;
      }
      if ((**row = pred + diff) >> jh->bits) derror();
      if (c <= jh->sraw) spred = **row;
      row[0]++; row[1]++;
    }
  return row[2];
}
#endif

#ifdef LIBRAW_LIBRARY_BUILD
ushort * CLASS ljpeg_row_new (int jrow, struct jhead *jh, LibRaw_bit_buffer& bits,LibRaw_byte_buffer* bytes)
{
  int col, c, diff, pred, spred=0;
  ushort mark=0, *row[3];

  if (jrow * jh->wide % jh->restart == 0) {
    FORC(6) jh->vpred[c] = 1 << (jh->bits-1);
    if (jrow) {
        bytes->unseek2();
        do mark = (mark << 8) + (c = bytes->get_byte());
        while (c != EOF && mark >> 4 != 0xffd);
    }
    bits.reset();
  }
  FORC3 row[c] = jh->row + jh->wide*jh->clrs*((jrow+c) & 1);
  for (col=0; col < jh->wide; col++)
    FORC(jh->clrs) {
        diff = ljpeg_diff_new (bits,bytes,jh->huff[c]);
      if (jh->sraw && c <= jh->sraw && (col | c))
		    pred = spred;
      else if (col) pred = row[0][-jh->clrs];
      else	    pred = (jh->vpred[c] += diff) - diff;
      if (jrow && col) switch (jh->psv) {
	case 1:	break;
	case 2: pred = row[1][0];					break;
	case 3: pred = row[1][-jh->clrs];				break;
	case 4: pred = pred +   row[1][0] - row[1][-jh->clrs];		break;
	case 5: pred = pred + ((row[1][0] - row[1][-jh->clrs]) >> 1);	break;
	case 6: pred = row[1][0] + ((pred - row[1][-jh->clrs]) >> 1);	break;
	case 7: pred = (pred + row[1][0]) >> 1;				break;
	default: pred = 0;
      }
      if ((**row = pred + diff) >> jh->bits) derror();
      if (c <= jh->sraw) spred = **row;
      row[0]++; row[1]++;
    }
  return row[2];
}

#endif

void CLASS lossless_jpeg_load_raw()
{
  int jwide, jrow, jcol, val, c, i, row=0, col=0;
#ifndef LIBRAW_LIBRARY_BUILD
  int jidx,j;
#endif
  struct jhead jh;
  int min=INT_MAX;
  ushort *rp;
#ifdef LIBRAW_LIBRARY_BUILD
  unsigned slicesW[16],slicesWcnt=0,slices;
  unsigned *offset;
  unsigned t_y=0,t_x=0,t_s=0,slice=0,pixelsInSlice,pixno;
#endif

#ifdef LIBRAW_LIBRARY_BUILD
  if (cr2_slice[0]>15)
      throw LIBRAW_EXCEPTION_IO_EOF; // change many slices
#else
  fprintf(stderr,"Too many CR2 slices: %d\n",cr2_slice[0]+1);
  return;
#endif


  if (!ljpeg_start (&jh, 0)) return;
  jwide = jh.wide * jh.clrs;

#ifdef LIBRAW_LIBRARY_BUILD
  if(cr2_slice[0])
      {
          for(i=0;i<cr2_slice[0];i++)
              slicesW[slicesWcnt++] = cr2_slice[1];
          slicesW[slicesWcnt++] = cr2_slice[2];
      }
  else
      {
          // not sliced
          slicesW[slicesWcnt++] = raw_width; // safe fallback
      }
       
  slices = slicesWcnt * jh.high;
  offset = (unsigned*)calloc(slices+1,sizeof(offset[0]));
  
  for(slice=0;slice<slices;slice++)
      {
          offset[slice] = (t_x + t_y * raw_width)| (t_s<<28);
          if(offset[slice] & 0x0fffffff >= raw_width * raw_height)
              throw LIBRAW_EXCEPTION_IO_BADFILE; 
          t_y++;
          if(t_y == jh.high)
              {
                  t_y = 0;
                  t_x += slicesW[t_s++];
              }
      }
  offset[slices] = offset[slices-1];
  slice = 1; // next slice
  pixno = offset[0];
  pixelsInSlice = slicesW[0];
#endif

#ifdef LIBRAW_LIBRARY_BUILD
  if(!data_size)
      throw LIBRAW_EXCEPTION_IO_BADFILE;
  LibRaw_byte_buffer *buf = ifp->make_byte_buffer(data_size);
  LibRaw_bit_buffer bits;
#endif
  for (jrow=0; jrow < jh.high; jrow++) {
#ifdef LIBRAW_LIBRARY_BUILD
      rp = ljpeg_row_new (jrow, &jh,bits,buf);
#else
    rp = ljpeg_row (jrow, &jh);
#endif
    for (jcol=0; jcol < jwide; jcol++) {
      val = *rp++;
      if (jh.bits <= 12)
#ifdef LIBRAW_LIBRARY_BUILD
          if( !(filtering_mode & LIBRAW_FILTERING_NORAWCURVE))
#endif
	val = curve[val & 0xfff];
#ifndef LIBRAW_LIBRARY_BUILD
      if (cr2_slice[0]) {
	jidx = jrow*jwide + jcol;
	i = jidx / (cr2_slice[1]*jh.high);
	if ((j = i >= cr2_slice[0]))
		 i  = cr2_slice[0];
	jidx -= i * (cr2_slice[1]*jh.high);
	row = jidx / cr2_slice[1+j];
	col = jidx % cr2_slice[1+j] + i*cr2_slice[1];
      }
#else
      row = pixno/raw_width;
//      col = pixno-(row*raw_width);
      col = pixno % raw_width;
      pixno++;
      if (0 == --pixelsInSlice)
          {
              unsigned o = offset[slice++];
              pixno = o & 0x0fffffff;
              pixelsInSlice = slicesW[o>>28];
          }
#endif
      if (raw_width == 3984 && (col -= 2) < 0)
              col += (row--,raw_width);

#ifdef LIBRAW_LIBRARY_BUILD
      ushort *dfp = get_masked_pointer(row,col);
      if(dfp) *dfp = val;
#endif
      if ((unsigned) (row-top_margin) < height) {
	c = FC(row-top_margin,col-left_margin);
	if ((unsigned) (col-left_margin) < width) {
#ifdef LIBRAW_LIBRARY_BUILD
            if(channel_maximum[c] < val) channel_maximum[c] = val;
#endif
	  BAYER(row-top_margin,col-left_margin) = val;
	  if (min > val) min = val;
	} else if (col > 1 && (unsigned) (col-left_margin+2) > width+3)
	  cblack[c] += (cblack[4+c]++,val);
      }
#ifndef LIBRAW_LIBRARY_BUILD
      if (++col >= raw_width)
	col = (row++,0);
#endif
    }
  }
  ljpeg_end (&jh);
  FORC4 if (cblack[4+c]) cblack[c] /= cblack[4+c];
  if (!strcasecmp(make,"KODAK"))
    black = min;
#ifdef LIBRAW_LIBRARY_BUILD
  delete buf;
  free(offset);
#endif
}

void CLASS canon_sraw_load_raw()
{
  struct jhead jh;
  short *rp=0, (*ip)[4];
  int jwide, slice, scol, ecol, row, col, jrow=0, jcol=0, pix[3], c;
  int v[3]={0,0,0}, ver, hue;
  char *cp;

  if (!ljpeg_start (&jh, 0)) return;
  jwide = (jh.wide >>= 1) * jh.clrs;

#ifdef LIBRAW_LIBRARY_BUILD
  if(!data_size)
      throw LIBRAW_EXCEPTION_IO_BADFILE;
  LibRaw_byte_buffer *buf = ifp->make_byte_buffer(data_size);
  LibRaw_bit_buffer bits;
#endif


  for (ecol=slice=0; slice <= cr2_slice[0]; slice++) {
    scol = ecol;
    ecol += cr2_slice[1] * 2 / jh.clrs;
    if (!cr2_slice[0] || ecol > raw_width-1) ecol = raw_width & -2;
    for (row=0; row < height; row += (jh.clrs >> 1) - 1) {
      ip = (short (*)[4]) image + row*width;
      for (col=scol; col < ecol; col+=2, jcol+=jh.clrs) {
	if ((jcol %= jwide) == 0)
#ifdef LIBRAW_LIBRARY_BUILD
            rp = (short*) ljpeg_row_new (jrow++, &jh,bits,buf);
#else
            rp = (short *) ljpeg_row (jrow++, &jh);
#endif
	if (col >= width) continue;
	FORC (jh.clrs-2)
	  ip[col + (c >> 1)*width + (c & 1)][0] = rp[jcol+c];
	ip[col][1] = rp[jcol+jh.clrs-2] - 16384;
	ip[col][2] = rp[jcol+jh.clrs-1] - 16384;
      }
    }
  }
  for (cp=model2; *cp && !isdigit(*cp); cp++);
  sscanf (cp, "%d.%d.%d", v, v+1, v+2);
  ver = (v[0]*1000 + v[1])*1000 + v[2];
  hue = (jh.sraw+1) << 2;
  if (unique_id == 0x80000218 && ver > 1000006 && ver < 3000000)
    hue = jh.sraw << 1;
  ip = (short (*)[4]) image;
  rp = ip[0];
  for (row=0; row < height; row++, ip+=width) {
    if (row & (jh.sraw >> 1))
      for (col=0; col < width; col+=2)
	for (c=1; c < 3; c++)
	  if (row == height-1)
	       ip[col][c] =  ip[col-width][c];
	  else ip[col][c] = (ip[col-width][c] + ip[col+width][c] + 1) >> 1;
    for (col=1; col < width; col+=2)
      for (c=1; c < 3; c++)
	if (col == width-1)
	     ip[col][c] =  ip[col-1][c];
	else ip[col][c] = (ip[col-1][c] + ip[col+1][c] + 1) >> 1;
  }
  for ( ; rp < ip[0]; rp+=4) {
    if (unique_id < 0x80000218) {
      pix[0] = rp[0] + rp[2] - 512;
      pix[2] = rp[0] + rp[1] - 512;
      pix[1] = rp[0] + ((-778*rp[1] - (rp[2] << 11)) >> 12) - 512;
    } else {
      rp[1] = (rp[1] << 2) + hue;
      rp[2] = (rp[2] << 2) + hue;
      pix[0] = rp[0] + ((  200*rp[1] + 22929*rp[2]) >> 14);
      pix[1] = rp[0] + ((-5640*rp[1] - 11751*rp[2]) >> 14);
      pix[2] = rp[0] + ((29040*rp[1] -   101*rp[2]) >> 14);
    }
    FORC3 { 
#ifdef LIBRAW_LIBRARY_BUILD
        ushort val = CLIP(pix[c] * sraw_mul[c] >> 10);
        rp[c] = val;
        if(channel_maximum[c] < val) channel_maximum[c] = val;
#else
        rp[c] = CLIP(pix[c] * sraw_mul[c] >> 10);
#endif
    }
  }
#ifdef LIBRAW_LIBRARY_BUILD
  delete buf;
#endif
  ljpeg_end (&jh);
  maximum = 0x3fff;
}

void CLASS adobe_copy_pixel (int row, int col, ushort **rp)
{
  unsigned r, c;

  r = row -= top_margin;
  c = col -= left_margin;
  if (is_raw == 2 && shot_select) (*rp)++;
  if (filters) {
#ifndef LIBRAW_LIBRARY_BUILD
    if (fuji_width) {
      r = row + fuji_width - 1 - (col >> 1);
      c = row + ((col+1) >> 1);
    }
#endif
#ifdef LIBRAW_LIBRARY_BUILD
    ushort val = **rp;
    if(!(filtering_mode & LIBRAW_FILTERING_NORAWCURVE))
        val = **rp < 0x1000 ? curve[**rp] : **rp;
    if (r < height && c < width)
        {
            ushort color = COLOR(r,c);
            image[((row) >> shrink)*iwidth + ((col) >> shrink)][color] = val;
            if(channel_maximum[color] < val) channel_maximum[color] = val;
        }
    else
        {
            ushort *dfp = get_masked_pointer(row+top_margin,col+left_margin);
            if(dfp) *dfp = val;
        }
#else
    if (r < height && c < width)
      BAYER(r,c) = **rp < 0x1000 ? curve[**rp] : **rp;
#endif
    *rp += is_raw;
  } else {
    if (r < height && c < width)
      FORC(tiff_samples)
	image[row*width+col][c] = (*rp)[c] < 0x1000 ? curve[(*rp)[c]]:(*rp)[c];
    *rp += tiff_samples;
  }
  if (is_raw == 2 && shot_select) (*rp)--;
}

void CLASS adobe_dng_load_raw_lj()
{
  unsigned save, trow=0, tcol=0, jwide, jrow, jcol, row, col;
  struct jhead jh;
  ushort *rp;
  while (trow < raw_height) {
    save = ftell(ifp);
    if (tile_length < INT_MAX)
      fseek (ifp, get4(), SEEK_SET);
    if (!ljpeg_start (&jh, 0)) break;
    jwide = jh.wide;
    if (filters) jwide *= jh.clrs;
    jwide /= is_raw;
#ifdef LIBRAW_LIBRARY_BUILD
    if(!data_size)
        throw LIBRAW_EXCEPTION_IO_BADFILE;
    LibRaw_byte_buffer *buf = ifp->make_byte_buffer(data_size);
    LibRaw_bit_buffer bits;
#endif
    for (row=col=jrow=0; jrow < jh.high; jrow++) {
#ifdef LIBRAW_LIBRARY_BUILD
        rp = ljpeg_row_new (jrow, &jh,bits,buf);
#else
        rp = ljpeg_row (jrow, &jh);
#endif
      for (jcol=0; jcol < jwide; jcol++) {
	adobe_copy_pixel (trow+row, tcol+col, &rp);
	if (++col >= tile_width || col >= raw_width)
	  row += 1 + (col = 0);
      }
    }
    fseek (ifp, save+4, SEEK_SET);
    if ((tcol += tile_width) >= raw_width)
      trow += tile_length + (tcol = 0);
    ljpeg_end (&jh);
#ifdef LIBRAW_LIBRARY_BUILD
    delete buf;
#endif
  }
}

void CLASS adobe_dng_load_raw_nc()
{
  ushort *pixel, *rp;
  int row, col;

  pixel = (ushort *) calloc (raw_width * tiff_samples, sizeof *pixel);
  merror (pixel, "adobe_dng_load_raw_nc()");


#ifdef LIBRAW_LIBRARY_BUILD
  int dsz= raw_height*raw_width * tiff_samples * tiff_bps/8;
  LibRaw_byte_buffer *buf = NULL;
  if (tiff_bps != 16)
      {
          buf = ifp->make_byte_buffer(dsz);
      }
  LibRaw_bit_buffer bits;
#endif

  for (row=0; row < raw_height; row++) {
    if (tiff_bps == 16)
      read_shorts (pixel, raw_width * tiff_samples);
    else {
#ifdef LIBRAW_LIBRARY_BUILD
        bits.reset();
        for (col=0; col < raw_width * tiff_samples; col++)
            pixel[col] = bits._getbits(buf,tiff_bps,zero_after_ff);

#else
      getbits(-1);
      for (col=0; col < raw_width * tiff_samples; col++)
	pixel[col] = getbits(tiff_bps);
#endif
    }
    for (rp=pixel, col=0; col < raw_width; col++)
      adobe_copy_pixel (row, col, &rp);
  }
  free (pixel);
#ifdef LIBRAW_LIBRARY_BUILD
    if(buf)
        delete buf;
#endif
}

void CLASS pentax_load_raw()
{
  ushort bit[2][15], huff[4097];
  int dep, row, col, diff, c, i;
  ushort vpred[2][2] = {{0,0},{0,0}}, hpred[2];

  fseek (ifp, meta_offset, SEEK_SET);
  dep = (get2() + 12) & 15;
  fseek (ifp, 12, SEEK_CUR);
  FORC(dep) bit[0][c] = get2();
  FORC(dep) bit[1][c] = fgetc(ifp);
  FORC(dep)
    for (i=bit[0][c]; i <= ((bit[0][c]+(4096 >> bit[1][c])-1) & 4095); )
      huff[++i] = bit[1][c] << 8 | c;
  huff[0] = 12;
  fseek (ifp, data_offset, SEEK_SET);
#ifdef LIBRAW_LIBRARY_BUILD
  if(!data_size)
      throw LIBRAW_EXCEPTION_IO_BADFILE;
  LibRaw_byte_buffer *buf = ifp->make_byte_buffer(data_size);
  LibRaw_bit_buffer bits;
  bits.reset();
#else
  getbits(-1);
#endif
  for (row=0; row < raw_height; row++)
      {
#ifndef LIBRAW_LIBRARY_BUILD
          if(row >= height) break;
#endif
    for (col=0; col < raw_width; col++) {
#ifdef LIBRAW_LIBRARY_BUILD
        diff = ljpeg_diff_pef(bits,buf,huff);
#else
      diff = ljpeg_diff (huff);
#endif
      if (col < 2) hpred[col] = vpred[row & 1][col] += diff;
      else	   hpred[col & 1] += diff;

      unsigned val = hpred[col & 1];

      if ((unsigned) (row-top_margin) < height && (unsigned)(col-left_margin) < width)
          {
#ifdef LIBRAW_LIBRARY_BUILD
              ushort color = FC(row-top_margin,col-left_margin);
              if(channel_maximum[color] < val)  channel_maximum[color] = val;
#endif
              BAYER(row-top_margin,col-left_margin) = val;
          }
#ifdef LIBRAW_LIBRARY_BUILD
      else
        {
          ushort *dfp = get_masked_pointer(row,col);
          if(dfp) *dfp = val;
        }
      
#endif
      if (val >> tiff_bps) derror();
    }
      }
#ifdef LIBRAW_LIBRARY_BUILD
  delete buf;
#endif
}

void CLASS nikon_compressed_load_raw()
{
  static const uchar nikon_tree[][32] = {
    { 0,1,5,1,1,1,1,1,1,2,0,0,0,0,0,0,	/* 12-bit lossy */
      5,4,3,6,2,7,1,0,8,9,11,10,12 },
    { 0,1,5,1,1,1,1,1,1,2,0,0,0,0,0,0,	/* 12-bit lossy after split */
      0x39,0x5a,0x38,0x27,0x16,5,4,3,2,1,0,11,12,12 },
    { 0,1,4,2,3,1,2,0,0,0,0,0,0,0,0,0,  /* 12-bit lossless */
      5,4,6,3,7,2,8,1,9,0,10,11,12 },
    { 0,1,4,3,1,1,1,1,1,2,0,0,0,0,0,0,	/* 14-bit lossy */
      5,6,4,7,8,3,9,2,1,0,10,11,12,13,14 },
    { 0,1,5,1,1,1,1,1,1,1,2,0,0,0,0,0,	/* 14-bit lossy after split */
      8,0x5c,0x4b,0x3a,0x29,7,6,5,4,3,2,1,0,13,14 },
    { 0,1,4,2,2,3,1,2,0,0,0,0,0,0,0,0,	/* 14-bit lossless */
      7,6,8,5,9,4,10,3,11,12,2,0,1,13,14 } };
  ushort *huff, ver0, ver1, vpred[2][2], hpred[2], csize;
  int i, min, max, step=0, tree=0, split=0, row, col, len, shl, diff;

  fseek (ifp, meta_offset, SEEK_SET);
  ver0 = fgetc(ifp);
  ver1 = fgetc(ifp);
  if (ver0 == 0x49 || ver1 == 0x58)
    fseek (ifp, 2110, SEEK_CUR);
  if (ver0 == 0x46) tree = 2;
  if (tiff_bps == 14) tree += 3;
  read_shorts (vpred[0], 4);
  max = 1 << tiff_bps & 0x7fff;
  if ((csize = get2()) > 1)
    step = max / (csize-1);
  if (ver0 == 0x44 && ver1 == 0x20 && step > 0) {
    for (i=0; i < csize; i++)
      curve[i*step] = get2();
    for (i=0; i < max; i++)
      curve[i] = ( curve[i-i%step]*(step-i%step) +
		   curve[i-i%step+step]*(i%step) ) / step;
#ifdef LIBRAW_LIBRARY_BUILD
    color_flags.curve_state = LIBRAW_COLORSTATE_LOADED;
#endif
    fseek (ifp, meta_offset+562, SEEK_SET);
    split = get2();
  } else if (ver0 != 0x46 && csize <= 0x4001)
      {
    read_shorts (curve, max=csize);
#ifdef LIBRAW_LIBRARY_BUILD
    color_flags.curve_state = LIBRAW_COLORSTATE_LOADED;
#endif
      }
  while (curve[max-2] == curve[max-1]) max--;
  huff = make_decoder (nikon_tree[tree]);
  fseek (ifp, data_offset, SEEK_SET);
#ifdef LIBRAW_LIBRARY_BUILD
  if(!data_size)
      throw LIBRAW_EXCEPTION_IO_BADFILE;
  LibRaw_byte_buffer *buf = ifp->make_byte_buffer(data_size);
  LibRaw_bit_buffer bits;
  bits.reset();
#else
  getbits(-1);
#endif
  for (min=row=0; row < height; row++) {
    if (split && row == split) {
      free (huff);
      huff = make_decoder (nikon_tree[tree+1]);
      max += (min = 16) << 1;
    }
    for (col=0; col < raw_width; col++) {
#ifdef LIBRAW_LIBRARY_BUILD
        i = bits._gethuff(buf,*huff,huff+1,zero_after_ff);
#else
      i = gethuff(huff);
#endif
      len = i & 15;
      shl = i >> 4;
#ifdef LIBRAW_LIBRARY_BUILD
      diff = ((bits._getbits(buf,len-shl,zero_after_ff) << 1) + 1) << shl >> 1;
#else
      diff = ((getbits(len-shl) << 1) + 1) << shl >> 1;
#endif
      if ((diff & (1 << (len-1))) == 0)
	diff -= (1 << len) - !shl;
      if (col < 2) hpred[col] = vpred[row & 1][col] += diff;
      else	   hpred[col & 1] += diff;
      if ((ushort)(hpred[col & 1] + min) >= max) derror();
#ifndef LIBRAW_LIBRARY_BUILD
      if ((unsigned) (col-left_margin) < width)
	BAYER(row,col-left_margin) =  curve[LIM((short)hpred[col & 1],0,0x3fff)];
#else
      ushort xval = hpred[col & 1];
      if(!(filtering_mode & LIBRAW_FILTERING_NORAWCURVE))
          xval = curve[LIM((short)xval,0,0x3fff)];
      if ((unsigned) (col-left_margin) < width)
          {
              ushort color = FC(row,col-left_margin);
              if(channel_maximum[color] < xval ) channel_maximum[color] = xval;
              BAYER(row,col-left_margin) =  xval;
          }
      else
        {
          ushort *dfp = get_masked_pointer(row,col);
          if(dfp) *dfp = xval;
        }
#endif

    }
  }
#ifdef LIBRAW_LIBRARY_BUILD
  delete buf;
#endif
  free (huff);
}

/*
   Figure out if a NEF file is compressed.  These fancy heuristics
   are only needed for the D100, thanks to a bug in some cameras
   that tags all images as "compressed".
 */
int CLASS nikon_is_compressed()
{
  uchar test[256];
  int i;

  fseek (ifp, data_offset, SEEK_SET);
  fread (test, 1, 256, ifp);
  for (i=15; i < 256; i+=16)
    if (test[i]) return 1;
  return 0;
}

/*
   Returns 1 for a Coolpix 995, 0 for anything else.
 */
int CLASS nikon_e995()
{
  int i, histo[256];
  const uchar often[] = { 0x00, 0x55, 0xaa, 0xff };

  memset (histo, 0, sizeof histo);
  fseek (ifp, -2000, SEEK_END);
  for (i=0; i < 2000; i++)
    histo[fgetc(ifp)]++;
  for (i=0; i < 4; i++)
    if (histo[often[i]] < 200)
      return 0;
  return 1;
}

/*
   Returns 1 for a Coolpix 2100, 0 for anything else.
 */
int CLASS nikon_e2100()
{
  uchar t[12];
  int i;

  fseek (ifp, 0, SEEK_SET);
  for (i=0; i < 1024; i++) {
    fread (t, 1, 12, ifp);
    if (((t[2] & t[4] & t[7] & t[9]) >> 4
	& t[1] & t[6] & t[8] & t[11] & 3) != 3)
      return 0;
  }
  return 1;
}

void CLASS nikon_3700()
{
  int bits, i;
  uchar dp[24];
  static const struct {
    int bits;
    char t_make[12], t_model[15];
  } table[] = {
    { 0x00, "PENTAX",  "Optio 33WR" },
    { 0x03, "NIKON",   "E3200" },
    { 0x32, "NIKON",   "E3700" },
    { 0x33, "OLYMPUS", "C740UZ" } };

  fseek (ifp, 3072, SEEK_SET);
  fread (dp, 1, 24, ifp);
  bits = (dp[8] & 3) << 4 | (dp[20] & 3);
  for (i=0; i < sizeof table / sizeof *table; i++)
    if (bits == table[i].bits) {
      strcpy (make,  table[i].t_make );
      strcpy (model, table[i].t_model);
    }
}

/*
   Separates a Minolta DiMAGE Z2 from a Nikon E4300.
 */
int CLASS minolta_z2()
{
  int i, nz;
  char tail[424];

  fseek (ifp, -sizeof tail, SEEK_END);
  fread (tail, 1, sizeof tail, ifp);
  for (nz=i=0; i < sizeof tail; i++)
    if (tail[i]) nz++;
  return nz > 20;
}

/*
   The Fuji Super CCD is just a Bayer grid rotated 45 degrees.
 */
void CLASS fuji_load_raw()
{
  ushort *pixel;
#ifndef LIBRAW_LIBRARY_BUILD
  int wide, row, col, r, c;

  fseek (ifp, (top_margin*raw_width + left_margin) * 2, SEEK_CUR);
  wide = fuji_width << !fuji_layout;
  pixel = (ushort *) calloc (wide, sizeof *pixel);
  merror (pixel, "fuji_load_raw()");
  for (row=0; row < raw_height; row++) {
    read_shorts (pixel, wide);
    fseek (ifp, 2*(raw_width - wide), SEEK_CUR);
    for (col=0; col < wide; col++) {
      if (fuji_layout) {
	r = fuji_width - 1 - col + (row >> 1);
	c = col + ((row+1) >> 1);
      } else {
	r = fuji_width - 1 + row - (col >> 1);
	c = row + ((col+1) >> 1);
      }
      BAYER(r,c) = pixel[col];
    }
  }
  free (pixel);
#else
  int row,col;
  pixel = (ushort *) calloc (raw_width, sizeof *pixel);
  merror (pixel, "fuji_load_raw()");
  for (row=0; row < raw_height; row++) {
    read_shorts (pixel, raw_width);
    for (col=0; col < raw_width; col++) {
        if(col >= left_margin && col < width+left_margin
           && row >= top_margin && row < height+top_margin)
            {
                int rrow = row-top_margin;
                int ccol = col-left_margin;
                ushort color = FCF(rrow,ccol);
                image[((rrow) >> shrink)*iwidth + ((ccol) >> shrink)][color] = pixel[col];
                if(channel_maximum[color] < pixel[col] ) channel_maximum[color] = pixel[col];
            }
        else
            {
                ushort *dfp = get_masked_pointer(row,col);
                if(dfp) *dfp = pixel[col];
            }
    }
  }
  free (pixel);
#endif
}
//@end COMMON

void CLASS jpeg_thumb();

//@out COMMON
void CLASS ppm_thumb()
{
  char *thumb;
  thumb_length = thumb_width*thumb_height*3;
  thumb = (char *) malloc (thumb_length);
  merror (thumb, "ppm_thumb()");
  fprintf (ofp, "P6\n%d %d\n255\n", thumb_width, thumb_height);
  fread  (thumb, 1, thumb_length, ifp);
  fwrite (thumb, 1, thumb_length, ofp);
  free (thumb);
}

void CLASS layer_thumb()
{
  int i, c;
  char *thumb, map[][4] = { "012","102" };

  colors = thumb_misc >> 5 & 7;
  thumb_length = thumb_width*thumb_height;
  thumb = (char *) calloc (colors, thumb_length);
  merror (thumb, "layer_thumb()");
  fprintf (ofp, "P%d\n%d %d\n255\n",
	5 + (colors >> 1), thumb_width, thumb_height);
  fread (thumb, thumb_length, colors, ifp);
  for (i=0; i < thumb_length; i++)
    FORCC putc (thumb[i+thumb_length*(map[thumb_misc >> 8][c]-'0')], ofp);
  free (thumb);
}

void CLASS rollei_thumb()
{
  unsigned i;
  ushort *thumb;

  thumb_length = thumb_width * thumb_height;
  thumb = (ushort *) calloc (thumb_length, 2);
  merror (thumb, "rollei_thumb()");
  fprintf (ofp, "P6\n%d %d\n255\n", thumb_width, thumb_height);
  read_shorts (thumb, thumb_length);
  for (i=0; i < thumb_length; i++) {
    putc (thumb[i] << 3, ofp);
    putc (thumb[i] >> 5  << 2, ofp);
    putc (thumb[i] >> 11 << 3, ofp);
  }
  free (thumb);
}

void CLASS rollei_load_raw()
{
  uchar pixel[10];
  unsigned iten=0, isix, i, buffer=0, row, col, todo[16];

  isix = raw_width * raw_height * 5 / 8;
  while (fread (pixel, 1, 10, ifp) == 10) {
    for (i=0; i < 10; i+=2) {
      todo[i]   = iten++;
      todo[i+1] = pixel[i] << 8 | pixel[i+1];
      buffer    = pixel[i] >> 2 | buffer << 6;
    }
    for (   ; i < 16; i+=2) {
      todo[i]   = isix++;
      todo[i+1] = buffer >> (14-i)*5;
    }
    for (i=0; i < 16; i+=2) {
      row = todo[i] / raw_width - top_margin;
      col = todo[i] % raw_width - left_margin;
      if (row < height && col < width)
          {
#ifdef LIBRAW_LIBRARY_BUILD
              ushort color = FC(row,col);
              if(channel_maximum[color] < (todo[i+1] & 0x3ff))
                  channel_maximum[color] = (todo[i+1] & 0x3ff);
#endif
              BAYER(row,col) = (todo[i+1] & 0x3ff);
          }
#ifdef LIBRAW_LIBRARY_BUILD
      else
          {
              ushort *dfp = get_masked_pointer(todo[i] / raw_width,todo[i] % raw_width);
              if(dfp) *dfp = (todo[i+1] & 0x3ff);
          }
#endif
    }
  }
  maximum = 0x3ff;
}

int CLASS bayer (unsigned row, unsigned col)
{
  return (row < height && col < width) ? BAYER(row,col) : 0;
}

void CLASS phase_one_flat_field (int is_float, int nc)
{
  ushort head[8];
  unsigned wide, y, x, c, rend, cend, row, col;
  float *mrow, num, mult[4];

  read_shorts (head, 8);
  wide = head[2] / head[4];
  mrow = (float *) calloc (nc*wide, sizeof *mrow);
  merror (mrow, "phase_one_flat_field()");
  for (y=0; y < head[3] / head[5]; y++) {
    for (x=0; x < wide; x++)
      for (c=0; c < nc; c+=2) {
	num = is_float ? getreal(11) : get2()/32768.0;
	if (y==0) mrow[c*wide+x] = num;
	else mrow[(c+1)*wide+x] = (num - mrow[c*wide+x]) / head[5];
      }
    if (y==0) continue;
    rend = head[1]-top_margin + y*head[5];
    for (row = rend-head[5]; row < height && row < rend; row++) {
      for (x=1; x < wide; x++) {
	for (c=0; c < nc; c+=2) {
	  mult[c] = mrow[c*wide+x-1];
	  mult[c+1] = (mrow[c*wide+x] - mult[c]) / head[4];
	}
	cend = head[0]-left_margin + x*head[4];
	for (col = cend-head[4]; col < width && col < cend; col++) {
	  c = nc > 2 ? FC(row,col) : 0;
	  if (!(c & 1)) {
	    c = BAYER(row,col) * mult[c];
	    BAYER(row,col) = LIM(c,0,65535);
	  }
	  for (c=0; c < nc; c+=2)
	    mult[c] += mult[c+1];
	}
      }
      for (x=0; x < wide; x++)
	for (c=0; c < nc; c+=2)
	  mrow[c*wide+x] += mrow[(c+1)*wide+x];
    }
  }
  free (mrow);
}

void CLASS phase_one_correct()
{
  unsigned entries, tag, data, save, col, row, type;
  int len, i, j, k, cip, val[4], dev[4], sum, max;
  int head[9], diff, mindiff=INT_MAX, off_412=0;
  static const signed char dir[12][2] =
    { {-1,-1}, {-1,1}, {1,-1}, {1,1}, {-2,0}, {0,-2}, {0,2}, {2,0},
      {-2,-2}, {-2,2}, {2,-2}, {2,2} };
  float poly[8], num, cfrac, frac, mult[2], *yval[2];
  ushort *xval[2];

  if (half_size || !meta_length) return;
#ifdef DCRAW_VERBOSE
  if (verbose) fprintf (stderr,_("Phase One correction...\n"));
#endif
  fseek (ifp, meta_offset, SEEK_SET);
  order = get2();
  fseek (ifp, 6, SEEK_CUR);
  fseek (ifp, meta_offset+get4(), SEEK_SET);
  entries = get4();  get4();
  while (entries--) {
    tag  = get4();
    len  = get4();
    data = get4();
    save = ftell(ifp);
    fseek (ifp, meta_offset+data, SEEK_SET);
    if (tag == 0x419) {				/* Polynomial curve */
      for (get4(), i=0; i < 8; i++)
	poly[i] = getreal(11);
      poly[3] += (ph1.tag_210 - poly[7]) * poly[6] + 1;
      for (i=0; i < 0x10000; i++) {
	num = (poly[5]*i + poly[3])*i + poly[1];
	curve[i] = LIM(num,0,65535);
      } goto apply;				/* apply to right half */
    } else if (tag == 0x41a) {			/* Polynomial curve */
      for (i=0; i < 4; i++)
	poly[i] = getreal(11);
      for (i=0; i < 0x10000; i++) {
	for (num=0, j=4; j--; )
	  num = num * i + poly[j];
	curve[i] = LIM(num+i,0,65535);
      } apply:					/* apply to whole image */
      for (row=0; row < height; row++)
	for (col = (tag & 1)*ph1.split_col; col < width; col++)
	  BAYER(row,col) = curve[BAYER(row,col)];
    } else if (tag == 0x400) {			/* Sensor defects */
      while ((len -= 8) >= 0) {
	col  = get2() - left_margin;
	row  = get2() - top_margin;
	type = get2(); get2();
	if (col >= width) continue;
	if (type == 131)			/* Bad column */
	  for (row=0; row < height; row++)
	    if (FC(row,col) == 1) {
	      for (sum=i=0; i < 4; i++)
		sum += val[i] = bayer (row+dir[i][0], col+dir[i][1]);
	      for (max=i=0; i < 4; i++) {
		dev[i] = abs((val[i] << 2) - sum);
		if (dev[max] < dev[i]) max = i;
	      }
	      BAYER(row,col) = (sum - val[max])/3.0 + 0.5;
	    } else {
	      for (sum=0, i=8; i < 12; i++)
		sum += bayer (row+dir[i][0], col+dir[i][1]);
	      BAYER(row,col) = 0.5 + sum * 0.0732233 +
		(bayer(row,col-2) + bayer(row,col+2)) * 0.3535534;
	    }
	else if (type == 129) {			/* Bad pixel */
	  if (row >= height) continue;
	  j = (FC(row,col) != 1) * 4;
	  for (sum=0, i=j; i < j+8; i++)
	    sum += bayer (row+dir[i][0], col+dir[i][1]);
	  BAYER(row,col) = (sum + 4) >> 3;
	}
      }
    } else if (tag == 0x401) {			/* All-color flat fields */
      phase_one_flat_field (1, 2);
    } else if (tag == 0x416 || tag == 0x410) {
      phase_one_flat_field (0, 2);
    } else if (tag == 0x40b) {			/* Red+blue flat field */
      phase_one_flat_field (0, 4);
    } else if (tag == 0x412) {
      fseek (ifp, 36, SEEK_CUR);
      diff = abs (get2() - ph1.tag_21a);
      if (mindiff > diff) {
	mindiff = diff;
	off_412 = ftell(ifp) - 38;
      }
    }
    fseek (ifp, save, SEEK_SET);
  }
  if (off_412) {
    fseek (ifp, off_412, SEEK_SET);
    for (i=0; i < 9; i++) head[i] = get4() & 0x7fff;
    yval[0] = (float *) calloc (head[1]*head[3] + head[2]*head[4], 6);
    merror (yval[0], "phase_one_correct()");
    yval[1] = (float  *) (yval[0] + head[1]*head[3]);
    xval[0] = (ushort *) (yval[1] + head[2]*head[4]);
    xval[1] = (ushort *) (xval[0] + head[1]*head[3]);
    get2();
    for (i=0; i < 2; i++)
      for (j=0; j < head[i+1]*head[i+3]; j++)
	yval[i][j] = getreal(11);
    for (i=0; i < 2; i++)
      for (j=0; j < head[i+1]*head[i+3]; j++)
	xval[i][j] = get2();
    for (row=0; row < height; row++)
      for (col=0; col < width; col++) {
	cfrac = (float) col * head[3] / raw_width;
	cfrac -= cip = cfrac;
	num = BAYER(row,col) * 0.5;
	for (i=cip; i < cip+2; i++) {
	  for (k=j=0; j < head[1]; j++)
	    if (num < xval[0][k = head[1]*i+j]) break;
	  frac = (j == 0 || j == head[1]) ? 0 :
		(xval[0][k] - num) / (xval[0][k] - xval[0][k-1]);
	  mult[i-cip] = yval[0][k-1] * frac + yval[0][k] * (1-frac);
	}
	i = ((mult[0] * (1-cfrac) + mult[1] * cfrac)
		* (row + top_margin) + num) * 2;
	BAYER(row,col) = LIM(i,0,65535);
      }
    free (yval[0]);
  }
}

void CLASS phase_one_load_raw()
{
  int row, col, a, b;
  ushort *pixel, akey, bkey, mask;

  fseek (ifp, ph1.key_off, SEEK_SET);
  akey = get2();
  bkey = get2();
  mask = ph1.format == 1 ? 0x5555:0x1354;
#ifndef LIBRAW_LIBRARY_BUILD
  fseek (ifp, data_offset + top_margin*raw_width*2, SEEK_SET);
  pixel = (ushort *) calloc (raw_width, sizeof *pixel);
  merror (pixel, "phase_one_load_raw()");
  for (row=0; row < height; row++) {
    read_shorts (pixel, raw_width);
    if (ph1.format)
      for (col=0; col < raw_width; col+=2) {
	a = pixel[col+0] ^ akey;
	b = pixel[col+1] ^ bkey;
	pixel[col+0] = (a & mask) | (b & ~mask);
	pixel[col+1] = (b & mask) | (a & ~mask);
      }
    for (col=0; col < width; col++)
      BAYER(row,col) = pixel[col+left_margin];
  }
  free (pixel);
#else
  fseek (ifp, data_offset, SEEK_SET);
  pixel = (ushort *) calloc (raw_width, sizeof *pixel);
  merror (pixel, "phase_one_load_raw()");
  for (row=0; row < raw_height; row++) {
    read_shorts (pixel, raw_width);
    if (ph1.format)
        for (col=0; col < raw_width; col+=2) {
            a = pixel[col+0] ^ akey;
            b = pixel[col+1] ^ bkey;
            pixel[col+0] = (a & mask) | (b & ~mask);
            pixel[col+1] = (b & mask) | (a & ~mask);
        }
    for (col=0; col < raw_width; col++)
        {
            ushort *dfp = get_masked_pointer(row,col);
            if(dfp)
                *dfp = pixel[col];
            else
                {
                    ushort color = FC(row-top_margin,col-left_margin);
                    if(channel_maximum[color] < pixel[col]) channel_maximum[color] = pixel[col];
                    BAYER(row-top_margin,col-left_margin) = pixel[col];
                }
        }
  }
  free (pixel);
  if(!( filtering_mode & LIBRAW_FILTERING_NORAWCURVE) )
#endif
  phase_one_correct();
}

unsigned CLASS ph1_bithuff (int nbits, ushort *huff)
{
#ifndef LIBRAW_NOTHREADS
#define bitbuf tls->ph1_bits.bitbuf
#define vbits  tls->ph1_bits.vbits    
#else
  static UINT64 bitbuf=0;
  static int vbits=0;
#endif
  unsigned c;

  if (nbits == -1)
    return bitbuf = vbits = 0;
  if (nbits == 0) return 0;
  if (vbits < nbits) {
    bitbuf = bitbuf << 32 | get4();
    vbits += 32;
  }
  c = bitbuf << (64-vbits) >> (64-nbits);
  if (huff) {
    vbits -= huff[c] >> 8;
    return (uchar) huff[c];
  }
  vbits -= nbits;
  return c;
#ifndef LIBRAW_NOTHREADS
#undef bitbuf
#undef vbits
#endif
}
#define ph1_bits(n) ph1_bithuff(n,0)
#define ph1_huff(h) ph1_bithuff(*h,h+1)

void CLASS phase_one_load_raw_c()
{
  static const int length[] = { 8,7,6,9,11,10,5,12,14,13 };
  int *offset, len[2], pred[2], row, col, i, j;
  ushort *pixel;
  short (*t_black)[2];

  pixel = (ushort *) calloc (raw_width + raw_height*4, 2);
  merror (pixel, "phase_one_load_raw_c()");
  offset = (int *) (pixel + raw_width);
  fseek (ifp, strip_offset, SEEK_SET);
  for (row=0; row < raw_height; row++)
    offset[row] = get4();
  t_black = (short (*)[2]) offset + raw_height;
  fseek (ifp, ph1.black_off, SEEK_SET);
  if (ph1.black_off)
      {
    read_shorts ((ushort *) t_black[0], raw_height*2);
#ifdef LIBRAW_LIBRARY_BUILD
    imgdata.masked_pixels.ph1_black = (ushort (*)[2])calloc(raw_height*2,sizeof(ushort));
    merror (imgdata.masked_pixels.ph1_black, "phase_one_load_raw_c()");
    memmove(imgdata.masked_pixels.ph1_black,(ushort *) t_black[0],raw_height*2*sizeof(ushort));
#endif
      }
  for (i=0; i < 256; i++)
    curve[i] = i*i / 3.969 + 0.5;
#ifdef LIBRAW_LIBRARY_BUILD
  color_flags.curve_state = LIBRAW_COLORSTATE_CALCULATED;
#endif
  for (row=0; row < raw_height; row++) {
    fseek (ifp, data_offset + offset[row], SEEK_SET);
    ph1_bits(-1);
    pred[0] = pred[1] = 0;
    for (col=0; col < raw_width; col++) {
      if (col >= (raw_width & -8))
	len[0] = len[1] = 14;
      else if ((col & 7) == 0)
	for (i=0; i < 2; i++) {
	  for (j=0; j < 5 && !ph1_bits(1); j++);
	  if (j--) len[i] = length[j*2 + ph1_bits(1)];
	}
      if ((i = len[col & 1]) == 14)
	pixel[col] = pred[col & 1] = ph1_bits(16);
      else
	pixel[col] = pred[col & 1] += ph1_bits(i) + 1 - (1 << (i - 1));
      if (pred[col & 1] >> 16) derror();
#ifdef LIBRAW_LIBRARY_BUILD
  if(!( filtering_mode & LIBRAW_FILTERING_NORAWCURVE) )
#endif
      if (ph1.format == 5 && pixel[col] < 256)
	pixel[col] = curve[pixel[col]];
    }
    if ((unsigned) (row-top_margin) < height)
#ifndef LIBRAW_LIBRARY_BUILD
      for (col=0; col < width; col++) {
	i = (pixel[col+left_margin] << 2)
		- ph1.t_black + t_black[row][col >= ph1.split_col];
	if (i > 0) BAYER(row-top_margin,col) = i;
      }
#else
    {
      for (col=0; col < raw_width; col++) {
              i = (pixel[col] << 2);
          if(col >= left_margin && col < width+left_margin)
              {
                  if (i > 0){
                      ushort color = FC(row-top_margin,col-left_margin);
                      BAYER(row-top_margin,col-left_margin) = i;
                      if(channel_maximum[color] < i) channel_maximum[color] = i ;
                  }
              }
          else
              {
                  ushort *dfp = get_masked_pointer(row,col);
                  if(i>0 && dfp) *dfp = i;
              }
      }
    }
    else
        {
            // top-bottom fields
            for (col=0; col < raw_width; col++) {
                i = (pixel[col] << 2);
                if (i > 0) 
                    {
                        ushort *dfp = get_masked_pointer(row,col);
                        if(dfp) *dfp = i;
                    }
            }
        }
#endif
  }
  free (pixel);
#ifdef LIBRAW_LIBRARY_BUILD
  if(!( filtering_mode & LIBRAW_FILTERING_NORAWCURVE) )
#endif
#ifndef LIBRAW_LIBRARY_BUILD
  phase_one_correct();
  maximum = 0xfffc - ph1.t_black;
#else
  maximum = 0xfffc;
  black = ph1.t_black;
#endif
}

void CLASS hasselblad_load_raw()
{
  struct jhead jh;
  int row, col, pred[2], len[2], diff, c;

  if (!ljpeg_start (&jh, 0)) return;
  order = 0x4949;
  ph1_bits(-1);
<<<<<<< HEAD
  for (row=-top_margin; row < raw_height-top_margin; row++) {
    pred[0] = pred[1] = 0x8000;
=======
  for (row=-top_margin; row < height; row++) {
    pred[0] = pred[1] = 0x8000 + load_flags;
>>>>>>> 4d0ae8e6
    for (col=-left_margin; col < raw_width-left_margin; col+=2) {
      FORC(2) len[c] = ph1_huff(jh.huff[0]);
      FORC(2) {
	diff = ph1_bits(len[c]);
	if ((diff & (1 << (len[c]-1))) == 0)
	  diff -= (1 << len[c]) - 1;
	if (diff == 65535) diff = -32768;
	pred[c] += diff;
	if (row >= 0 && row < height && (unsigned)(col+c) < width)
            {
#ifdef LIBRAW_LIBRARY_BUILD
                ushort color = FC(row,col+c);
                if(channel_maximum[color] < pred[c] ) channel_maximum[color]=pred[c];
#endif
	  BAYER(row,col+c) = pred[c];
            }
#ifdef LIBRAW_LIBRARY_BUILD
        else
            {
                ushort *dfp = get_masked_pointer(row+top_margin,col+left_margin+c);
                if(dfp) *dfp = pred[c];
            }
#endif
      }
    }
  }
  ljpeg_end (&jh);
  maximum = 0xffff;
}

void CLASS leaf_hdr_load_raw()
{
  ushort *pixel;
  unsigned tile=0, r, c, row, col;

  pixel = (ushort *) calloc (raw_width, sizeof *pixel);
  merror (pixel, "leaf_hdr_load_raw()");
  FORC(tiff_samples)
    for (r=0; r < raw_height; r++) {
      if (r % tile_length == 0) {
	fseek (ifp, data_offset + 4*tile++, SEEK_SET);
	fseek (ifp, get4() + 2*left_margin, SEEK_SET);
      }
      if (filters && c != shot_select) continue;
      read_shorts (pixel, raw_width);
      if ((row = r - top_margin) >= height) continue;
      for (col=0; col < width; col++)
          {
              if (filters)  BAYER(row,col) = pixel[col];
              else image[row*width+col][c] = pixel[col];
#ifdef LIBRAW_LIBRARY_BUILD
              if(filters)
                  {
                      ushort color = FC(row,col);
                      if(channel_maximum[color] < pixel[col]) channel_maximum[color] = pixel[col];
                  }
              else
                  if(channel_maximum[c] < pixel[col]) channel_maximum[c] = pixel[col];
#endif              
          }
    }
  free (pixel);
  if (!filters) {
    maximum = 0xffff;
    raw_color = 1;
  }
}

//@end COMMON
void CLASS unpacked_load_raw();

//@out COMMON
void CLASS sinar_4shot_load_raw()
{
  ushort *pixel;
  unsigned shot, row, col, r, c;

  if ((shot = shot_select) || half_size) {
    if (shot) shot--;
    if (shot > 3) shot = 3;
    fseek (ifp, data_offset + shot*4, SEEK_SET);
    fseek (ifp, get4(), SEEK_SET);
    unpacked_load_raw();
    return;
  }
  free (image);
  image = (ushort (*)[4])
	calloc ((iheight=height)*(iwidth=width), sizeof *image);
  merror (image, "sinar_4shot_load_raw()");
  pixel = (ushort *) calloc (raw_width, sizeof *pixel);
  merror (pixel, "sinar_4shot_load_raw()");
  for (shot=0; shot < 4; shot++) {
    fseek (ifp, data_offset + shot*4, SEEK_SET);
    fseek (ifp, get4(), SEEK_SET);
    for (row=0; row < raw_height; row++) {
      read_shorts (pixel, raw_width);
      if ((r = row-top_margin - (shot >> 1 & 1)) >= height) continue;
      for (col=0; col < raw_width; col++) {
	if ((c = col-left_margin - (shot & 1)) >= width) continue;
        image[r*width+c][FC(row,col)] = pixel[col];
      }
    }
  }
  free (pixel);
  shrink = filters = 0;
}

void CLASS imacon_full_load_raw()
{
  int row, col;

  for (row=0; row < height; row++)
    for (col=0; col < width; col++)
        {
      read_shorts (image[row*width+col], 3);
#ifdef LIBRAW_LIBRARY_BUILD
      for(int c=0; c<3; c++)
          if(image[row*width+col][c] > channel_maximum[c]) channel_maximum[c] = image[row*width+col][c];
#endif
        }
}

void CLASS packed_load_raw()
{
  int vbits=0, bwide, pwide, rbits, bite, half, irow, row, col, val, i;
  int zero=0;
  UINT64 bitbuf=0;

  if (raw_width * 8 >= width * tiff_bps)	/* Is raw_width in bytes? */
       pwide = (bwide = raw_width) * 8 / tiff_bps;
  else bwide = (pwide = raw_width) * tiff_bps / 8;
  rbits = bwide * 8 - pwide * tiff_bps;
  if (load_flags & 1) bwide = bwide * 16 / 15;
  fseek (ifp, top_margin*bwide, SEEK_CUR);
  bite = 8 + (load_flags & 24);
  half = (height+1) >> 1;
  for (irow=0; irow < height; irow++) {
    row = irow;
    if (load_flags & 2 &&
	(row = irow % half * 2 + irow / half) == 1 &&
	load_flags & 4) {
      if (vbits=0, tiff_compress)
	fseek (ifp, data_offset - (-half*bwide & -2048), SEEK_SET);
      else {
	fseek (ifp, 0, SEEK_END);
	fseek (ifp, ftell(ifp) >> 3 << 2, SEEK_SET);
      }
    }
    for (col=0; col < pwide; col++) {
      for (vbits -= tiff_bps; vbits < 0; vbits += bite) {
	bitbuf <<= bite;
	for (i=0; i < bite; i+=8)
	  bitbuf |= (unsigned) (fgetc(ifp) << i);
      }
      val = bitbuf << (64-tiff_bps-vbits) >> (64-tiff_bps);
      i = (col ^ (bite == 24)) - left_margin;
      if ((unsigned) i < width)
          {
#ifdef LIBRAW_LIBRARY_BUILD
              ushort color = FC(row,i);
              if( channel_maximum[color] < val ) channel_maximum[color] = val;
              BAYER(row,i) = val;
#else
	BAYER(row,i) = val;
#endif
          }
      else if (load_flags & 32)
          {
#ifdef LIBRAW_LIBRARY_BUILD
              ushort *dfp = get_masked_pointer(row,col);
              if(dfp) *dfp = val;
#endif
              black += val;
              zero += !val;
          }
      if (load_flags & 1 && (col % 10) == 9 &&
	fgetc(ifp) && col < width+left_margin) derror();
    }
    vbits -= rbits;
  }
  if (load_flags & 32 && pwide > width)
    black /= (pwide - width) * height;
  if (zero*4 > (pwide - width) * height)
    black = 0;
}

void CLASS unpacked_load_raw()
{
  ushort *pixel;
  int row, col, bits=0;

  while (1 << ++bits < maximum);
#ifndef LIBRAW_LIBRARY_BUILD
  fseek (ifp, (top_margin*raw_width + left_margin) * 2, SEEK_CUR);
  pixel = (ushort *) calloc (width, sizeof *pixel);
  merror (pixel, "unpacked_load_raw()");
  for (row=0; row < height; row++) {
    read_shorts (pixel, width);
    fseek (ifp, 2*(raw_width - width), SEEK_CUR);
    for (col=0; col < width; col++)
      if ((BAYER2(row,col) = pixel[col] >> load_flags) >> bits) derror();
  }
  free (pixel);
#else
  // fseek (ifp, (top_margin*raw_width + left_margin) * 2, SEEK_CUR);
  pixel = (ushort *) calloc (raw_width, sizeof *pixel);
  merror (pixel, "unpacked_load_raw()");
  for (row=0; row < raw_height; row++) {
    read_shorts (pixel, raw_width);
    //fseek (ifp, 2*(raw_width - width), SEEK_CUR);
    for (col=0; col < raw_width; col++)
        {
            ushort *dfp = get_masked_pointer(row,col);
            if(dfp) 
                *dfp = pixel[col] >> load_flags;
            else
                {
                    ushort color = FC(row-top_margin,col-left_margin);
                    if ((BAYER2(row-top_margin,col-left_margin) = pixel[col] >> load_flags) >> bits) derror();
                    if (channel_maximum[color] < pixel[col]>>load_flags)channel_maximum[color]= pixel[col]>>load_flags;
                }
        }
  }
  free (pixel);
#endif
}

void CLASS nokia_load_raw()
{
  uchar  *data,  *dp;
  ushort *pixel, *pix;
  int rev, dwide, row, c;

  rev = 3 * (order == 0x4949);
  dwide = raw_width * 5 / 4;
  data = (uchar *) malloc (dwide + raw_width*2);
  merror (data, "nokia_load_raw()");
  pixel = (ushort *) (data + dwide);
  for (row=0; row < raw_height; row++) {
    if (fread (data+dwide, 1, dwide, ifp) < dwide) derror();
    FORC(dwide) data[c] = data[dwide+(c ^ rev)];
    for (dp=data, pix=pixel; pix < pixel+raw_width; dp+=5, pix+=4)
      FORC4 pix[c] = (dp[c] << 2) | (dp[4] >> (c << 1) & 3);
    if (row < top_margin)
#ifdef LIBRAW_LIBRARY_BUILD
        {
            int col;
            for(col=0;col<width;col++)
                {
                    ushort *dfp = get_masked_pointer(row,col);
                    if(dfp) 
                        *dfp = pixel[col];
                    black += pixel[c];
                }
        }
#else
      FORC(width) black += pixel[c];
#endif
      else
              FORC(width){
#ifdef LIBRAW_LIBRARY_BUILD
                  ushort color = FC(row-top_margin,c);
                  if(channel_maximum[color] < pixel[c]) channel_maximum[color] = pixel[c];
#endif
                  BAYER(row-top_margin,c) = pixel[c];
              }
  }
  free (data);
  if (top_margin) black /= top_margin * width;
  maximum = 0x3ff;
}

unsigned CLASS pana_bits (int nbits)
{
#ifndef LIBRAW_NOTHREADS
#define buf tls->pana_bits.buf
#define vbits tls->pana_bits.vbits   
#else
  static uchar buf[0x4000];
  static int vbits;
#endif
  int byte;

  if (!nbits) return vbits=0;
  if (!vbits) {
    fread (buf+load_flags, 1, 0x4000-load_flags, ifp);
    fread (buf, 1, load_flags, ifp);
  }
  vbits = (vbits - nbits) & 0x1ffff;
  byte = vbits >> 3 ^ 0x3ff0;
  return (buf[byte] | buf[byte+1] << 8) >> (vbits & 7) & ~(-1 << nbits);
#ifndef LIBRAW_NOTHREADS
#undef buf
#undef vbits
#endif
}

void CLASS panasonic_load_raw()
{
  int row, col, i, j, sh=0, pred[2], nonz[2];

  pana_bits(0);
  for (row=0; row < height; row++)
    for (col=0; col < raw_width; col++) {
      if ((i = col % 14) == 0)
	pred[0] = pred[1] = nonz[0] = nonz[1] = 0;
      if (i % 3 == 2) sh = 4 >> (3 - pana_bits(2));
      if (nonz[i & 1]) {
	if ((j = pana_bits(8))) {
	  if ((pred[i & 1] -= 0x80 << sh) < 0 || sh == 4)
	       pred[i & 1] &= ~(-1 << sh);
	  pred[i & 1] += j << sh;
	}
      } else if ((nonz[i & 1] = pana_bits(8)) || i > 11)
	pred[i & 1] = nonz[i & 1] << 4 | pana_bits(4);
      if (col < width)
          {
#ifdef LIBRAW_LIBRARY_BUILD
              ushort color = FC(row,col);
#endif
              if ((BAYER(row,col) = pred[col & 1]) > 4098) derror();
#ifdef LIBRAW_LIBRARY_BUILD
              if( channel_maximum[color] < pred[col &1] ) channel_maximum[color] = pred[col &1];
#endif
          }
#ifdef LIBRAW_LIBRARY_BUILD
      if(col>=width)
          {
              ushort *dfp = get_masked_pointer(row,col);
              if(dfp)*dfp = pred[col & 1];
          }
#endif
    }
}

void CLASS olympus_load_raw()
{
  ushort huff[4096];
  int row, col, nbits, sign, low, high, i, c, w, n, nw;
  int acarry[2][3], *carry, pred, diff;

  huff[n=0] = 0xc0c;
  for (i=12; i--; )
    FORC(2048 >> i) huff[++n] = (i+1) << 8 | i;
  fseek (ifp, 7, SEEK_CUR);
#ifdef LIBRAW_LIBRARY_BUILD
  if(!data_size)
      throw LIBRAW_EXCEPTION_IO_BADFILE;
  LibRaw_byte_buffer *buf = ifp->make_byte_buffer(data_size);
  LibRaw_bit_buffer bits;
  bits.reset();
#else
  getbits(-1);
#endif
  for (row=0; row < height; row++) {
    memset (acarry, 0, sizeof acarry);
    for (col=0; col < raw_width; col++) {
      carry = acarry[col & 1];
      i = 2 * (carry[2] < 3);
      for (nbits=2+i; (ushort) carry[0] >> (nbits+i); nbits++);
#ifdef LIBRAW_LIBRARY_BUILD
      low = (sign = bits._getbits(buf,3,zero_after_ff)) & 3;
      sign = sign << 29 >> 31;
      if ((high = bits._gethuff(buf,12,huff,zero_after_ff)) == 12)
          high = bits._getbits(buf,16-nbits,zero_after_ff) >> 1;
      carry[0] = (high << nbits) | bits._getbits(buf,nbits,zero_after_ff);
#else
      low = (sign = getbits(3)) & 3;
      sign = sign << 29 >> 31;
      if ((high = getbithuff(12,huff)) == 12)
	high = getbits(16-nbits) >> 1;
      carry[0] = (high << nbits) | getbits(nbits);
#endif
      diff = (carry[0] ^ sign) + carry[1];
      carry[1] = (diff*3 + carry[1]) >> 5;
      carry[2] = carry[0] > 16 ? 0 : carry[2]+1;
      if (col >= width) continue;
      if (row < 2 && col < 2) pred = 0;
      else if (row < 2) pred = BAYER(row,col-2);
      else if (col < 2) pred = BAYER(row-2,col);
      else {
	w  = BAYER(row,col-2);
	n  = BAYER(row-2,col);
	nw = BAYER(row-2,col-2);
	if ((w < nw && nw < n) || (n < nw && nw < w)) {
	  if (ABS(w-nw) > 32 || ABS(n-nw) > 32)
	    pred = w + n - nw;
	  else pred = (w + n) >> 1;
	} else pred = ABS(w-nw) > ABS(n-nw) ? w : n;
      }
#ifdef LIBRAW_LIBRARY_BUILD
      {
          ushort val = pred + ((diff << 2) | low);
          ushort color = FC(row,col);
          if(val >> 12) derror();
          BAYER(row,col)=val;
          if(channel_maximum[color] < val ) channel_maximum[color] = val;
      }
#else
      if ((BAYER(row,col) = pred + ((diff << 2) | low)) >> 12) derror();
#endif
    }
  }
#ifdef LIBRAW_LIBRARY_BUILD
  delete buf;
#endif
}

void CLASS minolta_rd175_load_raw()
{
  uchar pixel[768];
  unsigned irow, box, row, col;

  for (irow=0; irow < 1481; irow++) {
    if (fread (pixel, 1, 768, ifp) < 768) derror();
    box = irow / 82;
    row = irow % 82 * 12 + ((box < 12) ? box | 1 : (box-12)*2);
    switch (irow) {
      case 1477: case 1479: continue;
      case 1476: row = 984; break;
      case 1480: row = 985; break;
      case 1478: row = 985; box = 1;
    }
    if ((box < 12) && (box & 1)) {
      for (col=0; col < 1533; col++, row ^= 1)
	if (col != 1) BAYER(row,col) = (col+1) & 2 ?
		   pixel[col/2-1] + pixel[col/2+1] : pixel[col/2] << 1;
      BAYER(row,1)    = pixel[1]   << 1;
      BAYER(row,1533) = pixel[765] << 1;
    } else
      for (col=row & 1; col < 1534; col+=2)
          {
#ifdef LIBRAW_LIBRARY_BUILD
              ushort color = FC(row,col);
              if(channel_maximum[color] < pixel[col/2] << 1)
                  channel_maximum[color] = pixel[col/2] << 1;
#endif
              BAYER(row,col) = pixel[col/2] << 1;
          }
  }
  maximum = 0xff << 1;
}

void CLASS quicktake_100_load_raw()
{
  uchar pixel[484][644];
  static const short gstep[16] =
  { -89,-60,-44,-32,-22,-15,-8,-2,2,8,15,22,32,44,60,89 };
  static const short rstep[6][4] =
  { {  -3,-1,1,3  }, {  -5,-1,1,5  }, {  -8,-2,2,8  },
    { -13,-3,3,13 }, { -19,-4,4,19 }, { -28,-6,6,28 } };
  static const short t_curve[256] =
  { 0,1,2,3,4,5,6,7,8,9,11,12,13,14,15,16,17,18,19,20,21,22,23,24,25,26,27,
    28,29,30,32,33,34,35,36,37,38,39,40,41,42,43,44,45,46,47,48,49,50,51,53,
    54,55,56,57,58,59,60,61,62,63,64,65,66,67,68,69,70,71,72,74,75,76,77,78,
    79,80,81,82,83,84,86,88,90,92,94,97,99,101,103,105,107,110,112,114,116,
    118,120,123,125,127,129,131,134,136,138,140,142,144,147,149,151,153,155,
    158,160,162,164,166,168,171,173,175,177,179,181,184,186,188,190,192,195,
    197,199,201,203,205,208,210,212,214,216,218,221,223,226,230,235,239,244,
    248,252,257,261,265,270,274,278,283,287,291,296,300,305,309,313,318,322,
    326,331,335,339,344,348,352,357,361,365,370,374,379,383,387,392,396,400,
    405,409,413,418,422,426,431,435,440,444,448,453,457,461,466,470,474,479,
    483,487,492,496,500,508,519,531,542,553,564,575,587,598,609,620,631,643,
    654,665,676,687,698,710,721,732,743,754,766,777,788,799,810,822,833,844,
    855,866,878,889,900,911,922,933,945,956,967,978,989,1001,1012,1023 };
  int rb, row, col, sharp, val=0;

  getbits(-1);
  memset (pixel, 0x80, sizeof pixel);
  for (row=2; row < height+2; row++) {
    for (col=2+(row & 1); col < width+2; col+=2) {
      val = ((pixel[row-1][col-1] + 2*pixel[row-1][col+1] +
		pixel[row][col-2]) >> 2) + gstep[getbits(4)];
      pixel[row][col] = val = LIM(val,0,255);
      if (col < 4)
	pixel[row][col-2] = pixel[row+1][~row & 1] = val;
      if (row == 2)
	pixel[row-1][col+1] = pixel[row-1][col+3] = val;
    }
    pixel[row][col] = val;
  }
  for (rb=0; rb < 2; rb++)
    for (row=2+rb; row < height+2; row+=2)
      for (col=3-(row & 1); col < width+2; col+=2) {
	if (row < 4 || col < 4) sharp = 2;
	else {
	  val = ABS(pixel[row-2][col] - pixel[row][col-2])
	      + ABS(pixel[row-2][col] - pixel[row-2][col-2])
	      + ABS(pixel[row][col-2] - pixel[row-2][col-2]);
	  sharp = val <  4 ? 0 : val <  8 ? 1 : val < 16 ? 2 :
		  val < 32 ? 3 : val < 48 ? 4 : 5;
	}
	val = ((pixel[row-2][col] + pixel[row][col-2]) >> 1)
	      + rstep[sharp][getbits(2)];
	pixel[row][col] = val = LIM(val,0,255);
	if (row < 4) pixel[row-2][col+2] = val;
	if (col < 4) pixel[row+2][col-2] = val;
      }
  for (row=2; row < height+2; row++)
    for (col=3-(row & 1); col < width+2; col+=2) {
      val = ((pixel[row][col-1] + (pixel[row][col] << 2) +
	      pixel[row][col+1]) >> 1) - 0x100;
      pixel[row][col] = LIM(val,0,255);
    }
  for (row=0; row < height; row++)
    for (col=0; col < width; col++)
        {
#ifdef LIBRAW_LIBRARY_BUILD
            ushort color = FC(row,col);
            if(channel_maximum[color] < t_curve[pixel[row+2][col+2]])
                channel_maximum[color] = t_curve[pixel[row+2][col+2]];
#endif
            BAYER(row,col) = t_curve[pixel[row+2][col+2]];
        }
  maximum = 0x3ff;
}

#define radc_token(tree) ((signed char) getbithuff(8,huff[tree]))

#define FORYX for (y=1; y < 3; y++) for (x=col+1; x >= col; x--)

#define PREDICTOR (c ? (buf[c][y-1][x] + buf[c][y][x+1]) / 2 \
: (buf[c][y-1][x+1] + 2*buf[c][y-1][x] + buf[c][y][x+1]) / 4)

void CLASS kodak_radc_load_raw()
{
  static const char src[] = {
    1,1, 2,3, 3,4, 4,2, 5,7, 6,5, 7,6, 7,8,
    1,0, 2,1, 3,3, 4,4, 5,2, 6,7, 7,6, 8,5, 8,8,
    2,1, 2,3, 3,0, 3,2, 3,4, 4,6, 5,5, 6,7, 6,8,
    2,0, 2,1, 2,3, 3,2, 4,4, 5,6, 6,7, 7,5, 7,8,
    2,1, 2,4, 3,0, 3,2, 3,3, 4,7, 5,5, 6,6, 6,8,
    2,3, 3,1, 3,2, 3,4, 3,5, 3,6, 4,7, 5,0, 5,8,
    2,3, 2,6, 3,0, 3,1, 4,4, 4,5, 4,7, 5,2, 5,8,
    2,4, 2,7, 3,3, 3,6, 4,1, 4,2, 4,5, 5,0, 5,8,
    2,6, 3,1, 3,3, 3,5, 3,7, 3,8, 4,0, 5,2, 5,4,
    2,0, 2,1, 3,2, 3,3, 4,4, 4,5, 5,6, 5,7, 4,8,
    1,0, 2,2, 2,-2,
    1,-3, 1,3,
    2,-17, 2,-5, 2,5, 2,17,
    2,-7, 2,2, 2,9, 2,18,
    2,-18, 2,-9, 2,-2, 2,7,
    2,-28, 2,28, 3,-49, 3,-9, 3,9, 4,49, 5,-79, 5,79,
    2,-1, 2,13, 2,26, 3,39, 4,-16, 5,55, 6,-37, 6,76,
    2,-26, 2,-13, 2,1, 3,-39, 4,16, 5,-55, 6,-76, 6,37
  };
  ushort huff[19][256];
  int row, col, tree, nreps, rep, step, i, c, s, r, x, y, val;
  short last[3] = { 16,16,16 }, mul[3], buf[3][3][386];
  static const ushort pt[] =
    { 0,0, 1280,1344, 2320,3616, 3328,8000, 4095,16383, 65535,16383 };

  for (i=2; i < 12; i+=2)
    for (c=pt[i-2]; c <= pt[i]; c++)
      curve[c] = (float)
	(c-pt[i-2]) / (pt[i]-pt[i-2]) * (pt[i+1]-pt[i-1]) + pt[i-1] + 0.5;
  for (s=i=0; i < sizeof src; i+=2)
    FORC(256 >> src[i])
      huff[0][s++] = src[i] << 8 | (uchar) src[i+1];
  s = kodak_cbpp == 243 ? 2 : 3;
  FORC(256) huff[18][c] = (8-s) << 8 | c >> s << s | 1 << (s-1);
  getbits(-1);
  for (i=0; i < sizeof(buf)/sizeof(short); i++)
    buf[0][0][i] = 2048;
  for (row=0; row < height; row+=4) {
    FORC3 mul[c] = getbits(6);
    FORC3 {
      val = ((0x1000000/last[c] + 0x7ff) >> 12) * mul[c];
      s = val > 65564 ? 10:12;
      x = ~(-1 << (s-1));
      val <<= 12-s;
      for (i=0; i < sizeof(buf[0])/sizeof(short); i++)
	buf[c][0][i] = (buf[c][0][i] * val + x) >> s;
      last[c] = mul[c];
      for (r=0; r <= !c; r++) {
	buf[c][1][width/2] = buf[c][2][width/2] = mul[c] << 7;
	for (tree=1, col=width/2; col > 0; ) {
	  if ((tree = radc_token(tree))) {
	    col -= 2;
	    if (tree == 8)
	      FORYX buf[c][y][x] = (uchar) radc_token(18) * mul[c];
	    else
	      FORYX buf[c][y][x] = radc_token(tree+10) * 16 + PREDICTOR;
	  } else
	    do {
	      nreps = (col > 2) ? radc_token(9) + 1 : 1;
	      for (rep=0; rep < 8 && rep < nreps && col > 0; rep++) {
		col -= 2;
		FORYX buf[c][y][x] = PREDICTOR;
		if (rep & 1) {
		  step = radc_token(10) << 4;
		  FORYX buf[c][y][x] += step;
		}
	      }
	    } while (nreps == 9);
	}
	for (y=0; y < 2; y++)
	  for (x=0; x < width/2; x++) {
	    val = (buf[c][y+1][x] << 4) / mul[c];
	    if (val < 0) val = 0;
	    if (c) BAYER(row+y*2+c-1,x*2+2-c) = val;
	    else   BAYER(row+r*2+y,x*2+y) = val;
	  }
	memcpy (buf[c][0]+!c, buf[c][2], sizeof buf[c][0]-2*!c);
      }
    }
    for (y=row; y < row+4; y++)
      for (x=0; x < width; x++)
	if ((x+y) & 1) {
	  r = x ? x-1 : x+1;
	  s = x+1 < width ? x+1 : x-1;
	  val = (BAYER(y,x)-2048)*2 + (BAYER(y,r)+BAYER(y,s))/2;
	  if (val < 0) val = 0;
	  BAYER(y,x) = val;
	}
  }
  for (i=0; i < iheight*iwidth*4; i++)
#ifdef LIBRAW_LIBRARY_BUILD
      {
          ushort c = i%4;
          image[0][i] = curve[image[0][i]];
          if(channel_maximum[c] < image[0][i]) channel_maximum[c] = image[0][i];
      }
#else
    image[0][i] = curve[image[0][i]];
#endif
  maximum = 0x3fff;
}

#undef FORYX
#undef PREDICTOR

#ifdef NO_JPEG
void CLASS kodak_jpeg_load_raw() {}
#else

METHODDEF(boolean)
fill_input_buffer (j_decompress_ptr cinfo)
{
#ifndef LIBRAW_NOTHREADS
#define jpeg_buffer tls->jpeg_buffer
#else
  static uchar jpeg_buffer[4096];
#endif
  size_t nbytes;

  nbytes = fread (jpeg_buffer, 1, 4096, ifp);
  swab (jpeg_buffer, jpeg_buffer, nbytes);
  cinfo->src->next_input_byte = jpeg_buffer;
  cinfo->src->bytes_in_buffer = nbytes;
  return TRUE;
#ifndef LIBRAW_NOTHREADS
#undef jpeg_buffer
#endif
}

void CLASS kodak_jpeg_load_raw()
{
  struct jpeg_decompress_struct cinfo;
  struct jpeg_error_mgr jerr;
  JSAMPARRAY buf;
  JSAMPLE (*pixel)[3];
  int row, col;

  cinfo.err = jpeg_std_error (&jerr);
  jpeg_create_decompress (&cinfo);
  jpeg_stdio_src (&cinfo, ifp);
  cinfo.src->fill_input_buffer = fill_input_buffer;
  jpeg_read_header (&cinfo, TRUE);
  jpeg_start_decompress (&cinfo);
  if ((cinfo.output_width      != width  ) ||
      (cinfo.output_height*2   != height ) ||
      (cinfo.output_components != 3      )) {
#ifdef DCRAW_VERBOSE
    fprintf (stderr,_("%s: incorrect JPEG dimensions\n"), ifname);
#endif
    jpeg_destroy_decompress (&cinfo);
#ifdef LIBRAW_LIBRARY_BUILD
    throw LIBRAW_EXCEPTION_DECODE_JPEG;
#else
    longjmp (failure, 3);
#endif
  }
  buf = (*cinfo.mem->alloc_sarray)
		((j_common_ptr) &cinfo, JPOOL_IMAGE, width*3, 1);

  while (cinfo.output_scanline < cinfo.output_height) {
    row = cinfo.output_scanline * 2;
    jpeg_read_scanlines (&cinfo, buf, 1);
    pixel = (JSAMPLE (*)[3]) buf[0];
    for (col=0; col < width; col+=2) {
      BAYER(row+0,col+0) = pixel[col+0][1] << 1;
      BAYER(row+1,col+1) = pixel[col+1][1] << 1;
      BAYER(row+0,col+1) = pixel[col][0] + pixel[col+1][0];
      BAYER(row+1,col+0) = pixel[col][2] + pixel[col+1][2];

#ifdef LIBRAW_LIBRARY_BUILD
      if(channel_maximum[FC(row+0,col+0)] < pixel[col+0][1] << 1) channel_maximum[FC(row+0,col+0)]=pixel[col+0][1]<<1;
      if(channel_maximum[FC(row+1,col+1)] < pixel[col+1][1] << 1) channel_maximum[FC(row+1,col+1)]=pixel[col+1][1]<<1;
      if(channel_maximum[FC(row+0,col+1)] < pixel[col][0] + pixel[col+1][0])
          channel_maximum[FC(row+0,col+1)] = pixel[col][0] + pixel[col+1][0];
      if(channel_maximum[FC(row+1,col+0)] < pixel[col][2] + pixel[col+1][2])
          channel_maximum[FC(row+1,col+0)] = pixel[col][2] + pixel[col+1][2];
#endif
    }
  }
  jpeg_finish_decompress (&cinfo);
  jpeg_destroy_decompress (&cinfo);
  maximum = 0xff << 1;
}
#endif

void CLASS kodak_dc120_load_raw()
{
  static const int mul[4] = { 162, 192, 187,  92 };
  static const int add[4] = {   0, 636, 424, 212 };
  uchar pixel[848];
  int row, shift, col;

  for (row=0; row < height; row++) {
    if (fread (pixel, 1, 848, ifp) < 848) derror();
    shift = row * mul[row & 3] + add[row & 3];
    for (col=0; col < width; col++)
#ifdef LIBRAW_LIBRARY_BUILD
        {
            ushort val = pixel[(col + shift) % 848];
            ushort color = FC(row,col);
            BAYER(row,col) = val;
            if(channel_maximum[color] < val) channel_maximum[color] = val;
        }
#else
      BAYER(row,col) = (ushort) pixel[(col + shift) % 848];
#endif
  }
  maximum = 0xff;
}

void CLASS eight_bit_load_raw()
{
  uchar *pixel;
  unsigned row, col, val, lblack=0;

  pixel = (uchar *) calloc (raw_width, sizeof *pixel);
  merror (pixel, "eight_bit_load_raw()");
#ifndef LIBRAW_LIBRARY_BUILD
  fseek (ifp, top_margin*raw_width, SEEK_CUR);
  for (row=0; row < height; row++) {
    if (fread (pixel, 1, raw_width, ifp) < raw_width) derror();
    for (col=0; col < raw_width; col++) {
      val = curve[pixel[col]];
      if ((unsigned) (col-left_margin) < width)
        BAYER(row,col-left_margin) = val;
      else lblack += val;
    }
  }
#else
  for (row=0; row < raw_height; row++) {
    if (fread (pixel, 1, raw_width, ifp) < raw_width) derror();
    for (col=0; col < raw_width; col++) {
        if(filtering_mode & LIBRAW_FILTERING_NORAWCURVE)
            {
                val = pixel[col];
                if(val>maximum) maximum = val;
            }
        else
            val = curve[pixel[col]];
      if((unsigned) (row-top_margin)< height)
          {
              if ((unsigned) (col-left_margin) < width)
                  {
                      ushort color=FC(row-top_margin,col-left_margin);
                      if(channel_maximum[color] < val) channel_maximum[color] = val;
                      BAYER(row-top_margin,col-left_margin) = val;
                  }
              else
                  {
                      ushort *dfp = get_masked_pointer(row,col);
                      if(dfp) *dfp = val;
                      lblack += val;
                  }
          }
      else // top/bottom margins
          {
              ushort *dfp = get_masked_pointer(row,col);
              if(dfp) *dfp = val;
          }
    }
  }
#endif

  free (pixel);
  if (raw_width > width+1)
    black = lblack / ((raw_width - width) * height);
  if (!strncmp(model,"DC2",3))
    black = 0;
#ifdef LIBRAW_LIBRARY_BUILD
  if(!(filtering_mode & LIBRAW_FILTERING_NORAWCURVE))
#endif
  maximum = curve[0xff];
}

void CLASS kodak_yrgb_load_raw()
{
  uchar *pixel;
  int row, col, y, cb, cr, rgb[3], c;

  pixel = (uchar *) calloc (raw_width, 3*sizeof *pixel);
  merror (pixel, "kodak_yrgb_load_raw()");
  for (row=0; row < height; row++) {
    if (~row & 1)
      if (fread (pixel, raw_width, 3, ifp) < 3) derror();
    for (col=0; col < raw_width; col++) {
      y  = pixel[width*2*(row & 1) + col];
      cb = pixel[width + (col & -2)]   - 128;
      cr = pixel[width + (col & -2)+1] - 128;
      rgb[1] = y-((cb + cr + 2) >> 2);
      rgb[2] = rgb[1] + cb;
      rgb[0] = rgb[1] + cr;
      FORC3{
          image[row*width+col][c] = curve[LIM(rgb[c],0,255)];
#ifdef LIBRAW_LIBRARY_BUILD
          if(channel_maximum[c] < image[row*width+col][c]) channel_maximum[c] = image[row*width+col][c];
#endif
      }
    }
  }
  free (pixel);
  maximum = curve[0xff];
}

void CLASS kodak_262_load_raw()
{
  static const uchar kodak_tree[2][26] =
  { { 0,1,5,1,1,2,0,0,0,0,0,0,0,0,0,0, 0,1,2,3,4,5,6,7,8,9 },
    { 0,3,1,1,1,1,1,2,0,0,0,0,0,0,0,0, 0,1,2,3,4,5,6,7,8,9 } };
  ushort *huff[2];
  uchar *pixel;
  int *strip, ns, c, row, col, chess, pi=0, pi1, pi2, pred, val;

  FORC(2) huff[c] = make_decoder (kodak_tree[c]);
  ns = (raw_height+63) >> 5;
  pixel = (uchar *) malloc (raw_width*32 + ns*4);
  merror (pixel, "kodak_262_load_raw()");
  strip = (int *) (pixel + raw_width*32);
  order = 0x4d4d;
  FORC(ns) strip[c] = get4();
  for (row=0; row < raw_height; row++) {
    if ((row & 31) == 0) {
      fseek (ifp, strip[row >> 5], SEEK_SET);
      getbits(-1);
      pi = 0;
    }
    for (col=0; col < raw_width; col++) {
      chess = (row + col) & 1;
      pi1 = chess ? pi-2           : pi-raw_width-1;
      pi2 = chess ? pi-2*raw_width : pi-raw_width+1;
      if (col <= chess) pi1 = -1;
      if (pi1 < 0) pi1 = pi2;
      if (pi2 < 0) pi2 = pi1;
      if (pi1 < 0 && col > 1) pi1 = pi2 = pi-2;
      pred = (pi1 < 0) ? 0 : (pixel[pi1] + pixel[pi2]) >> 1;
      pixel[pi] = val = pred + ljpeg_diff (huff[chess]);
      if (val >> 8) derror();
#ifdef LIBRAW_LIBRARY_BUILD
      if(filtering_mode & LIBRAW_FILTERING_NORAWCURVE)
          val = pixel[pi++];
      else
          val = curve[pixel[pi++]];
#else
      val = curve[pixel[pi++]];
#endif
      if ((unsigned) (col-left_margin) < width)
          {
#ifdef LIBRAW_LIBRARY_BUILD
              ushort color = FC(row,col-left_margin);
              if(channel_maximum[color] < val ) channel_maximum[color]=val;
#endif
	BAYER(row,col-left_margin) = val;
          }
      else
#ifndef LIBRAW_LIBRARY_BUILD
          black += val;
#else
      {
          ushort *dfp = get_masked_pointer(row,col);
          if(dfp) *dfp = val;
          black += val;
      }
#endif
    }
  }
  free (pixel);
  FORC(2) free (huff[c]);
  if (raw_width > width)
    black /= (raw_width - width) * height;
}

int CLASS kodak_65000_decode (short *out, int bsize)
{
  uchar c, blen[768];
  ushort raw[6];
  INT64 bitbuf=0;
  int save, bits=0, i, j, len, diff;

  save = ftell(ifp);
  bsize = (bsize + 3) & -4;
  for (i=0; i < bsize; i+=2) {
    c = fgetc(ifp);
    if ((blen[i  ] = c & 15) > 12 ||
	(blen[i+1] = c >> 4) > 12 ) {
      fseek (ifp, save, SEEK_SET);
      for (i=0; i < bsize; i+=8) {
	read_shorts (raw, 6);
	out[i  ] = raw[0] >> 12 << 8 | raw[2] >> 12 << 4 | raw[4] >> 12;
	out[i+1] = raw[1] >> 12 << 8 | raw[3] >> 12 << 4 | raw[5] >> 12;
	for (j=0; j < 6; j++)
	  out[i+2+j] = raw[j] & 0xfff;
      }
      return 1;
    }
  }
  if ((bsize & 7) == 4) {
    bitbuf  = fgetc(ifp) << 8;
    bitbuf += fgetc(ifp);
    bits = 16;
  }
  for (i=0; i < bsize; i++) {
    len = blen[i];
    if (bits < len) {
      for (j=0; j < 32; j+=8)
	bitbuf += (INT64) fgetc(ifp) << (bits+(j^8));
      bits += 32;
    }
    diff = bitbuf & (0xffff >> (16-len));
    bitbuf >>= len;
    bits -= len;
    if ((diff & (1 << (len-1))) == 0)
      diff -= (1 << len) - 1;
    out[i] = diff;
  }
  return 0;
}

void CLASS kodak_65000_load_raw()
{
  short buf[256];
  int row, col, len, pred[2], ret, i;

  for (row=0; row < height; row++)
    for (col=0; col < width; col+=256) {
      pred[0] = pred[1] = 0;
      len = MIN (256, width-col);
      ret = kodak_65000_decode (buf, len);
      for (i=0; i < len; i++)
#ifndef LIBRAW_LIBRARY_BUILD
	if ((BAYER(row,col+i) =	curve[ret ? buf[i] :
		(pred[i & 1] += buf[i])]) >> 12) derror();
#else
      {
          ushort val = ret ? buf[i] : (pred[i & 1] += buf[i]);
          ushort color = FC(row,col);
          if(!(filtering_mode & LIBRAW_FILTERING_NORAWCURVE))
              val = curve[val];
          BAYER(row,col+i)=val;
          if(channel_maximum[color] < val ) channel_maximum[color]=val;
          if(curve[val]>>12) derror();
      }
#endif
    }
}

void CLASS kodak_ycbcr_load_raw()
{
  short buf[384], *bp;
  int row, col, len, c, i, j, k, y[2][2], cb, cr, rgb[3];
  ushort *ip;

  for (row=0; row < height; row+=2)
    for (col=0; col < width; col+=128) {
      len = MIN (128, width-col);
      kodak_65000_decode (buf, len*3);
      y[0][1] = y[1][1] = cb = cr = 0;
      for (bp=buf, i=0; i < len; i+=2, bp+=2) {
	cb += bp[4];
	cr += bp[5];
	rgb[1] = -((cb + cr + 2) >> 2);
	rgb[2] = rgb[1] + cb;
	rgb[0] = rgb[1] + cr;
	for (j=0; j < 2; j++)
	  for (k=0; k < 2; k++) {
	    if ((y[j][k] = y[j][k^1] + *bp++) >> 10) derror();
	    ip = image[(row+j)*width + col+i+k];
#ifndef LIBRAW_LIBRARY_BUILD
	    FORC3 ip[c] = curve[LIM(y[j][k]+rgb[c], 0, 0xfff)];
#else
          if(!(filtering_mode & LIBRAW_FILTERING_NORAWCURVE))
              FORC3 ip[c] = curve[LIM(y[j][k]+rgb[c], 0, 0xfff)];
          else
              FORC3 ip[c] = y[j][k]+rgb[c];;
          FORC3
              if(channel_maximum[c] < ip[c])
                  channel_maximum[c] = ip[c];
#endif
	  }
      }
    }
}

void CLASS kodak_rgb_load_raw()
{
  short buf[768], *bp;
  int row, col, len, c, i, rgb[3];
  ushort *ip=image[0];

  for (row=0; row < height; row++)
    for (col=0; col < width; col+=256) {
      len = MIN (256, width-col);
      kodak_65000_decode (buf, len*3);
      memset (rgb, 0, sizeof rgb);
      for (bp=buf, i=0; i < len; i++, ip+=4)
          FORC3{
              if ((ip[c] = rgb[c] += *bp++) >> 12) derror();
#ifdef LIBRAW_LIBRARY_BUILD
              if(channel_maximum[c] < ip[c]) channel_maximum[c] = ip[c];
#endif
          }
    }
}

void CLASS kodak_thumb_load_raw()
{
  int row, col;
  colors = thumb_misc >> 5;
  for (row=0; row < height; row++)
    for (col=0; col < width; col++)
      read_shorts (image[row*width+col], colors);
  maximum = (1 << (thumb_misc & 31)) - 1;
}

void CLASS sony_decrypt (unsigned *data, int len, int start, int key)
{
#ifndef LIBRAW_NOTHREADS
#define pad tls->sony_decrypt.pad
#define p   tls->sony_decrypt.p
#else
  static unsigned pad[128], p;
#endif

  if (start) {
    for (p=0; p < 4; p++)
      pad[p] = key = key * 48828125 + 1;
    pad[3] = pad[3] << 1 | (pad[0]^pad[2]) >> 31;
    for (p=4; p < 127; p++)
      pad[p] = (pad[p-4]^pad[p-2]) << 1 | (pad[p-3]^pad[p-1]) >> 31;
    for (p=0; p < 127; p++)
      pad[p] = htonl(pad[p]);
  }
  while (len--)
    *data++ ^= pad[p++ & 127] = pad[(p+1) & 127] ^ pad[(p+65) & 127];
#ifndef LIBRAW_NOTHREADS
#undef pad
#undef p
#endif
}

void CLASS sony_load_raw()
{
  uchar head[40];
  ushort *pixel;
  unsigned i, key, row, col;

  fseek (ifp, 200896, SEEK_SET);
  fseek (ifp, (unsigned) fgetc(ifp)*4 - 1, SEEK_CUR);
  order = 0x4d4d;
  key = get4();
  fseek (ifp, 164600, SEEK_SET);
  fread (head, 1, 40, ifp);
  sony_decrypt ((unsigned int *) head, 10, 1, key);
  for (i=26; i-- > 22; )
    key = key << 8 | head[i];
  fseek (ifp, data_offset, SEEK_SET);
  pixel = (ushort *) calloc (raw_width, sizeof *pixel);
  merror (pixel, "sony_load_raw()");
  for (row=0; row < height; row++) {
    if (fread (pixel, 2, raw_width, ifp) < raw_width) derror();
    sony_decrypt ((unsigned int *) pixel, raw_width/2, !row, key);
#ifdef LIBRAW_LIBRARY_BUILD
    for (col=0; col < left_margin; col++)
          {
              ushort *dfp = get_masked_pointer(row,col);
              if(dfp) *dfp = ntohs(pixel[col]);
          }
    for (col=left_margin+width; col < raw_width; col++)
          {
              ushort *dfp = get_masked_pointer(row,col);
              if(dfp) *dfp = ntohs(pixel[col]);
          }
#endif
    for (col=9; col < left_margin; col++)
      black += ntohs(pixel[col]);
    for (col=0; col < width; col++)
#ifdef LIBRAW_LIBRARY_BUILD
        {
            ushort color = FC(row,col);
            ushort  val = ntohs(pixel[col+left_margin]);
            if(val>>14)
                derror();
            BAYER(row,col)=val;
            if(channel_maximum[color] < val ) channel_maximum[color] = val;
        }
#else
      if ((BAYER(row,col) = ntohs(pixel[col+left_margin])) >> 14)
	derror();
#endif    
  }
  free (pixel);
  if (left_margin > 9)
    black /= (left_margin-9) * height;
  maximum = 0x3ff0;
}

void CLASS sony_arw_load_raw()
{
  ushort huff[32768];
  static const ushort tab[18] =
  { 0xf11,0xf10,0xe0f,0xd0e,0xc0d,0xb0c,0xa0b,0x90a,0x809,
    0x708,0x607,0x506,0x405,0x304,0x303,0x300,0x202,0x201 };
  int i, c, n, col, row, len, diff, sum=0;

  for (n=i=0; i < 18; i++)
    FORC(32768 >> (tab[i] >> 8)) huff[n++] = tab[i];
#ifdef LIBRAW_LIBRARY_BUILD
  LibRaw_byte_buffer *buf=NULL;
  if(data_size)
      buf = ifp->make_byte_buffer(data_size);
  else
      getbits(-1);
      
  LibRaw_bit_buffer bits;
  bits.reset();
#else
  getbits(-1);
#endif
  for (col = raw_width; col--; )
    for (row=0; row < raw_height+1; row+=2) {
      if (row == raw_height) row = 1;
#ifdef LIBRAW_LIBRARY_BUILD
      if(data_size)
          {
              len = bits._gethuff(buf,15,huff,zero_after_ff);
              diff = bits._getbits(buf,len,zero_after_ff);
          }
      else
          {
              len = getbithuff(15,huff);
              diff = getbits(len);
          }
#else
      len = getbithuff(15,huff);
      diff = getbits(len);
#endif
      if ((diff & (1 << (len-1))) == 0)
	diff -= (1 << len) - 1;
      if ((sum += diff) >> 12) derror();
      if (row < height)
          {
              BAYER(row,col) = sum;
#ifdef LIBRAW_LIBRARY_BUILD
            ushort color = FC(row,col);
            if(channel_maximum[color] < sum ) channel_maximum[color] = sum;
#endif
          }
#ifdef LIBRAW_LIBRARY_BUILD
      else
          {
              ushort *dfp = get_masked_pointer(row,col);
              if(dfp) *dfp = sum;
          }
#endif
    }
#ifdef LIBRAW_LIBRARY_BUILD
  if(buf) delete buf;
#endif
}

void CLASS sony_arw2_load_raw()
{
  uchar *data, *dp;
  ushort pix[16];
  int row, col, val, max, min, imax, imin, sh, bit, i;

  data = (uchar *) malloc (raw_width+1);
  merror (data, "sony_arw2_load_raw()");
  for (row=0; row < height; row++) {
    fread (data, 1, raw_width, ifp);
    for (dp=data, col=0; col < width-30; dp+=16) {
      max = 0x7ff & (val = sget4(dp));
      min = 0x7ff & val >> 11;
      imax = 0x0f & val >> 22;
      imin = 0x0f & val >> 26;
      for (sh=0; sh < 4 && 0x80 << sh <= max-min; sh++);
      for (bit=30, i=0; i < 16; i++)
	if      (i == imax) pix[i] = max;
	else if (i == imin) pix[i] = min;
	else {
	  pix[i] = ((sget2(dp+(bit >> 3)) >> (bit & 7) & 0x7f) << sh) + min;
	  if (pix[i] > 0x7ff) pix[i] = 0x7ff;
	  bit += 7;
	}
      for (i=0; i < 16; i++, col+=2)
#ifndef LIBRAW_LIBRARY_BUILD
          BAYER(row,col) = curve[pix[i] << 1] >> 2;
#else
        {
            ushort val = pix[i];
            ushort color = FC(row,col);
            if(!(filtering_mode & LIBRAW_FILTERING_NORAWCURVE))
                val = curve[val<<1]>>2;
            BAYER(row,col)=val;
            if(channel_maximum[color] < val ) channel_maximum[color] = val;
        }
#endif
      col -= col & 1 ? 1:31;
    }
  }
  free (data);
}

#define HOLE(row) ((holes >> (((row) - raw_height) & 7)) & 1)

/* Kudos to Rich Taylor for figuring out SMaL's compression algorithm. */
void CLASS smal_decode_segment (unsigned seg[2][2], int holes)
{
  uchar hist[3][13] = {
    { 7, 7, 0, 0, 63, 55, 47, 39, 31, 23, 15, 7, 0 },
    { 7, 7, 0, 0, 63, 55, 47, 39, 31, 23, 15, 7, 0 },
    { 3, 3, 0, 0, 63,     47,     31,     15,    0 } };
  int low, high=0xff, carry=0, nbits=8;
  int s, count, bin, next, i, sym[3];
  uchar diff, pred[]={0,0};
  ushort data=0, range=0;
  unsigned pix, row, col;

  fseek (ifp, seg[0][1]+1, SEEK_SET);
  getbits(-1);
  for (pix=seg[0][0]; pix < seg[1][0]; pix++) {
    for (s=0; s < 3; s++) {
      data = data << nbits | getbits(nbits);
      if (carry < 0)
	carry = (nbits += carry+1) < 1 ? nbits-1 : 0;
      while (--nbits >= 0)
	if ((data >> nbits & 0xff) == 0xff) break;
      if (nbits > 0)
	  data = ((data & ((1 << (nbits-1)) - 1)) << 1) |
	((data + (((data & (1 << (nbits-1)))) << 1)) & (-1 << nbits));
      if (nbits >= 0) {
	data += getbits(1);
	carry = nbits - 8;
      }
      count = ((((data-range+1) & 0xffff) << 2) - 1) / (high >> 4);
      for (bin=0; hist[s][bin+5] > count; bin++);
		low = hist[s][bin+5] * (high >> 4) >> 2;
      if (bin) high = hist[s][bin+4] * (high >> 4) >> 2;
      high -= low;
      for (nbits=0; high << nbits < 128; nbits++);
      range = (range+low) << nbits;
      high <<= nbits;
      next = hist[s][1];
      if (++hist[s][2] > hist[s][3]) {
	next = (next+1) & hist[s][0];
	hist[s][3] = (hist[s][next+4] - hist[s][next+5]) >> 2;
	hist[s][2] = 1;
      }
      if (hist[s][hist[s][1]+4] - hist[s][hist[s][1]+5] > 1) {
	if (bin < hist[s][1])
	  for (i=bin; i < hist[s][1]; i++) hist[s][i+5]--;
	else if (next <= bin)
	  for (i=hist[s][1]; i < bin; i++) hist[s][i+5]++;
      }
      hist[s][1] = next;
      sym[s] = bin;
    }
    diff = sym[2] << 5 | sym[1] << 2 | (sym[0] & 3);
    if (sym[0] & 4)
      diff = diff ? -diff : 0x80;
    if (ftell(ifp) + 12 >= seg[1][1])
      diff = 0;
    pred[pix & 1] += diff;
    row = pix / raw_width - top_margin;
    col = pix % raw_width - left_margin;
    if (row < height && col < width)
        {
#ifdef LIBRAW_LIBRARY_BUILD
            ushort color = FC(row,col);
            if(channel_maximum[color] < pred[pix & 1])
                channel_maximum[color] = pred[pix & 1];
#endif
            BAYER(row,col) = pred[pix & 1];
        }
#ifdef LIBRAW_LIBRARY_BUILD
    else
        {
            ushort *dfp = get_masked_pointer(row+top_margin,col+left_margin);
            if(dfp) *dfp = pred[pix &1];
        }
#endif
    if (!(pix & 1) && HOLE(row)) pix += 2;
  }
  maximum = 0xff;
}

void CLASS smal_v6_load_raw()
{
  unsigned seg[2][2];

  fseek (ifp, 16, SEEK_SET);
  seg[0][0] = 0;
  seg[0][1] = get2();
  seg[1][0] = raw_width * raw_height;
  seg[1][1] = INT_MAX;
  smal_decode_segment (seg, 0);
}

int CLASS median4 (int *p)
{
  int min, max, sum, i;

  min = max = sum = p[0];
  for (i=1; i < 4; i++) {
    sum += p[i];
    if (min > p[i]) min = p[i];
    if (max < p[i]) max = p[i];
  }
  return (sum - min - max) >> 1;
}

void CLASS fill_holes (int holes)
{
  int row, col, val[4];

  for (row=2; row < height-2; row++) {
    if (!HOLE(row)) continue;
    for (col=1; col < width-1; col+=4) {
      val[0] = BAYER(row-1,col-1);
      val[1] = BAYER(row-1,col+1);
      val[2] = BAYER(row+1,col-1);
      val[3] = BAYER(row+1,col+1);
      BAYER(row,col) = median4(val);
    }
    for (col=2; col < width-2; col+=4)
      if (HOLE(row-2) || HOLE(row+2))
	BAYER(row,col) = (BAYER(row,col-2) + BAYER(row,col+2)) >> 1;
      else {
	val[0] = BAYER(row,col-2);
	val[1] = BAYER(row,col+2);
	val[2] = BAYER(row-2,col);
	val[3] = BAYER(row+2,col);
	BAYER(row,col) = median4(val);
      }
  }
}

void CLASS smal_v9_load_raw()
{
  unsigned seg[256][2], offset, nseg, holes, i;

  fseek (ifp, 67, SEEK_SET);
  offset = get4();
  nseg = fgetc(ifp);
  fseek (ifp, offset, SEEK_SET);
  for (i=0; i < nseg*2; i++)
    seg[0][i] = get4() + data_offset*(i & 1);
  fseek (ifp, 78, SEEK_SET);
  holes = fgetc(ifp);
  fseek (ifp, 88, SEEK_SET);
  seg[nseg][0] = raw_height * raw_width;
  seg[nseg][1] = get4() + data_offset;
  for (i=0; i < nseg; i++)
    smal_decode_segment (seg+i, holes);
  if (holes) fill_holes (holes);
}
//@end COMMON


/* @out FILEIO
#include <math.h>
#define CLASS LibRaw::
#include "libraw/libraw_types.h"
#define LIBRAW_LIBRARY_BUILD
#include "libraw/libraw.h"
#include "internal/defines.h"
#include "internal/var_defines.h"
@end FILEIO */


// @out FILEIO

/*
   Seach from the current directory up to the root looking for
   a ".badpixels" file, and fix those pixels now.
 */
void CLASS bad_pixels (const char *cfname)
{
  FILE *fp=0;
#ifndef LIBRAW_LIBRARY_BUILD
  char *fname, *cp, line[128];
  int len, time, row, col, r, c, rad, tot, n, fixed=0;
#else
  char *cp, line[128];
  int time, row, col, r, c, rad, tot, n;
#ifdef DCRAW_VERBOSE
  int fixed = 0;
#endif
#endif

  if (!filters) return;
#ifdef LIBRAW_LIBRARY_BUILD
  RUN_CALLBACK(LIBRAW_PROGRESS_BAD_PIXELS,0,2);
#endif
  if (cfname)
    fp = fopen (cfname, "r");
// @end FILEIO
  else {
    for (len=32 ; ; len *= 2) {
      fname = (char *) malloc (len);
      if (!fname) return;
      if (getcwd (fname, len-16)) break;
      free (fname);
      if (errno != ERANGE) return;
    }
#if defined(WIN32) || defined(DJGPP)
    if (fname[1] == ':')
      memmove (fname, fname+2, len-2);
    for (cp=fname; *cp; cp++)
      if (*cp == '\\') *cp = '/';
#endif
    cp = fname + strlen(fname);
    if (cp[-1] == '/') cp--;
    while (*fname == '/') {
      strcpy (cp, "/.badpixels");
      if ((fp = fopen (fname, "r"))) break;
      if (cp == fname) break;
      while (*--cp != '/');
    }
    free (fname);
  }
// @out FILEIO
  if (!fp) 
      {
#ifdef LIBRAW_LIBRARY_BUILD
          imgdata.process_warnings |= LIBRAW_WARN_NO_BADPIXELMAP;
#endif
          return;
      }
  while (fgets (line, 128, fp)) {
    cp = strchr (line, '#');
    if (cp) *cp = 0;
    if (sscanf (line, "%d %d %d", &col, &row, &time) != 3) continue;
    if ((unsigned) col >= width || (unsigned) row >= height) continue;
    if (time > timestamp) continue;
    for (tot=n=0, rad=1; rad < 3 && n==0; rad++)
      for (r = row-rad; r <= row+rad; r++)
	for (c = col-rad; c <= col+rad; c++)
	  if ((unsigned) r < height && (unsigned) c < width &&
		(r != row || c != col) && fc(r,c) == fc(row,col)) {
	    tot += BAYER2(r,c);
	    n++;
	  }
    BAYER2(row,col) = tot/n;
#ifdef DCRAW_VERBOSE
    if (verbose) {
      if (!fixed++)
	fprintf (stderr,_("Fixed dead pixels at:"));
      fprintf (stderr, " %d,%d", col, row);
    }
#endif
  }
#ifdef DCRAW_VERBOSE
  if (fixed) fputc ('\n', stderr);
#endif
  fclose (fp);
#ifdef LIBRAW_LIBRARY_BUILD
  RUN_CALLBACK(LIBRAW_PROGRESS_BAD_PIXELS,1,2);
#endif
}

void CLASS subtract (const char *fname)
{
  FILE *fp;
  int dim[3]={0,0,0}, comment=0, number=0, error=0, nd=0, c, row, col;
  ushort *pixel;
#ifdef LIBRAW_LIBRARY_BUILD
  RUN_CALLBACK(LIBRAW_PROGRESS_DARK_FRAME,0,2);
#endif

  if (!(fp = fopen (fname, "rb"))) {
#ifdef DCRAW_VERBOSE
    perror (fname); 
#endif
#ifdef LIBRAW_LIBRARY_BUILD
    imgdata.process_warnings |= LIBRAW_WARN_BAD_DARKFRAME_FILE;
#endif
    return;
  }
  if (fgetc(fp) != 'P' || fgetc(fp) != '5') error = 1;
  while (!error && nd < 3 && (c = fgetc(fp)) != EOF) {
    if (c == '#')  comment = 1;
    if (c == '\n') comment = 0;
    if (comment) continue;
    if (isdigit(c)) number = 1;
    if (number) {
      if (isdigit(c)) dim[nd] = dim[nd]*10 + c -'0';
      else if (isspace(c)) {
	number = 0;  nd++;
      } else error = 1;
    }
  }
  if (error || nd < 3) {
    fprintf (stderr,_("%s is not a valid PGM file!\n"), fname);
    fclose (fp);  return;
  } else if (dim[0] != width || dim[1] != height || dim[2] != 65535) {
#ifdef DCRAW_VERBOSE
      fprintf (stderr,_("%s has the wrong dimensions!\n"), fname);
#endif
#ifdef LIBRAW_LIBRARY_BUILD
      imgdata.process_warnings |= LIBRAW_WARN_BAD_DARKFRAME_DIM;
#endif
    fclose (fp);  return;
  }
  pixel = (ushort *) calloc (width, sizeof *pixel);
  merror (pixel, "subtract()");
  for (row=0; row < height; row++) {
    fread (pixel, 2, width, fp);
    for (col=0; col < width; col++)
      BAYER(row,col) = MAX (BAYER(row,col) - ntohs(pixel[col]), 0);
  }
  free (pixel);
  fclose (fp);
  memset (cblack, 0, sizeof cblack);
  black = 0;
#ifdef LIBRAW_LIBRARY_BUILD
  RUN_CALLBACK(LIBRAW_PROGRESS_DARK_FRAME,1,2);
#endif
}
//@end FILEIO

//@out COMMON

void CLASS crop_pixels()
{
  int crop[4], filt, row, c;

  FORC4 crop[c] = (cropbox[c] + shrink) >> shrink;
  crop[2] = MIN (crop[2], (signed)  iwidth-crop[0]);
  crop[3] = MIN (crop[3], (signed) iheight-crop[1]);
  if (crop[2] <= 0 || crop[3] <= 0) {
#ifdef DCRAW_VERBOSE
  if(verbose) fprintf (stderr, _("%s is cropped to nothing!\n"), ifname);
#endif
#ifdef LIBRAW_LIBRARY_BUILD
  throw LIBRAW_EXCEPTION_BAD_CROP;
#else
    longjmp (failure, 4);
#endif
  }
  for (row=0; row < crop[3]; row++)
    memmove (image[crop[2]*row],
	     image[(crop[1]+row)*iwidth+crop[0]], crop[2]*sizeof *image);
  image = (ushort (*)[4]) realloc (image, crop[2]*crop[3]*sizeof *image);
  width  = (iwidth  = crop[2]) << shrink;
  height = (iheight = crop[3]) << shrink;
  for (filt=c=0; c < 16; c++)
    filt |= FC((c >> 1)+(crop[1] << shrink),
	       (c &  1)+(crop[0] << shrink)) << c*2;
  filters = filt;
}

void CLASS gamma_curve (double pwr, double ts, int mode, int imax)
{
  int i;
  double g[6], bnd[2]={0,0}, r;

  g[0] = pwr;
  g[1] = ts;
  g[2] = g[3] = g[4] = 0;
  bnd[g[1] >= 1] = 1;
  if (g[1] && (g[1]-1)*(g[0]-1) <= 0) {
    for (i=0; i < 48; i++) {
      g[2] = (bnd[0] + bnd[1])/2;
      if (g[0]) bnd[(pow(g[2]/g[1],-g[0]) - 1)/g[0] - 1/g[2] > -1] = g[2];
      else	bnd[g[2]/exp(1-1/g[2]) < g[1]] = g[2];
    }
    g[3] = g[2] / g[1];
    if (g[0]) g[4] = g[2] * (1/g[0] - 1);
  }
  if (g[0]) g[5] = 1 / (g[1]*SQR(g[3])/2 - g[4]*(1 - g[3]) +
		(1 - pow(g[3],1+g[0]))*(1 + g[4])/(1 + g[0])) - 1;
  else      g[5] = 1 / (g[1]*SQR(g[3])/2 + 1
		- g[2] - g[3] -	g[2]*g[3]*(log(g[3]) - 1)) - 1;
  if (!mode--) {
    memcpy (gamm, g, sizeof gamm);
    return;
  }
  for (i=0; i < 0x10000; i++) {
    curve[i] = 0xffff;
    if ((r = (double) i / imax) < 1)
      curve[i] = 0x10000 * ( mode
	? (r < g[3] ? r*g[1] : (g[0] ? pow( r,g[0])*(1+g[4])-g[4]    : log(r)*g[2]+1))
	: (r < g[2] ? r/g[1] : (g[0] ? pow((r+g[4])/(1+g[4]),1/g[0]) : exp((r-1)/g[2]))));
  }
}

void CLASS pseudoinverse (double (*in)[3], double (*out)[3], int size)
{
  double work[3][6], num;
  int i, j, k;

  for (i=0; i < 3; i++) {
    for (j=0; j < 6; j++)
      work[i][j] = j == i+3;
    for (j=0; j < 3; j++)
      for (k=0; k < size; k++)
	work[i][j] += in[k][i] * in[k][j];
  }
  for (i=0; i < 3; i++) {
    num = work[i][i];
    for (j=0; j < 6; j++)
      work[i][j] /= num;
    for (k=0; k < 3; k++) {
      if (k==i) continue;
      num = work[k][i];
      for (j=0; j < 6; j++)
	work[k][j] -= work[i][j] * num;
    }
  }
  for (i=0; i < size; i++)
    for (j=0; j < 3; j++)
      for (out[i][j]=k=0; k < 3; k++)
	out[i][j] += work[j][k+3] * in[i][k];
}

void CLASS cam_xyz_coeff (double cam_xyz[4][3])
{
  double cam_rgb[4][3], inverse[4][3], num;
  int i, j, k;

  for (i=0; i < colors; i++)		/* Multiply out XYZ colorspace */
    for (j=0; j < 3; j++)
      for (cam_rgb[i][j] = k=0; k < 3; k++)
	cam_rgb[i][j] += cam_xyz[i][k] * xyz_rgb[k][j];

  for (i=0; i < colors; i++) {		/* Normalize cam_rgb so that */
    for (num=j=0; j < 3; j++)		/* cam_rgb * (1,1,1) is (1,1,1,1) */
      num += cam_rgb[i][j];
    for (j=0; j < 3; j++)
      cam_rgb[i][j] /= num;
    pre_mul[i] = 1 / num;
  }
  pseudoinverse (cam_rgb, inverse, colors);
  for (raw_color = i=0; i < 3; i++)
    for (j=0; j < colors; j++)
      rgb_cam[i][j] = inverse[j][i];
#ifdef LIBRAW_LIBRARY_BUILD
  color_flags.pre_mul_state = LIBRAW_COLORSTATE_CONST;
  color_flags.rgb_cam_state = LIBRAW_COLORSTATE_CONST;
#endif
}

#ifdef COLORCHECK
void CLASS colorcheck()
{
#define NSQ 24
// Coordinates of the GretagMacbeth ColorChecker squares
// width, height, 1st_column, 1st_row
  int cut[NSQ][4];			// you must set these
// ColorChecker Chart under 6500-kelvin illumination
  static const double gmb_xyY[NSQ][3] = {
    { 0.400, 0.350, 10.1 },		// Dark Skin
    { 0.377, 0.345, 35.8 },		// Light Skin
    { 0.247, 0.251, 19.3 },		// Blue Sky
    { 0.337, 0.422, 13.3 },		// Foliage
    { 0.265, 0.240, 24.3 },		// Blue Flower
    { 0.261, 0.343, 43.1 },		// Bluish Green
    { 0.506, 0.407, 30.1 },		// Orange
    { 0.211, 0.175, 12.0 },		// Purplish Blue
    { 0.453, 0.306, 19.8 },		// Moderate Red
    { 0.285, 0.202, 6.6 },		// Purple
    { 0.380, 0.489, 44.3 },		// Yellow Green
    { 0.473, 0.438, 43.1 },		// Orange Yellow
    { 0.187, 0.129, 6.1 },		// Blue
    { 0.305, 0.478, 23.4 },		// Green
    { 0.539, 0.313, 12.0 },		// Red
    { 0.448, 0.470, 59.1 },		// Yellow
    { 0.364, 0.233, 19.8 },		// Magenta
    { 0.196, 0.252, 19.8 },		// Cyan
    { 0.310, 0.316, 90.0 },		// White
    { 0.310, 0.316, 59.1 },		// Neutral 8
    { 0.310, 0.316, 36.2 },		// Neutral 6.5
    { 0.310, 0.316, 19.8 },		// Neutral 5
    { 0.310, 0.316, 9.0 },		// Neutral 3.5
    { 0.310, 0.316, 3.1 } };		// Black
  double gmb_cam[NSQ][4], gmb_xyz[NSQ][3];
  double inverse[NSQ][3], cam_xyz[4][3], num;
  int c, i, j, k, sq, row, col, count[4];

  memset (gmb_cam, 0, sizeof gmb_cam);
  for (sq=0; sq < NSQ; sq++) {
    FORCC count[c] = 0;
    for   (row=cut[sq][3]; row < cut[sq][3]+cut[sq][1]; row++)
      for (col=cut[sq][2]; col < cut[sq][2]+cut[sq][0]; col++) {
	c = FC(row,col);
	if (c >= colors) c -= 2;
	gmb_cam[sq][c] += BAYER(row,col);
	count[c]++;
      }
    FORCC gmb_cam[sq][c] = gmb_cam[sq][c]/count[c] - black;
    gmb_xyz[sq][0] = gmb_xyY[sq][2] * gmb_xyY[sq][0] / gmb_xyY[sq][1];
    gmb_xyz[sq][1] = gmb_xyY[sq][2];
    gmb_xyz[sq][2] = gmb_xyY[sq][2] *
		(1 - gmb_xyY[sq][0] - gmb_xyY[sq][1]) / gmb_xyY[sq][1];
  }
  pseudoinverse (gmb_xyz, inverse, NSQ);
  for (i=0; i < colors; i++)
    for (j=0; j < 3; j++)
      for (cam_xyz[i][j] = k=0; k < NSQ; k++)
	cam_xyz[i][j] += gmb_cam[k][i] * inverse[k][j];
  cam_xyz_coeff (cam_xyz);
#ifdef DCRAW_VERBOSE
  if (verbose) {
    printf ("    { \"%s %s\", %d,\n\t{", make, model, black);
    num = 10000 / (cam_xyz[1][0] + cam_xyz[1][1] + cam_xyz[1][2]);
    FORCC for (j=0; j < 3; j++)
      printf ("%c%d", (c | j) ? ',':' ', (int) (cam_xyz[c][j] * num + 0.5));
    puts (" } },");
  }
#endif
#undef NSQ
}
#endif

void CLASS hat_transform (float *temp, float *base, int st, int size, int sc)
{
  int i;
  for (i=0; i < sc; i++)
    temp[i] = 2*base[st*i] + base[st*(sc-i)] + base[st*(i+sc)];
  for (; i+sc < size; i++)
    temp[i] = 2*base[st*i] + base[st*(i-sc)] + base[st*(i+sc)];
  for (; i < size; i++)
    temp[i] = 2*base[st*i] + base[st*(i-sc)] + base[st*(2*size-2-(i+sc))];
}

#if !defined(LIBRAW_USE_OPENMP)
void CLASS wavelet_denoise()
{
  float *fimg=0, *temp, thold, mul[2], avg, diff;
  int scale=1, size, lev, hpass, lpass, row, col, nc, c, i, wlast, blk[2];
  ushort *window[4];
  static const float noise[] =
  { 0.8002,0.2735,0.1202,0.0585,0.0291,0.0152,0.0080,0.0044 };

#ifdef DCRAW_VERBOSE
  if (verbose) fprintf (stderr,_("Wavelet denoising...\n"));
#endif

  while (maximum << scale < 0x10000) scale++;
  maximum <<= --scale;
  black <<= scale;
  FORC4 cblack[c] <<= scale;
  if ((size = iheight*iwidth) < 0x15550000)
    fimg = (float *) malloc ((size*3 + iheight + iwidth) * sizeof *fimg);
  merror (fimg, "wavelet_denoise()");
  temp = fimg + size*3;
  if ((nc = colors) == 3 && filters) nc++;
  FORC(nc) {			/* denoise R,G1,B,G3 individually */
    for (i=0; i < size; i++)
        fimg[i] = 256 * sqrt((double)(image[i][c] << scale));
    for (hpass=lev=0; lev < 5; lev++) {
      lpass = size*((lev & 1)+1);
      for (row=0; row < iheight; row++) {
	hat_transform (temp, fimg+hpass+row*iwidth, 1, iwidth, 1 << lev);
        for (col=0; col < iwidth; col++)
	  fimg[lpass + row*iwidth + col] = temp[col] * 0.25;
      }
      for (col=0; col < iwidth; col++) {
	hat_transform (temp, fimg+lpass+col, iwidth, iheight, 1 << lev);
	for (row=0; row < iheight; row++)
	  fimg[lpass + row*iwidth + col] = temp[row] * 0.25;
      }
      thold = threshold * noise[lev];
      for (i=0; i < size; i++) {
	fimg[hpass+i] -= fimg[lpass+i];
	if	(fimg[hpass+i] < -thold) fimg[hpass+i] += thold;
	else if (fimg[hpass+i] >  thold) fimg[hpass+i] -= thold;
	else	 fimg[hpass+i] = 0;
	if (hpass) fimg[i] += fimg[hpass+i];
      }
      hpass = lpass;
    }
    for (i=0; i < size; i++)
      image[i][c] = CLIP(SQR(fimg[i]+fimg[lpass+i])/0x10000);
  }
  if (filters && colors == 3) {  /* pull G1 and G3 closer together */
    for (row=0; row < 2; row++) {
      mul[row] = 0.125 * pre_mul[FC(row+1,0) | 1] / pre_mul[FC(row,0) | 1];
      blk[row] = cblack[FC(row,0) | 1];
    }
    for (i=0; i < 4; i++)
      window[i] = (ushort *) fimg + width*i;
    for (wlast=-1, row=1; row < height-1; row++) {
      while (wlast < row+1) {
	for (wlast++, i=0; i < 4; i++)
	  window[(i+3) & 3] = window[i];
	for (col = FC(wlast,1) & 1; col < width; col+=2)
	  window[2][col] = BAYER(wlast,col);
      }
      thold = threshold/512;
      for (col = (FC(row,0) & 1)+1; col < width-1; col+=2) {
	avg = ( window[0][col-1] + window[0][col+1] +
		window[2][col-1] + window[2][col+1] - blk[~row & 1]*4 )
	      * mul[row & 1] + (window[1][col] + blk[row & 1]) * 0.5;
	avg = avg < 0 ? 0 : sqrt(avg);
	diff = sqrt((double)(BAYER(row,col))) - avg;
	if      (diff < -thold) diff += thold;
	else if (diff >  thold) diff -= thold;
	else diff = 0;
	BAYER(row,col) = CLIP(SQR(avg+diff) + 0.5);
      }
    }
  }
  free (fimg);
}
#else /* LIBRAW_USE_OPENMP */
void CLASS wavelet_denoise()
{
  float *fimg=0, *temp, thold, mul[2], avg, diff;
   int scale=1, size, lev, hpass, lpass, row, col, nc, c, i, wlast, blk[2];
  ushort *window[4];
  static const float noise[] =
  { 0.8002,0.2735,0.1202,0.0585,0.0291,0.0152,0.0080,0.0044 };

#ifdef DCRAW_VERBOSE
  if (verbose) fprintf (stderr,_("Wavelet denoising...\n"));
#endif

  while (maximum << scale < 0x10000) scale++;
  maximum <<= --scale;
  black <<= scale;
  FORC4 cblack[c] <<= scale;
  if ((size = iheight*iwidth) < 0x15550000)
    fimg = (float *) malloc ((size*3 + iheight + iwidth) * sizeof *fimg);
  merror (fimg, "wavelet_denoise()");
  temp = fimg + size*3;
  if ((nc = colors) == 3 && filters) nc++;
#ifdef LIBRAW_LIBRARY_BUILD
#pragma omp parallel default(shared) private(i,col,row,thold,lev,lpass,hpass,temp,c) firstprivate(scale,size) 
#endif
  {
      temp = (float*)malloc( (iheight + iwidth) * sizeof *fimg);
    FORC(nc) {			/* denoise R,G1,B,G3 individually */
#ifdef LIBRAW_LIBRARY_BUILD
#pragma omp for
#endif
      for (i=0; i < size; i++)
        fimg[i] = 256 * sqrt((double)(image[i][c] << scale));
      for (hpass=lev=0; lev < 5; lev++) {
	lpass = size*((lev & 1)+1);
#ifdef LIBRAW_LIBRARY_BUILD
#pragma omp for
#endif
	for (row=0; row < iheight; row++) {
	  hat_transform (temp, fimg+hpass+row*iwidth, 1, iwidth, 1 << lev);
	  for (col=0; col < iwidth; col++)
	    fimg[lpass + row*iwidth + col] = temp[col] * 0.25;
	}
#ifdef LIBRAW_LIBRARY_BUILD
#pragma omp for
#endif
	for (col=0; col < iwidth; col++) {
	  hat_transform (temp, fimg+lpass+col, iwidth, iheight, 1 << lev);
	  for (row=0; row < iheight; row++)
	    fimg[lpass + row*iwidth + col] = temp[row] * 0.25;
	}
	thold = threshold * noise[lev];
#ifdef LIBRAW_LIBRARY_BUILD
#pragma omp for
#endif
	for (i=0; i < size; i++) {
	  fimg[hpass+i] -= fimg[lpass+i];
	  if	(fimg[hpass+i] < -thold) fimg[hpass+i] += thold;
	  else if (fimg[hpass+i] >  thold) fimg[hpass+i] -= thold;
	  else	 fimg[hpass+i] = 0;
	  if (hpass) fimg[i] += fimg[hpass+i];
	}
	hpass = lpass;
      }
#ifdef LIBRAW_LIBRARY_BUILD
#pragma omp for
#endif
      for (i=0; i < size; i++)
	image[i][c] = CLIP(SQR(fimg[i]+fimg[lpass+i])/0x10000);
    }
    free(temp);
  } /* end omp parallel */
/* the following loops are hard to parallize, no idea yes,
 * problem is wlast which is carrying dependency
 * second part should be easyer, but did not yet get it right.
 */
  if (filters && colors == 3) {  /* pull G1 and G3 closer together */
   for (row=0; row < 2; row++){
      mul[row] = 0.125 * pre_mul[FC(row+1,0) | 1] / pre_mul[FC(row,0) | 1];
      blk[row] = cblack[FC(row,0) | 1];
   }
    for (i=0; i < 4; i++)
      window[i] = (ushort *) fimg + width*i;
    for (wlast=-1, row=1; row < height-1; row++) {
      while (wlast < row+1) {
	for (wlast++, i=0; i < 4; i++)
	  window[(i+3) & 3] = window[i];
	for (col = FC(wlast,1) & 1; col < width; col+=2)
	  window[2][col] = BAYER(wlast,col);
      }
      thold = threshold/512;
      for (col = (FC(row,0) & 1)+1; col < width-1; col+=2) {
	avg = ( window[0][col-1] + window[0][col+1] +
		window[2][col-1] + window[2][col+1] - blk[~row & 1]*4 )
	      * mul[row & 1] + (window[1][col] + blk[row & 1]) * 0.5;
	avg = avg < 0 ? 0 : sqrt(avg);
	diff = sqrt((double)BAYER(row,col)) - avg;
	if      (diff < -thold) diff += thold;
	else if (diff >  thold) diff -= thold;
	else diff = 0;
	BAYER(row,col) = CLIP(SQR(avg+diff) + 0.5);
      }
    }
  }
  free (fimg);
}

#endif



// green equilibration
void CLASS green_matching()
{
  int i,j;
  double m1,m2,c1,c2;
  int o1_1,o1_2,o1_3,o1_4;
  int o2_1,o2_2,o2_3,o2_4;
  ushort (*img)[4];
  const int margin = 3;
  int oj = 2, oi = 2;
  float f;
  const float thr = 0.01f;
  if(half_size) return;
  if(FC(oj, oi) != 3) oj++;
  if(FC(oj, oi) != 3) oi++;
  if(FC(oj, oi) != 3) oj--;

  img = (ushort (*)[4]) calloc (height*width, sizeof *image);
  merror (img, "green_matching()");
  memcpy(img,image,height*width*sizeof *image);

  for(j=oj;j<height-margin;j+=2)
    for(i=oi;i<width-margin;i+=2){
      o1_1=img[(j-1)*width+i-1][1];
      o1_2=img[(j-1)*width+i+1][1];
      o1_3=img[(j+1)*width+i-1][1];
      o1_4=img[(j+1)*width+i+1][1];
      o2_1=img[(j-2)*width+i][3];
      o2_2=img[(j+2)*width+i][3];
      o2_3=img[j*width+i-2][3];
      o2_4=img[j*width+i+2][3];

      m1=(o1_1+o1_2+o1_3+o1_4)/4.0;
      m2=(o2_1+o2_2+o2_3+o2_4)/4.0;

      c1=(abs(o1_1-o1_2)+abs(o1_1-o1_3)+abs(o1_1-o1_4)+abs(o1_2-o1_3)+abs(o1_3-o1_4)+abs(o1_2-o1_4))/6.0;
      c2=(abs(o2_1-o2_2)+abs(o2_1-o2_3)+abs(o2_1-o2_4)+abs(o2_2-o2_3)+abs(o2_3-o2_4)+abs(o2_2-o2_4))/6.0;
      if((img[j*width+i][3]<maximum*0.95)&&(c1<maximum*thr)&&(c2<maximum*thr))
      {
        f = image[j*width+i][3]*m1/m2;
        image[j*width+i][3]=f>0xffff?0xffff:f;
      }
    }
  free(img);
}


void CLASS scale_colors()
{
  unsigned bottom, right, size, row, col, ur, uc, i, x, y, c, sum[8];
  int val, dark, sat;
  double dsum[8], dmin, dmax;
  float scale_mul[4], fr, fc;
  ushort *img=0, *pix;

#ifdef LIBRAW_LIBRARY_BUILD
  RUN_CALLBACK(LIBRAW_PROGRESS_SCALE_COLORS,0,2);
#endif

  FORC4 cblack[c] += black;
  if (user_mul[0])
    memcpy (pre_mul, user_mul, sizeof pre_mul);
  if (use_auto_wb || (use_camera_wb && cam_mul[0] == -1)) {
    memset (dsum, 0, sizeof dsum);
    bottom = MIN (greybox[1]+greybox[3], height);
    right  = MIN (greybox[0]+greybox[2], width);
    for (row=greybox[1]; row < bottom; row += 8)
      for (col=greybox[0]; col < right; col += 8) {
	memset (sum, 0, sizeof sum);
	for (y=row; y < row+8 && y < bottom; y++)
	  for (x=col; x < col+8 && x < right; x++)
	    FORC4 {
	      if (filters) {
		c = FC(y,x);
		val = BAYER(y,x);
	      } else
		val = image[y*width+x][c];
	      if (val > maximum-25) goto skip_block;
	      if ((val -= cblack[c]) < 0) val = 0;
	      sum[c] += val;
	      sum[c+4]++;
	      if (filters) break;
	    }
	FORC(8) dsum[c] += sum[c];
skip_block: ;
      }
    FORC4 if (dsum[c]) pre_mul[c] = dsum[c+4] / dsum[c];
#ifdef LIBRAW_LIBRARY_BUILD
    color_flags.pre_mul_state = LIBRAW_COLORSTATE_CALCULATED;
#endif
  }
  if (use_camera_wb && cam_mul[0] != -1) {
    memset (sum, 0, sizeof sum);
    for (row=0; row < 8; row++)
      for (col=0; col < 8; col++) {
	c = FC(row,col);
	if ((val = white[row][col] - cblack[c]) > 0)
	  sum[c] += val;
	sum[c+4]++;
      }
    if (sum[0] && sum[1] && sum[2] && sum[3])
        {
            FORC4 pre_mul[c] = (float) sum[c+4] / sum[c];
#ifdef LIBRAW_LIBRARY_BUILD
            color_flags.pre_mul_state = LIBRAW_COLORSTATE_CALCULATED;
#endif
        }
    else if (cam_mul[0] && cam_mul[2])
        {
            memcpy (pre_mul, cam_mul, sizeof pre_mul);
#ifdef LIBRAW_LIBRARY_BUILD
            color_flags.pre_mul_state =color_flags.pre_mul_state;
#endif
        }
    else
        {
#ifdef LIBRAW_LIBRARY_BUILD
            imgdata.process_warnings |= LIBRAW_WARN_BAD_CAMERA_WB;
#endif
#ifdef DCRAW_VERBOSE
            fprintf (stderr,_("%s: Cannot use camera white balance.\n"), ifname);
#endif
        }
  }
  if (pre_mul[3] == 0) pre_mul[3] = colors < 4 ? pre_mul[1] : 1;
  dark = black;
  sat = maximum;
  if (threshold) wavelet_denoise();
  maximum -= black;
  for (dmin=DBL_MAX, dmax=c=0; c < 4; c++) {
    if (dmin > pre_mul[c])
	dmin = pre_mul[c];
    if (dmax < pre_mul[c])
	dmax = pre_mul[c];
  }
  if (!highlight) dmax = dmin;
  FORC4 scale_mul[c] = (pre_mul[c] /= dmax) * 65535.0 / maximum;
#ifdef DCRAW_VERBOSE
  if (verbose) {
    fprintf (stderr,
      _("Scaling with darkness %d, saturation %d, and\nmultipliers"), dark, sat);
    FORC4 fprintf (stderr, " %f", pre_mul[c]);
    fputc ('\n', stderr);
  }
#endif
  size = iheight*iwidth;
  for (i=0; i < size*4; i++) {
    val = image[0][i];
    if (!val) continue;
    val -= cblack[i & 3];
    val *= scale_mul[i & 3];
    image[0][i] = CLIP(val);
  }
  if ((aber[0] != 1 || aber[2] != 1) && colors == 3) {
#ifdef DCRAW_VERBOSE
    if (verbose)
      fprintf (stderr,_("Correcting chromatic aberration...\n"));
#endif
    for (c=0; c < 4; c+=2) {
      if (aber[c] == 1) continue;
      img = (ushort *) malloc (size * sizeof *img);
      merror (img, "scale_colors()");
      for (i=0; i < size; i++)
	img[i] = image[i][c];
      for (row=0; row < iheight; row++) {
	ur = fr = (row - iheight*0.5) * aber[c] + iheight*0.5;
	if (ur > iheight-2) continue;
	fr -= ur;
	for (col=0; col < iwidth; col++) {
	  uc = fc = (col - iwidth*0.5) * aber[c] + iwidth*0.5;
	  if (uc > iwidth-2) continue;
	  fc -= uc;
	  pix = img + ur*iwidth + uc;
	  image[row*iwidth+col][c] =
	    (pix[     0]*(1-fc) + pix[       1]*fc) * (1-fr) +
	    (pix[iwidth]*(1-fc) + pix[iwidth+1]*fc) * fr;
	}
      }
      free(img);
    }
  }
#ifdef LIBRAW_LIBRARY_BUILD
  RUN_CALLBACK(LIBRAW_PROGRESS_SCALE_COLORS,1,2);
#endif
}

void CLASS pre_interpolate()
{
  ushort (*img)[4];
  int row, col, c;

#ifdef LIBRAW_LIBRARY_BUILD
  RUN_CALLBACK(LIBRAW_PROGRESS_PRE_INTERPOLATE,0,2);
#endif
  if (shrink) {
    if (half_size) {
      height = iheight;
      width  = iwidth;
    } else {
      img = (ushort (*)[4]) calloc (height*width, sizeof *img);
      merror (img, "pre_interpolate()");
      for (row=0; row < height; row++)
	for (col=0; col < width; col++) {
	  c = fc(row,col);
	  img[row*width+col][c] = image[(row >> 1)*iwidth+(col >> 1)][c];
	}
      free (image);
      image = img;
      shrink = 0;
    }
  }
  if (filters && colors == 3) {
    if ((mix_green = four_color_rgb)) colors++;
    else {
      for (row = FC(1,0) >> 1; row < height; row+=2)
	for (col = FC(row,1) & 1; col < width; col+=2)
	  image[row*width+col][1] = image[row*width+col][3];
      filters &= ~((filters & 0x55555555) << 1);
    }
  }
  if (half_size) filters = 0;
#ifdef LIBRAW_LIBRARY_BUILD
  RUN_CALLBACK(LIBRAW_PROGRESS_PRE_INTERPOLATE,1,2);
#endif
}

void CLASS border_interpolate (int border)
{
  unsigned row, col, y, x, f, c, sum[8];

  for (row=0; row < height; row++)
    for (col=0; col < width; col++) {
      if (col==border && row >= border && row < height-border)
	col = width-border;
      memset (sum, 0, sizeof sum);
      for (y=row-1; y != row+2; y++)
	for (x=col-1; x != col+2; x++)
	  if (y < height && x < width) {
	    f = fc(y,x);
	    sum[f] += image[y*width+x][f];
	    sum[f+4]++;
	  }
      f = fc(row,col);
      FORCC if (c != f && sum[c+4])
	image[row*width+col][c] = sum[c] / sum[c+4];
    }
}

void CLASS lin_interpolate()
{
  int code[16][16][32], *ip, sum[4];
  int c, i, x, y, row, col, shift, color;
  ushort *pix;

#ifdef DCRAW_VERBOSE
  if (verbose) fprintf (stderr,_("Bilinear interpolation...\n"));
#endif

#ifdef LIBRAW_LIBRARY_BUILD
  RUN_CALLBACK(LIBRAW_PROGRESS_INTERPOLATE,0,3);
#endif
  border_interpolate(1);
  for (row=0; row < 16; row++)
    for (col=0; col < 16; col++) {
      ip = code[row][col];
      memset (sum, 0, sizeof sum);
      for (y=-1; y <= 1; y++)
	for (x=-1; x <= 1; x++) {
	  shift = (y==0) + (x==0);
	  if (shift == 2) continue;
	  color = fc(row+y,col+x);
	  *ip++ = (width*y + x)*4 + color;
	  *ip++ = shift;
	  *ip++ = color;
	  sum[color] += 1 << shift;
	}
      FORCC
	if (c != fc(row,col)) {
	  *ip++ = c;
	  *ip++ = 256 / sum[c];
	}
    }
#ifdef LIBRAW_LIBRARY_BUILD
  RUN_CALLBACK(LIBRAW_PROGRESS_INTERPOLATE,1,3);
#endif
  for (row=1; row < height-1; row++)
    for (col=1; col < width-1; col++) {
      pix = image[row*width+col];
      ip = code[row & 15][col & 15];
      memset (sum, 0, sizeof sum);
      for (i=8; i--; ip+=3)
	sum[ip[2]] += pix[ip[0]] << ip[1];
      for (i=colors; --i; ip+=2)
	pix[ip[0]] = sum[ip[0]] * ip[1] >> 8;
    }
#ifdef LIBRAW_LIBRARY_BUILD
  RUN_CALLBACK(LIBRAW_PROGRESS_INTERPOLATE,2,3);
#endif
}

/*
   This algorithm is officially called:

   "Interpolation using a Threshold-based variable number of gradients"

   described in http://scien.stanford.edu/pages/labsite/1999/psych221/projects/99/tingchen/algodep/vargra.html

   I've extended the basic idea to work with non-Bayer filter arrays.
   Gradients are numbered clockwise from NW=0 to W=7.
 */
void CLASS vng_interpolate()
{
  static const signed char *cp, terms[] = {
    -2,-2,+0,-1,0,0x01, -2,-2,+0,+0,1,0x01, -2,-1,-1,+0,0,0x01,
    -2,-1,+0,-1,0,0x02, -2,-1,+0,+0,0,0x03, -2,-1,+0,+1,1,0x01,
    -2,+0,+0,-1,0,0x06, -2,+0,+0,+0,1,0x02, -2,+0,+0,+1,0,0x03,
    -2,+1,-1,+0,0,0x04, -2,+1,+0,-1,1,0x04, -2,+1,+0,+0,0,0x06,
    -2,+1,+0,+1,0,0x02, -2,+2,+0,+0,1,0x04, -2,+2,+0,+1,0,0x04,
    -1,-2,-1,+0,0,0x80, -1,-2,+0,-1,0,0x01, -1,-2,+1,-1,0,0x01,
    -1,-2,+1,+0,1,0x01, -1,-1,-1,+1,0,0x88, -1,-1,+1,-2,0,0x40,
    -1,-1,+1,-1,0,0x22, -1,-1,+1,+0,0,0x33, -1,-1,+1,+1,1,0x11,
    -1,+0,-1,+2,0,0x08, -1,+0,+0,-1,0,0x44, -1,+0,+0,+1,0,0x11,
    -1,+0,+1,-2,1,0x40, -1,+0,+1,-1,0,0x66, -1,+0,+1,+0,1,0x22,
    -1,+0,+1,+1,0,0x33, -1,+0,+1,+2,1,0x10, -1,+1,+1,-1,1,0x44,
    -1,+1,+1,+0,0,0x66, -1,+1,+1,+1,0,0x22, -1,+1,+1,+2,0,0x10,
    -1,+2,+0,+1,0,0x04, -1,+2,+1,+0,1,0x04, -1,+2,+1,+1,0,0x04,
    +0,-2,+0,+0,1,0x80, +0,-1,+0,+1,1,0x88, +0,-1,+1,-2,0,0x40,
    +0,-1,+1,+0,0,0x11, +0,-1,+2,-2,0,0x40, +0,-1,+2,-1,0,0x20,
    +0,-1,+2,+0,0,0x30, +0,-1,+2,+1,1,0x10, +0,+0,+0,+2,1,0x08,
    +0,+0,+2,-2,1,0x40, +0,+0,+2,-1,0,0x60, +0,+0,+2,+0,1,0x20,
    +0,+0,+2,+1,0,0x30, +0,+0,+2,+2,1,0x10, +0,+1,+1,+0,0,0x44,
    +0,+1,+1,+2,0,0x10, +0,+1,+2,-1,1,0x40, +0,+1,+2,+0,0,0x60,
    +0,+1,+2,+1,0,0x20, +0,+1,+2,+2,0,0x10, +1,-2,+1,+0,0,0x80,
    +1,-1,+1,+1,0,0x88, +1,+0,+1,+2,0,0x08, +1,+0,+2,-1,0,0x40,
    +1,+0,+2,+1,0,0x10
  }, chood[] = { -1,-1, -1,0, -1,+1, 0,+1, +1,+1, +1,0, +1,-1, 0,-1 };
  ushort (*brow[5])[4], *pix;
  int prow=7, pcol=1, *ip, *code[16][16], gval[8], gmin, gmax, sum[4];
  int row, col, x, y, x1, x2, y1, y2, t, weight, grads, color, diag;
  int g, diff, thold, num, c;
  lin_interpolate();
#ifdef DCRAW_VERBOSE
  if (verbose) fprintf (stderr,_("VNG interpolation...\n"));
#endif

  if (filters == 1) prow = pcol = 15;
  ip = (int *) calloc ((prow+1)*(pcol+1), 1280);
  merror (ip, "vng_interpolate()");
  for (row=0; row <= prow; row++)		/* Precalculate for VNG */
    for (col=0; col <= pcol; col++) {
      code[row][col] = ip;
      for (cp=terms, t=0; t < 64; t++) {
	y1 = *cp++;  x1 = *cp++;
	y2 = *cp++;  x2 = *cp++;
	weight = *cp++;
	grads = *cp++;
	color = fc(row+y1,col+x1);
	if (fc(row+y2,col+x2) != color) continue;
	diag = (fc(row,col+1) == color && fc(row+1,col) == color) ? 2:1;
	if (abs(y1-y2) == diag && abs(x1-x2) == diag) continue;
	*ip++ = (y1*width + x1)*4 + color;
	*ip++ = (y2*width + x2)*4 + color;
	*ip++ = weight;
	for (g=0; g < 8; g++)
	  if (grads & 1<<g) *ip++ = g;
	*ip++ = -1;
      }
      *ip++ = INT_MAX;
      for (cp=chood, g=0; g < 8; g++) {
	y = *cp++;  x = *cp++;
	*ip++ = (y*width + x) * 4;
	color = fc(row,col);
	if (fc(row+y,col+x) != color && fc(row+y*2,col+x*2) == color)
	  *ip++ = (y*width + x) * 8 + color;
	else
	  *ip++ = 0;
      }
    }
  brow[4] = (ushort (*)[4]) calloc (width*3, sizeof **brow);
  merror (brow[4], "vng_interpolate()");
  for (row=0; row < 3; row++)
    brow[row] = brow[4] + row*width;
  for (row=2; row < height-2; row++) {		/* Do VNG interpolation */
#ifdef LIBRAW_LIBRARY_BUILD
      if(!((row-2)%256))RUN_CALLBACK(LIBRAW_PROGRESS_INTERPOLATE,(row-2)/256+1,((height-3)/256)+1);
#endif
    for (col=2; col < width-2; col++) {
      pix = image[row*width+col];
      ip = code[row & prow][col & pcol];
      memset (gval, 0, sizeof gval);
      while ((g = ip[0]) != INT_MAX) {		/* Calculate gradients */
	diff = ABS(pix[g] - pix[ip[1]]) << ip[2];
	gval[ip[3]] += diff;
	ip += 5;
	if ((g = ip[-1]) == -1) continue;
	gval[g] += diff;
	while ((g = *ip++) != -1)
	  gval[g] += diff;
      }
      ip++;
      gmin = gmax = gval[0];			/* Choose a threshold */
      for (g=1; g < 8; g++) {
	if (gmin > gval[g]) gmin = gval[g];
	if (gmax < gval[g]) gmax = gval[g];
      }
      if (gmax == 0) {
	memcpy (brow[2][col], pix, sizeof *image);
	continue;
      }
      thold = gmin + (gmax >> 1);
      memset (sum, 0, sizeof sum);
      color = fc(row,col);
      for (num=g=0; g < 8; g++,ip+=2) {		/* Average the neighbors */
	if (gval[g] <= thold) {
	  FORCC
	    if (c == color && ip[1])
	      sum[c] += (pix[c] + pix[ip[1]]) >> 1;
	    else
	      sum[c] += pix[ip[0] + c];
	  num++;
	}
      }
      FORCC {					/* Save to buffer */
	t = pix[color];
	if (c != color)
	  t += (sum[c] - sum[color]) / num;
	brow[2][col][c] = CLIP(t);
      }
    }
    if (row > 3)				/* Write buffer to image */
      memcpy (image[(row-2)*width+2], brow[0]+2, (width-4)*sizeof *image);
    for (g=0; g < 4; g++)
      brow[(g-1) & 3] = brow[g];
  }
  memcpy (image[(row-2)*width+2], brow[0]+2, (width-4)*sizeof *image);
  memcpy (image[(row-1)*width+2], brow[1]+2, (width-4)*sizeof *image);
  free (brow[4]);
  free (code[0][0]);
}

/*
   Patterned Pixel Grouping Interpolation by Alain Desbiolles
*/
void CLASS ppg_interpolate()
{
  int dir[5] = { 1, width, -1, -width, 1 };
  int row, col, diff[2], guess[2], c, d, i;
  ushort (*pix)[4];

  border_interpolate(3);
#ifdef DCRAW_VERBOSE
  if (verbose) fprintf (stderr,_("PPG interpolation...\n"));
#endif

/*  Fill in the green layer with gradients and pattern recognition: */
#ifdef LIBRAW_LIBRARY_BUILD
  RUN_CALLBACK(LIBRAW_PROGRESS_INTERPOLATE,0,3);
#ifdef LIBRAW_USE_OPENMP
#pragma omp parallel for default(shared) private(guess, diff, row, col, d, c, i, pix) schedule(static)
#endif
#endif
  for (row=3; row < height-3; row++)
    for (col=3+(FC(row,3) & 1), c=FC(row,col); col < width-3; col+=2) {
      pix = image + row*width+col;
      for (i=0; (d=dir[i]) > 0; i++) {
	guess[i] = (pix[-d][1] + pix[0][c] + pix[d][1]) * 2
		      - pix[-2*d][c] - pix[2*d][c];
	diff[i] = ( ABS(pix[-2*d][c] - pix[ 0][c]) +
		    ABS(pix[ 2*d][c] - pix[ 0][c]) +
		    ABS(pix[  -d][1] - pix[ d][1]) ) * 3 +
		  ( ABS(pix[ 3*d][1] - pix[ d][1]) +
		    ABS(pix[-3*d][1] - pix[-d][1]) ) * 2;
      }
      d = dir[i = diff[0] > diff[1]];
      pix[0][1] = ULIM(guess[i] >> 2, pix[d][1], pix[-d][1]);
    }
/*  Calculate red and blue for each green pixel:		*/
#ifdef LIBRAW_LIBRARY_BUILD
  RUN_CALLBACK(LIBRAW_PROGRESS_INTERPOLATE,1,3);
#ifdef LIBRAW_USE_OPENMP
#pragma omp parallel for default(shared) private(guess, diff, row, col, d, c, i, pix) schedule(static)
#endif
#endif
  for (row=1; row < height-1; row++)
    for (col=1+(FC(row,2) & 1), c=FC(row,col+1); col < width-1; col+=2) {
      pix = image + row*width+col;
      for (i=0; (d=dir[i]) > 0; c=2-c, i++)
	pix[0][c] = CLIP((pix[-d][c] + pix[d][c] + 2*pix[0][1]
			- pix[-d][1] - pix[d][1]) >> 1);
    }
/*  Calculate blue for red pixels and vice versa:		*/
#ifdef LIBRAW_LIBRARY_BUILD
  RUN_CALLBACK(LIBRAW_PROGRESS_INTERPOLATE,2,3);
#ifdef LIBRAW_USE_OPENMP
#pragma omp parallel for default(shared) private(guess, diff, row, col, d, c, i, pix) schedule(static)
#endif
#endif
  for (row=1; row < height-1; row++)
    for (col=1+(FC(row,1) & 1), c=2-FC(row,col); col < width-1; col+=2) {
      pix = image + row*width+col;
      for (i=0; (d=dir[i]+dir[i+1]) > 0; i++) {
	diff[i] = ABS(pix[-d][c] - pix[d][c]) +
		  ABS(pix[-d][1] - pix[0][1]) +
		  ABS(pix[ d][1] - pix[0][1]);
	guess[i] = pix[-d][c] + pix[d][c] + 2*pix[0][1]
		 - pix[-d][1] - pix[d][1];
      }
      if (diff[0] != diff[1])
	pix[0][c] = CLIP(guess[diff[0] > diff[1]] >> 1);
      else
	pix[0][c] = CLIP((guess[0]+guess[1]) >> 2);
    }
}

/*
   Adaptive Homogeneity-Directed interpolation is based on
   the work of Keigo Hirakawa, Thomas Parks, and Paul Lee.
 */
#define TS 256		/* Tile Size */
static float dcraw_cbrt[0x10000] = {-1.0f};

static inline float calc_64cbrt(float f)
{
  unsigned u;
  static float lower = dcraw_cbrt[0];
  static float upper = dcraw_cbrt[0xffff];

  if (f <= 0) {
    return lower;
  }

  u = (unsigned) f;
  if (u >= 0xffff) {
    return upper;
  }
  return dcraw_cbrt[u];
}
void CLASS ahd_interpolate_green_h_and_v(int top, int left, ushort (*out_rgb)[TS][TS][3])
{
  int row, col;
  int c, val;
  ushort (*pix)[4];
  const int rowlimit = MIN(top+TS, height-2);
  const int collimit = MIN(left+TS, width-2);

  for (row = top; row < rowlimit; row++) {
    col = left + (FC(row,left) & 1);
    for (c = FC(row,col); col < collimit; col+=2) {
      pix = image + row*width+col;
      val = ((pix[-1][1] + pix[0][c] + pix[1][1]) * 2
            - pix[-2][c] - pix[2][c]) >> 2;
      out_rgb[0][row-top][col-left][1] = ULIM(val,pix[-1][1],pix[1][1]);
      val = ((pix[-width][1] + pix[0][c] + pix[width][1]) * 2
            - pix[-2*width][c] - pix[2*width][c]) >> 2;
      out_rgb[1][row-top][col-left][1] = ULIM(val,pix[-width][1],pix[width][1]);
    }
  }
}
void CLASS ahd_interpolate_r_and_b_in_rgb_and_convert_to_cielab(int top, int left, ushort (*inout_rgb)[TS][3], short (*out_lab)[TS][3], const float (&xyz_cam)[3][4])
{
  unsigned row, col;
  int c, val;
  ushort (*pix)[4];
  ushort (*rix)[3];
  short (*lix)[3];
  float xyz[3];
  const unsigned num_pix_per_row = 4*width;
  const unsigned rowlimit = MIN(top+TS-1, height-3);
  const unsigned collimit = MIN(left+TS-1, width-3);
  ushort *pix_above;
  ushort *pix_below;
  int t1, t2;

  for (row = top+1; row < rowlimit; row++) {
    pix = image + row*width + left;
    rix = &inout_rgb[row-top][0];
    lix = &out_lab[row-top][0];

    for (col = left+1; col < collimit; col++) {
      pix++;
      pix_above = &pix[0][0] - num_pix_per_row;
      pix_below = &pix[0][0] + num_pix_per_row;
      rix++;
      lix++;

      c = 2 - FC(row, col);

      if (c == 1) {
        c = FC(row+1,col);
	t1 = 2-c;
        val = pix[0][1] + (( pix[-1][t1] + pix[1][t1]
              - rix[-1][1] - rix[1][1] ) >> 1);
        rix[0][t1] = CLIP(val);
        val = pix[0][1] + (( pix_above[c] + pix_below[c]
              - rix[-TS][1] - rix[TS][1] ) >> 1);
      } else {
	t1 = -4+c; /* -4+c: pixel of color c to the left */
	t2 = 4+c; /* 4+c: pixel of color c to the right */
        val = rix[0][1] + (( pix_above[t1] + pix_above[t2]
              + pix_below[t1] + pix_below[t2]
              - rix[-TS-1][1] - rix[-TS+1][1]
              - rix[+TS-1][1] - rix[+TS+1][1] + 1) >> 2);
      }
      rix[0][c] = CLIP(val);
      c = FC(row,col);
      rix[0][c] = pix[0][c];
      xyz[0] = xyz[1] = xyz[2] = 0.5;
      FORC3 {
	/*
	 * Technically this ought to be FORCC, but the rest of
	 * ahd_interpolate() assumes 3 colors so let's help the compiler.
	 */
        xyz[0] += xyz_cam[0][c] * rix[0][c];
        xyz[1] += xyz_cam[1][c] * rix[0][c];
        xyz[2] += xyz_cam[2][c] * rix[0][c];
      }
      FORC3 {
	xyz[c] = calc_64cbrt(xyz[c]);
      }
      lix[0][0] = (116 * xyz[1] - 16);
      lix[0][1] = 500 * (xyz[0] - xyz[1]);
      lix[0][2] = 200 * (xyz[1] - xyz[2]);
    }
  }
}
void CLASS ahd_interpolate_r_and_b_and_convert_to_cielab(int top, int left, ushort (*inout_rgb)[TS][TS][3], short (*out_lab)[TS][TS][3], const float (&xyz_cam)[3][4])
{
  int direction;
  for (direction = 0; direction < 2; direction++) {
    ahd_interpolate_r_and_b_in_rgb_and_convert_to_cielab(top, left, inout_rgb[direction], out_lab[direction], xyz_cam);
  }
}
void CLASS ahd_interpolate_build_homogeneity_map(int top, int left, short (*lab)[TS][TS][3], char (*out_homogeneity_map)[TS][2])
{
  int row, col;
  int tr, tc;
  int direction;
  int i;
  short (*lix)[3];
  short (*lixs[2])[3];
  short *adjacent_lix;
  unsigned ldiff[2][4], abdiff[2][4], leps, abeps;
  static const int dir[4] = { -1, 1, -TS, TS };
  const int rowlimit = MIN(top+TS-2, height-4);
  const int collimit = MIN(left+TS-2, width-4);
  int homogeneity;
  char (*homogeneity_map_p)[2];

  memset (out_homogeneity_map, 0, 2*TS*TS);

  for (row=top+2; row < rowlimit; row++) {
    tr = row-top;
    homogeneity_map_p = &out_homogeneity_map[tr][1];
    for (direction=0; direction < 2; direction++) {
      lixs[direction] = &lab[direction][tr][1];
    }

    for (col=left+2; col < collimit; col++) {
      tc = col-left;
      homogeneity_map_p++;

      for (direction=0; direction < 2; direction++) {
        lix = ++lixs[direction];
        for (i=0; i < 4; i++) {
	  adjacent_lix = lix[dir[i]];
          ldiff[direction][i] = ABS(lix[0][0]-adjacent_lix[0]);
          abdiff[direction][i] = SQR(lix[0][1]-adjacent_lix[1])
            + SQR(lix[0][2]-adjacent_lix[2]);
        }
      }
      leps = MIN(MAX(ldiff[0][0],ldiff[0][1]),
          MAX(ldiff[1][2],ldiff[1][3]));
      abeps = MIN(MAX(abdiff[0][0],abdiff[0][1]),
          MAX(abdiff[1][2],abdiff[1][3]));
      for (direction=0; direction < 2; direction++) {
	homogeneity = 0;
        for (i=0; i < 4; i++) {
          if (ldiff[direction][i] <= leps && abdiff[direction][i] <= abeps) {
	    homogeneity++;
	  }
	}
	homogeneity_map_p[0][direction] = homogeneity;
      }
    }
  }
}
void CLASS ahd_interpolate_combine_homogeneous_pixels(int top, int left, ushort (*rgb)[TS][TS][3], char (*homogeneity_map)[TS][2])
{
  int row, col;
  int tr, tc;
  int i, j;
  int direction;
  int hm[2];
  int c;
  const int rowlimit = MIN(top+TS-3, height-5);
  const int collimit = MIN(left+TS-3, width-5);

  ushort (*pix)[4];
  ushort (*rix[2])[3];

  for (row=top+3; row < rowlimit; row++) {
    tr = row-top;
    pix = &image[row*width+left+2];
    for (direction = 0; direction < 2; direction++) {
      rix[direction] = &rgb[direction][tr][2];
    }

    for (col=left+3; col < collimit; col++) {
      tc = col-left;
      pix++;
      for (direction = 0; direction < 2; direction++) {
        rix[direction]++;
      }

      for (direction=0; direction < 2; direction++) {
        hm[direction] = 0;
        for (i=tr-1; i <= tr+1; i++) {
          for (j=tc-1; j <= tc+1; j++) {
            hm[direction] += homogeneity_map[i][j][direction];
          }
        }
      }
      if (hm[0] != hm[1]) {
        memcpy(pix[0], rix[hm[1] > hm[0]][0], 3 * sizeof(ushort));
      } else {
        FORC3 {
          pix[0][c] = (rix[0][0][c] + rix[1][0][c]) >> 1;
        }
      }
    }
  }
}
void CLASS ahd_interpolate()
{
  int i, j, k, top, left;
  float xyz_cam[3][4],r;
  char *buffer;
  ushort (*rgb)[TS][TS][3];
  short (*lab)[TS][TS][3];
  char (*homo)[TS][2];
  int terminate_flag = 0;

  if(dcraw_cbrt[0]<-0.1){
      for (i=0x10000-1; i >=0; i--) {
          r = i / 65535.0;
          dcraw_cbrt[i] = 64.0*(r > 0.008856 ? pow((double)r,1/3.0) : 7.787*r + 16/116.0);
      }
  }

#ifdef DCRAW_VERBOSE
  if (verbose) fprintf (stderr,_("AHD interpolation...\n"));
#endif

  for (i=0; i < 3; i++) {
    for (j=0; j < colors; j++) {
      xyz_cam[i][j] = 0;
      for (k=0; k < 3; k++) {
        xyz_cam[i][j] += xyz_rgb[i][k] * rgb_cam[k][j] / d65_white[i];
      }
    }
  }

  border_interpolate(5);

#ifdef LIBRAW_LIBRARY_BUILD
#ifdef LIBRAW_USE_OPENMP
#pragma omp parallel private(buffer,rgb,lab,homo,top,left,i,j,k) shared(xyz_cam,terminate_flag)
#endif
#endif
  {
    buffer = (char *) malloc (26*TS*TS);		/* 1664 kB */
    merror (buffer, "ahd_interpolate()");
    rgb  = (ushort(*)[TS][TS][3]) buffer;
    lab  = (short (*)[TS][TS][3])(buffer + 12*TS*TS);
    homo = (char  (*)[TS][2])    (buffer + 24*TS*TS);

#ifdef LIBRAW_LIBRARY_BUILD
#ifdef LIBRAW_USE_OPENMP
#pragma omp for schedule(dynamic)
#endif
#endif
    for (top=2; top < height-5; top += TS-6){
#ifdef LIBRAW_LIBRARY_BUILD
#ifdef LIBRAW_USE_OPENMP
        if(0== omp_get_thread_num())
#endif
           if(callbacks.progress_cb) {                                     
               int rr = (*callbacks.progress_cb)(callbacks.progresscb_data,LIBRAW_PROGRESS_INTERPOLATE,top-2,height-7);
               if(rr)
                   terminate_flag = 1;
           }
#endif
        for (left=2; !terminate_flag && (left < width-5); left += TS-6) {
            ahd_interpolate_green_h_and_v(top, left, rgb);
            ahd_interpolate_r_and_b_and_convert_to_cielab(top, left, rgb, lab, xyz_cam);
            ahd_interpolate_build_homogeneity_map(top, left, lab, homo);
            ahd_interpolate_combine_homogeneous_pixels(top, left, rgb, homo);
      }
    }
    free (buffer);
  }
#ifdef LIBRAW_LIBRARY_BUILD 
  if(terminate_flag)
      throw LIBRAW_EXCEPTION_CANCELLED_BY_CALLBACK;
#endif
}



#undef TS

void CLASS median_filter()
{
  ushort (*pix)[4];
  int pass, c, i, j, k, med[9];
  static const uchar opt[] =	/* Optimal 9-element median search */
  { 1,2, 4,5, 7,8, 0,1, 3,4, 6,7, 1,2, 4,5, 7,8,
    0,3, 5,8, 4,7, 3,6, 1,4, 2,5, 4,7, 4,2, 6,4, 4,2 };

  for (pass=1; pass <= med_passes; pass++) {
#ifdef LIBRAW_LIBRARY_BUILD
      RUN_CALLBACK(LIBRAW_PROGRESS_MEDIAN_FILTER,pass-1,med_passes);
#endif
#ifdef DCRAW_VERBOSE
    if (verbose)
      fprintf (stderr,_("Median filter pass %d...\n"), pass);
#endif
    for (c=0; c < 3; c+=2) {
      for (pix = image; pix < image+width*height; pix++)
	pix[0][3] = pix[0][c];
      for (pix = image+width; pix < image+width*(height-1); pix++) {
	if ((pix-image+1) % width < 2) continue;
	for (k=0, i = -width; i <= width; i += width)
	  for (j = i-1; j <= i+1; j++)
	    med[k++] = pix[j][3] - pix[j][1];
	for (i=0; i < sizeof opt; i+=2)
	  if     (med[opt[i]] > med[opt[i+1]])
	    SWAP (med[opt[i]] , med[opt[i+1]]);
	pix[0][c] = CLIP(med[4] + pix[0][1]);
      }
    }
  }
}

void CLASS blend_highlights()
{
  int clip=INT_MAX, row, col, c, i, j;
  static const float trans[2][4][4] =
  { { { 1,1,1 }, { 1.7320508,-1.7320508,0 }, { -1,-1,2 } },
    { { 1,1,1,1 }, { 1,-1,1,-1 }, { 1,1,-1,-1 }, { 1,-1,-1,1 } } };
  static const float itrans[2][4][4] =
  { { { 1,0.8660254,-0.5 }, { 1,-0.8660254,-0.5 }, { 1,0,1 } },
    { { 1,1,1,1 }, { 1,-1,1,-1 }, { 1,1,-1,-1 }, { 1,-1,-1,1 } } };
  float cam[2][4], lab[2][4], sum[2], chratio;

  if ((unsigned) (colors-3) > 1) return;
#ifdef DCRAW_VERBOSE
  if (verbose) fprintf (stderr,_("Blending highlights...\n"));
#endif
  FORCC if (clip > (i = 65535*pre_mul[c])) clip = i;
#ifdef LIBRAW_LIBRARY_BUILD
  RUN_CALLBACK(LIBRAW_PROGRESS_HIGHLIGHTS,0,2);
#endif
  for (row=0; row < height; row++)
    for (col=0; col < width; col++) {
      FORCC if (image[row*width+col][c] > clip) break;
      if (c == colors) continue;
      FORCC {
	cam[0][c] = image[row*width+col][c];
	cam[1][c] = MIN(cam[0][c],clip);
      }
      for (i=0; i < 2; i++) {
	FORCC for (lab[i][c]=j=0; j < colors; j++)
	  lab[i][c] += trans[colors-3][c][j] * cam[i][j];
	for (sum[i]=0,c=1; c < colors; c++)
	  sum[i] += SQR(lab[i][c]);
      }
      chratio = sqrt(sum[1]/sum[0]);
      for (c=1; c < colors; c++)
	lab[0][c] *= chratio;
      FORCC for (cam[0][c]=j=0; j < colors; j++)
	cam[0][c] += itrans[colors-3][c][j] * lab[0][j];
      FORCC image[row*width+col][c] = cam[0][c] / colors;
    }
#ifdef LIBRAW_LIBRARY_BUILD
  RUN_CALLBACK(LIBRAW_PROGRESS_HIGHLIGHTS,1,2);
#endif
}

#define SCALE (4 >> shrink)
void CLASS recover_highlights()
{
  float *map, sum, wgt, grow;
  int hsat[4], count, spread, change, val, i;
  unsigned high, wide, mrow, mcol, row, col, kc, c, d, y, x;
  ushort *pixel;
  static const signed char dir[8][2] =
    { {-1,-1}, {-1,0}, {-1,1}, {0,1}, {1,1}, {1,0}, {1,-1}, {0,-1} };

#ifdef DCRAW_VERBOSE
  if (verbose) fprintf (stderr,_("Rebuilding highlights...\n"));
#endif

  grow = pow (2.0, 4.0-highlight);
  FORCC hsat[c] = 32000 * pre_mul[c];
  for (kc=0, c=1; c < colors; c++)
    if (pre_mul[kc] < pre_mul[c]) kc = c;
  high = height / SCALE;
  wide =  width / SCALE;
  map = (float *) calloc (high*wide, sizeof *map);
  merror (map, "recover_highlights()");
  FORCC if (c != kc) {
#ifdef LIBRAW_LIBRARY_BUILD
      RUN_CALLBACK(LIBRAW_PROGRESS_HIGHLIGHTS,c-1,colors-1);
#endif
    memset (map, 0, high*wide*sizeof *map);
    for (mrow=0; mrow < high; mrow++)
      for (mcol=0; mcol < wide; mcol++) {
	sum = wgt = count = 0;
	for (row = mrow*SCALE; row < (mrow+1)*SCALE; row++)
	  for (col = mcol*SCALE; col < (mcol+1)*SCALE; col++) {
	    pixel = image[row*width+col];
	    if (pixel[c] / hsat[c] == 1 && pixel[kc] > 24000) {
	      sum += pixel[c];
	      wgt += pixel[kc];
	      count++;
	    }
	  }
	if (count == SCALE*SCALE)
	  map[mrow*wide+mcol] = sum / wgt;
      }
    for (spread = 32/grow; spread--; ) {
      for (mrow=0; mrow < high; mrow++)
	for (mcol=0; mcol < wide; mcol++) {
	  if (map[mrow*wide+mcol]) continue;
	  sum = count = 0;
	  for (d=0; d < 8; d++) {
	    y = mrow + dir[d][0];
	    x = mcol + dir[d][1];
	    if (y < high && x < wide && map[y*wide+x] > 0) {
	      sum  += (1 + (d & 1)) * map[y*wide+x];
	      count += 1 + (d & 1);
	    }
	  }
	  if (count > 3)
	    map[mrow*wide+mcol] = - (sum+grow) / (count+grow);
	}
      for (change=i=0; i < high*wide; i++)
	if (map[i] < 0) {
	  map[i] = -map[i];
	  change = 1;
	}
      if (!change) break;
    }
    for (i=0; i < high*wide; i++)
      if (map[i] == 0) map[i] = 1;
    for (mrow=0; mrow < high; mrow++)
      for (mcol=0; mcol < wide; mcol++) {
	for (row = mrow*SCALE; row < (mrow+1)*SCALE; row++)
	  for (col = mcol*SCALE; col < (mcol+1)*SCALE; col++) {
	    pixel = image[row*width+col];
	    if (pixel[c] / hsat[c] > 1) {
	      val = pixel[kc] * map[mrow*wide+mcol];
	      if (pixel[c] < val) pixel[c] = CLIP(val);
	    }
	  }
      }
  }
  free (map);
}
#undef SCALE

void CLASS tiff_get (unsigned base,
	unsigned *tag, unsigned *type, unsigned *len, unsigned *save)
{
  *tag  = get2();
  *type = get2();
  *len  = get4();
  *save = ftell(ifp) + 4;
  if (*len * ("11124811248488"[*type < 14 ? *type:0]-'0') > 4)
    fseek (ifp, get4()+base, SEEK_SET);
}

void CLASS parse_thumb_note (int base, unsigned toff, unsigned tlen)
{
  unsigned entries, tag, type, len, save;

  entries = get2();
  while (entries--) {
    tiff_get (base, &tag, &type, &len, &save);
    if (tag == toff) thumb_offset = get4()+base;
    if (tag == tlen) thumb_length = get4();
    fseek (ifp, save, SEEK_SET);
  }
}

//@end COMMON
int CLASS parse_tiff_ifd (int base);

//@out COMMON
void CLASS parse_makernote (int base, int uptag)
{
  static const uchar xlat[2][256] = {
  { 0xc1,0xbf,0x6d,0x0d,0x59,0xc5,0x13,0x9d,0x83,0x61,0x6b,0x4f,0xc7,0x7f,0x3d,0x3d,
    0x53,0x59,0xe3,0xc7,0xe9,0x2f,0x95,0xa7,0x95,0x1f,0xdf,0x7f,0x2b,0x29,0xc7,0x0d,
    0xdf,0x07,0xef,0x71,0x89,0x3d,0x13,0x3d,0x3b,0x13,0xfb,0x0d,0x89,0xc1,0x65,0x1f,
    0xb3,0x0d,0x6b,0x29,0xe3,0xfb,0xef,0xa3,0x6b,0x47,0x7f,0x95,0x35,0xa7,0x47,0x4f,
    0xc7,0xf1,0x59,0x95,0x35,0x11,0x29,0x61,0xf1,0x3d,0xb3,0x2b,0x0d,0x43,0x89,0xc1,
    0x9d,0x9d,0x89,0x65,0xf1,0xe9,0xdf,0xbf,0x3d,0x7f,0x53,0x97,0xe5,0xe9,0x95,0x17,
    0x1d,0x3d,0x8b,0xfb,0xc7,0xe3,0x67,0xa7,0x07,0xf1,0x71,0xa7,0x53,0xb5,0x29,0x89,
    0xe5,0x2b,0xa7,0x17,0x29,0xe9,0x4f,0xc5,0x65,0x6d,0x6b,0xef,0x0d,0x89,0x49,0x2f,
    0xb3,0x43,0x53,0x65,0x1d,0x49,0xa3,0x13,0x89,0x59,0xef,0x6b,0xef,0x65,0x1d,0x0b,
    0x59,0x13,0xe3,0x4f,0x9d,0xb3,0x29,0x43,0x2b,0x07,0x1d,0x95,0x59,0x59,0x47,0xfb,
    0xe5,0xe9,0x61,0x47,0x2f,0x35,0x7f,0x17,0x7f,0xef,0x7f,0x95,0x95,0x71,0xd3,0xa3,
    0x0b,0x71,0xa3,0xad,0x0b,0x3b,0xb5,0xfb,0xa3,0xbf,0x4f,0x83,0x1d,0xad,0xe9,0x2f,
    0x71,0x65,0xa3,0xe5,0x07,0x35,0x3d,0x0d,0xb5,0xe9,0xe5,0x47,0x3b,0x9d,0xef,0x35,
    0xa3,0xbf,0xb3,0xdf,0x53,0xd3,0x97,0x53,0x49,0x71,0x07,0x35,0x61,0x71,0x2f,0x43,
    0x2f,0x11,0xdf,0x17,0x97,0xfb,0x95,0x3b,0x7f,0x6b,0xd3,0x25,0xbf,0xad,0xc7,0xc5,
    0xc5,0xb5,0x8b,0xef,0x2f,0xd3,0x07,0x6b,0x25,0x49,0x95,0x25,0x49,0x6d,0x71,0xc7 },
  { 0xa7,0xbc,0xc9,0xad,0x91,0xdf,0x85,0xe5,0xd4,0x78,0xd5,0x17,0x46,0x7c,0x29,0x4c,
    0x4d,0x03,0xe9,0x25,0x68,0x11,0x86,0xb3,0xbd,0xf7,0x6f,0x61,0x22,0xa2,0x26,0x34,
    0x2a,0xbe,0x1e,0x46,0x14,0x68,0x9d,0x44,0x18,0xc2,0x40,0xf4,0x7e,0x5f,0x1b,0xad,
    0x0b,0x94,0xb6,0x67,0xb4,0x0b,0xe1,0xea,0x95,0x9c,0x66,0xdc,0xe7,0x5d,0x6c,0x05,
    0xda,0xd5,0xdf,0x7a,0xef,0xf6,0xdb,0x1f,0x82,0x4c,0xc0,0x68,0x47,0xa1,0xbd,0xee,
    0x39,0x50,0x56,0x4a,0xdd,0xdf,0xa5,0xf8,0xc6,0xda,0xca,0x90,0xca,0x01,0x42,0x9d,
    0x8b,0x0c,0x73,0x43,0x75,0x05,0x94,0xde,0x24,0xb3,0x80,0x34,0xe5,0x2c,0xdc,0x9b,
    0x3f,0xca,0x33,0x45,0xd0,0xdb,0x5f,0xf5,0x52,0xc3,0x21,0xda,0xe2,0x22,0x72,0x6b,
    0x3e,0xd0,0x5b,0xa8,0x87,0x8c,0x06,0x5d,0x0f,0xdd,0x09,0x19,0x93,0xd0,0xb9,0xfc,
    0x8b,0x0f,0x84,0x60,0x33,0x1c,0x9b,0x45,0xf1,0xf0,0xa3,0x94,0x3a,0x12,0x77,0x33,
    0x4d,0x44,0x78,0x28,0x3c,0x9e,0xfd,0x65,0x57,0x16,0x94,0x6b,0xfb,0x59,0xd0,0xc8,
    0x22,0x36,0xdb,0xd2,0x63,0x98,0x43,0xa1,0x04,0x87,0x86,0xf7,0xa6,0x26,0xbb,0xd6,
    0x59,0x4d,0xbf,0x6a,0x2e,0xaa,0x2b,0xef,0xe6,0x78,0xb6,0x4e,0xe0,0x2f,0xdc,0x7c,
    0xbe,0x57,0x19,0x32,0x7e,0x2a,0xd0,0xb8,0xba,0x29,0x00,0x3c,0x52,0x7d,0xa8,0x49,
    0x3b,0x2d,0xeb,0x25,0x49,0xfa,0xa3,0xaa,0x39,0xa7,0xc5,0xa7,0x50,0x11,0x36,0xfb,
    0xc6,0x67,0x4a,0xf5,0xa5,0x12,0x65,0x7e,0xb0,0xdf,0xaf,0x4e,0xb3,0x61,0x7f,0x2f } };
  unsigned offset=0, entries, tag, type, len, save, c;
  unsigned ver97=0, serial=0, i, wbi=0, wb[4]={0,0,0,0};
  uchar buf97[324], ci, cj, ck;
  short sorder=order;
  char buf[10];
/*
   The MakerNote might have its own TIFF header (possibly with
   its own byte-order!), or it might just be a table.
 */
  fread (buf, 1, 10, ifp);
  if (!strncmp (buf,"KDK" ,3) ||	/* these aren't TIFF tables */
      !strncmp (buf,"VER" ,3) ||
      !strncmp (buf,"IIII",4) ||
      !strncmp (buf,"MMMM",4)) return;
  if (!strncmp (buf,"KC"  ,2) ||	/* Konica KD-400Z, KD-510Z */
      !strncmp (buf,"MLY" ,3)) {	/* Minolta DiMAGE G series */
    order = 0x4d4d;
    while ((i=ftell(ifp)) < data_offset && i < 16384) {
      wb[0] = wb[2];  wb[2] = wb[1];  wb[1] = wb[3];
      wb[3] = get2();
      if (wb[1] == 256 && wb[3] == 256 &&
	  wb[0] > 256 && wb[0] < 640 && wb[2] > 256 && wb[2] < 640)
	FORC4 cam_mul[c] = wb[c];
#ifdef LIBRAW_LIBRARY_BUILD
      color_flags.cam_mul_state = LIBRAW_COLORSTATE_LOADED;
#endif
    }
    goto quit;
  }
  if (!strcmp (buf,"Nikon")) {
    base = ftell(ifp);
    order = get2();
    if (get2() != 42) goto quit;
    offset = get4();
    fseek (ifp, offset-8, SEEK_CUR);
  } else if (!strcmp (buf,"OLYMPUS")) {
    base = ftell(ifp)-10;
    fseek (ifp, -2, SEEK_CUR);
    order = get2();  get2();
  } else if (!strncmp (buf,"FUJIFILM",8) ||
	     !strncmp (buf,"SONY",4) ||
	     !strcmp  (buf,"Panasonic")) {
    order = 0x4949;
    fseek (ifp,  2, SEEK_CUR);
  } else if (!strcmp (buf,"OLYMP") ||
	     !strcmp (buf,"LEICA") ||
	     !strcmp (buf,"Ricoh") ||
	     !strcmp (buf,"EPSON"))
    fseek (ifp, -2, SEEK_CUR);
  else if (!strcmp (buf,"AOC") ||
	   !strcmp (buf,"QVC"))
    fseek (ifp, -4, SEEK_CUR);
  else {
    fseek (ifp, -10, SEEK_CUR);
    if (!strncmp(make,"SAMSUNG",7))
      base = ftell(ifp);
  }
  entries = get2();
  if (entries > 1000) return;
  while (entries--) {
    tiff_get (base, &tag, &type, &len, &save);
    tag |= uptag << 16;
    if (tag == 2 && strstr(make,"NIKON"))
      iso_speed = (get2(),get2());
    if (tag == 4 && len > 26 && len < 35) {
      if ((i=(get4(),get2())) != 0x7fff && !iso_speed)
	iso_speed = 50 * pow (2.0, i/32.0 - 4);
      if ((i=(get2(),get2())) != 0x7fff && !aperture)
	aperture = pow (2.0, i/64.0);
      if ((i=get2()) != 0xffff && !shutter)
	shutter = pow (2.0, (short) i/-32.0);
      wbi = (get2(),get2());
      shot_order = (get2(),get2());
    }
    if ((tag == 4 || tag == 0x114) && !strncmp(make,"KONICA",6)) {
      fseek (ifp, tag == 4 ? 140:160, SEEK_CUR);
      switch (get2()) {
	case 72:  flip = 0;  break;
	case 76:  flip = 6;  break;
	case 82:  flip = 5;  break;
      }
    }
    if (tag == 7 && type == 2 && len > 20)
      fgets (model2, 64, ifp);
    if (tag == 8 && type == 4)
      shot_order = get4();
    if (tag == 9 && !strcmp(make,"Canon"))
      fread (artist, 64, 1, ifp);
    if (tag == 0xc && len == 4) {
      cam_mul[0] = getreal(type);
      cam_mul[2] = getreal(type);
#ifdef LIBRAW_LIBRARY_BUILD
      color_flags.cam_mul_state = LIBRAW_COLORSTATE_LOADED;
#endif
    }
    if (tag == 0xd && type == 7 && get2() == 0xaaaa) {
      fread (buf97, 1, sizeof buf97, ifp);
      char *pp = (char*)memmem ((char*)buf97, sizeof buf97,(char*)"\xbb\xbb",2);
      i = ((uchar*)pp  - buf97) + 10;
      if (i < 70 && buf97[i] < 3)
	flip = "065"[buf97[i]]-'0';
    }
    if (tag == 0x10 && type == 4)
      unique_id = get4();
    if (tag == 0x11 && is_raw && !strncmp(make,"NIKON",5)) {
      fseek (ifp, get4()+base, SEEK_SET);
      parse_tiff_ifd (base);
    }
    if (tag == 0x14 && type == 7) {
      if (len == 2560) {
	fseek (ifp, 1248, SEEK_CUR);
	goto get2_256;
      }
      fread (buf, 1, 10, ifp);
      if (!strncmp(buf,"NRW ",4)) {
	fseek (ifp, strcmp(buf+4,"0100") ? 46:1546, SEEK_CUR);
	cam_mul[0] = get4() << 2;
	cam_mul[1] = get4() + get4();
	cam_mul[2] = get4() << 2;
      }
    }
    if (tag == 0x15 && type == 2 && is_raw)
      fread (model, 64, 1, ifp);
    if (strstr(make,"PENTAX")) {
      if (tag == 0x1b) tag = 0x1018;
      if (tag == 0x1c) tag = 0x1017;
    }
    if (tag == 0x1d)
      while ((c = fgetc(ifp)) && c != EOF)
	serial = serial*10 + (isdigit(c) ? c - '0' : c % 10);
    if (tag == 0x81 && type == 4) {
      data_offset = get4();
      fseek (ifp, data_offset + 41, SEEK_SET);
      raw_height = get2() * 2;
      raw_width  = get2();
      filters = 0x61616161;
    }
    if (tag == 0x29 && type == 1) {
      c = wbi < 18 ? "012347800000005896"[wbi]-'0' : 0;
      fseek (ifp, 8 + c*32, SEEK_CUR);
      FORC4 cam_mul[c ^ (c >> 1) ^ 1] = get4();
#ifdef LIBRAW_LIBRARY_BUILD
      color_flags.cam_mul_state = LIBRAW_COLORSTATE_LOADED;
#endif
    }
    if ((tag == 0x81  && type == 7) ||
	(tag == 0x100 && type == 7) ||
	(tag == 0x280 && type == 1)) {
      thumb_offset = ftell(ifp);
      thumb_length = len;
    }
    if (tag == 0x88 && type == 4 && (thumb_offset = get4()))
      thumb_offset += base;
    if (tag == 0x89 && type == 4)
      thumb_length = get4();
    if (tag == 0x8c || tag == 0x96)
      meta_offset = ftell(ifp);
    if (tag == 0x97) {
      for (i=0; i < 4; i++)
	ver97 = ver97 * 10 + fgetc(ifp)-'0';
      switch (ver97) {
	case 100:
	  fseek (ifp, 68, SEEK_CUR);
	  FORC4 cam_mul[(c >> 1) | ((c & 1) << 1)] = get2();
#ifdef LIBRAW_LIBRARY_BUILD
          color_flags.cam_mul_state = LIBRAW_COLORSTATE_LOADED;
#endif
	  break;
	case 102:
	  fseek (ifp, 6, SEEK_CUR);
	  goto get2_rggb;
	case 103:
	  fseek (ifp, 16, SEEK_CUR);
	  FORC4 cam_mul[c] = get2();
#ifdef LIBRAW_LIBRARY_BUILD
          color_flags.cam_mul_state = LIBRAW_COLORSTATE_LOADED;
#endif
      }
      if (ver97 >= 200) {
	if (ver97 != 205) fseek (ifp, 280, SEEK_CUR);
	fread (buf97, 324, 1, ifp);
      }
    }
    if (tag == 0xa1 && type == 7) {
      type = order;
      order = 0x4949;
      fseek (ifp, 140, SEEK_CUR);
      FORC3 cam_mul[c] = get4();
      order = type;
    }
    if (tag == 0xa4 && type == 3) {
      fseek (ifp, wbi*48, SEEK_CUR);
      FORC3 cam_mul[c] = get2();
#ifdef LIBRAW_LIBRARY_BUILD
      color_flags.cam_mul_state = LIBRAW_COLORSTATE_LOADED;
#endif
    }
    if (tag == 0xa7 && (unsigned) (ver97-200) < 12 && !cam_mul[0]) {
      ci = xlat[0][serial & 0xff];
      cj = xlat[1][fgetc(ifp)^fgetc(ifp)^fgetc(ifp)^fgetc(ifp)];
      ck = 0x60;
      for (i=0; i < 324; i++)
	buf97[i] ^= (cj += ci * ck++);
      i = "66666>666;6A"[ver97-200] - '0';
      FORC4 cam_mul[c ^ (c >> 1) ^ (i & 1)] =
	sget2 (buf97 + (i & -2) + c*2);
#ifdef LIBRAW_LIBRARY_BUILD
      color_flags.cam_mul_state = LIBRAW_COLORSTATE_LOADED;
#endif
    }
    if (tag == 0x200 && len == 3)
      shot_order = (get4(),get4());
    if (tag == 0x200 && len == 4)
      FORC4 cblack[c ^ c >> 1] = get2();
    if (tag == 0x201 && len == 4)
      goto get2_rggb;
    if (tag == 0x220 && type == 7)
      meta_offset = ftell(ifp);
    if (tag == 0x401 && type == 4 && len == 4)
      FORC4 cblack[c ^ c >> 1] = get4();
    if (tag == 0xe01) {		/* Nikon Capture Note */
      type = order;
      order = 0x4949;
      fseek (ifp, 22, SEEK_CUR);
      for (offset=22; offset+22 < len; offset += 22+i) {
	tag = get4();
	fseek (ifp, 14, SEEK_CUR);
	i = get4()-4;
	if (tag == 0x76a43207) flip = get2();
	else fseek (ifp, i, SEEK_CUR);
      }
      order = type;
    }
    if (tag == 0xe80 && len == 256 && type == 7) {
      fseek (ifp, 48, SEEK_CUR);
      cam_mul[0] = get2() * 508 * 1.078 / 0x10000;
      cam_mul[2] = get2() * 382 * 1.173 / 0x10000;
#ifdef LIBRAW_LIBRARY_BUILD
      color_flags.cam_mul_state = LIBRAW_COLORSTATE_LOADED;
#endif
    }
    if (tag == 0xf00 && type == 7) {
      if (len == 614)
	fseek (ifp, 176, SEEK_CUR);
      else if (len == 734 || len == 1502)
	fseek (ifp, 148, SEEK_CUR);
      else goto next;
      goto get2_256;
    }
    if ((tag == 0x1011 && len == 9) || tag == 0x20400200)
        {
      for (i=0; i < 3; i++)
	FORC3 cmatrix[i][c] = ((short) get2()) / 256.0;
#ifdef LIBRAW_LIBRARY_BUILD
      color_flags.cmatrix_state = LIBRAW_COLORSTATE_LOADED;
#endif
        }
    if ((tag == 0x1012 || tag == 0x20400600) && len == 4)
      FORC4 cblack[c ^ c >> 1] = get2();
    if (tag == 0x1017 || tag == 0x20400100)
        {
      cam_mul[0] = get2() / 256.0;
#ifdef LIBRAW_LIBRARY_BUILD
      color_flags.cam_mul_state = LIBRAW_COLORSTATE_LOADED;
#endif
        }
    if (tag == 0x1018 || tag == 0x20400100)
        {
      cam_mul[2] = get2() / 256.0;
#ifdef LIBRAW_LIBRARY_BUILD
      color_flags.cam_mul_state = LIBRAW_COLORSTATE_LOADED;
#endif
        }
    if (tag == 0x2011 && len == 2) {
get2_256:
      order = 0x4d4d;
      cam_mul[0] = get2() / 256.0;
      cam_mul[2] = get2() / 256.0;
#ifdef LIBRAW_LIBRARY_BUILD
      color_flags.cam_mul_state = LIBRAW_COLORSTATE_LOADED;
#endif
    }
    if ((tag | 0x70) == 0x2070 && type == 4)
      fseek (ifp, get4()+base, SEEK_SET);
    if (tag == 0x2010 && type != 7)
      load_raw = &CLASS olympus_load_raw;
    if (tag == 0x2020)
      parse_thumb_note (base, 257, 258);
    if (tag == 0x2040)
      parse_makernote (base, 0x2040);
    if (tag == 0xb028) {
      fseek (ifp, get4()+base, SEEK_SET);
      parse_thumb_note (base, 136, 137);
    }
    if (tag == 0x4001 && len > 500) {
      i = len == 582 ? 50 : len == 653 ? 68 : len == 5120 ? 142 : 126;
      fseek (ifp, i, SEEK_CUR);
get2_rggb:
      FORC4 cam_mul[c ^ (c >> 1)] = get2();
#ifdef LIBRAW_LIBRARY_BUILD
      color_flags.cam_mul_state = LIBRAW_COLORSTATE_LOADED;
#endif
      fseek (ifp, 22, SEEK_CUR);
      FORC4 sraw_mul[c ^ (c >> 1)] = get2();
    }
    if (tag == 0xa021)
      FORC4 cam_mul[c ^ (c >> 1)] = get4();
    if (tag == 0xa028)
      FORC4 cam_mul[c ^ (c >> 1)] -= get4();
next:
    fseek (ifp, save, SEEK_SET);
  }
quit:
  order = sorder;
}

/*
   Since the TIFF DateTime string has no timezone information,
   assume that the camera's clock was set to Universal Time.
 */
void CLASS get_timestamp (int reversed)
{
  struct tm t;
  char str[20];
  int i;

  str[19] = 0;
  if (reversed)
    for (i=19; i--; ) str[i] = fgetc(ifp);
  else
    fread (str, 19, 1, ifp);
  memset (&t, 0, sizeof t);
  if (sscanf (str, "%d:%d:%d %d:%d:%d", &t.tm_year, &t.tm_mon,
	&t.tm_mday, &t.tm_hour, &t.tm_min, &t.tm_sec) != 6)
    return;
  t.tm_year -= 1900;
  t.tm_mon -= 1;
  t.tm_isdst = -1;
  if (mktime(&t) > 0)
    timestamp = mktime(&t);
}

void CLASS parse_exif (int base)
{
  unsigned kodak, entries, tag, type, len, save, c;
  double expo;

  kodak = !strncmp(make,"EASTMAN",7) && tiff_nifds < 3;
  entries = get2();
  while (entries--) {
    tiff_get (base, &tag, &type, &len, &save);
    switch (tag) {
      case 33434:  shutter = getreal(type);		break;
      case 33437:  aperture = getreal(type);		break;
      case 34855:  iso_speed = get2();			break;
      case 36867:
      case 36868:  get_timestamp(0);			break;
      case 37377:  if ((expo = -getreal(type)) < 128)
		     shutter = pow (2.0, expo);		break;
      case 37378:  aperture = pow (2.0, getreal(type)/2);	break;
      case 37386:  focal_len = getreal(type);		break;
      case 37500:  parse_makernote (base, 0);		break;
      case 40962:  if (kodak) raw_width  = get4();	break;
      case 40963:  if (kodak) raw_height = get4();	break;
      case 41730:
	if (get4() == 0x20002)
	  for (exif_cfa=c=0; c < 8; c+=2)
	    exif_cfa |= fgetc(ifp) * 0x01010101 << c;
    }
    fseek (ifp, save, SEEK_SET);
  }
}

void CLASS parse_gps (int base)
{
  unsigned entries, tag, type, len, save, c;

  entries = get2();
  while (entries--) {
    tiff_get (base, &tag, &type, &len, &save);
    switch (tag) {
      case 1: case 3: case 5:
	gpsdata[29+tag/2] = getc(ifp);			break;
      case 2: case 4: case 7:
	FORC(6) gpsdata[tag/3*6+c] = get4();		break;
      case 6:
	FORC(2) gpsdata[18+c] = get4();			break;
      case 18: case 29:
	fgets ((char *) (gpsdata+14+tag/3), MIN(len,12), ifp);
    }
    fseek (ifp, save, SEEK_SET);
  }
}

void CLASS romm_coeff (float romm_cam[3][3])
{
  static const float rgb_romm[3][3] =	/* ROMM == Kodak ProPhoto */
  { {  2.034193, -0.727420, -0.306766 },
    { -0.228811,  1.231729, -0.002922 },
    { -0.008565, -0.153273,  1.161839 } };
  int i, j, k;

  for (i=0; i < 3; i++)
    for (j=0; j < 3; j++)
      for (cmatrix[i][j] = k=0; k < 3; k++)
	cmatrix[i][j] += rgb_romm[i][k] * romm_cam[k][j];
#ifdef LIBRAW_LIBRARY_BUILD
  color_flags.cmatrix_state = LIBRAW_COLORSTATE_CALCULATED;
#endif
}

void CLASS parse_mos (int offset)
{
  char data[40];
  int skip, from, i, c, neut[4], planes=0, frot=0;
  static const char *mod[] =
#if 1
  { "","DCB2","Volare","Cantare","CMost","Valeo 6","Valeo 11","Valeo 22",
    "Valeo 11p","Valeo 17","","Aptus 17","Aptus 22","Aptus 75","Aptus 65",
    "Aptus 54S","Aptus 65S","Aptus 75S","AFi 5","AFi 6","AFi 7","Aptus-II 7",
    "","","Aptus-II 6","","","Aptus-II 10","Aptus-II 5"
    "","","","","","Aptus-II 10R","Aptus-II 8","","Aptus-II 12"};
#else
  { "","DCB2","Volare","Cantare","CMost","Valeo 6","Valeo 11","Valeo 22",
    "Valeo 11p","Valeo 17","","Aptus 17","Aptus 22","Aptus 75","Aptus 65",
    "Aptus 54S","Aptus 65S","Aptus 75S","AFi 5","AFi 6","AFi 7" };
#endif

  float romm_cam[3][3];

  fseek (ifp, offset, SEEK_SET);
  while (1) {
    if (get4() != 0x504b5453) break;
    get4();
    fread (data, 1, 40, ifp);
    skip = get4();
    from = ftell(ifp);
    if (!strcmp(data,"JPEG_preview_data")) {
      thumb_offset = from;
      thumb_length = skip;
    }
    if (!strcmp(data,"icc_camera_profile")) {
      profile_offset = from;
      profile_length = skip;
    }
    if (!strcmp(data,"ShootObj_back_type")) {
      fscanf (ifp, "%d", &i);
      if ((unsigned) i < sizeof mod / sizeof (*mod))
	strcpy (model, mod[i]);
    }
    if (!strcmp(data,"icc_camera_to_tone_matrix")) {
      for (i=0; i < 9; i++)
	romm_cam[0][i] = int_to_float(get4());
      romm_coeff (romm_cam);
    }
    if (!strcmp(data,"CaptProf_color_matrix")) {
      for (i=0; i < 9; i++)
	fscanf (ifp, "%f", &romm_cam[0][i]);
      romm_coeff (romm_cam);
    }
    if (!strcmp(data,"CaptProf_number_of_planes"))
      fscanf (ifp, "%d", &planes);
    if (!strcmp(data,"CaptProf_raw_data_rotation"))
      fscanf (ifp, "%d", &flip);
    if (!strcmp(data,"CaptProf_mosaic_pattern"))
      FORC4 {
	fscanf (ifp, "%d", &i);
	if (i == 1) frot = c ^ (c >> 1);
      }
    if (!strcmp(data,"ImgProf_rotation_angle")) {
      fscanf (ifp, "%d", &i);
      flip = i - flip;
    }
    if (!strcmp(data,"NeutObj_neutrals") && !cam_mul[0]) {
      FORC4 fscanf (ifp, "%d", neut+c);
      FORC3 cam_mul[c] = (float) neut[0] / neut[c+1];
#ifdef LIBRAW_LIBRARY_BUILD
      color_flags.cam_mul_state = LIBRAW_COLORSTATE_LOADED;
#endif
    }
    parse_mos (from);
    fseek (ifp, skip+from, SEEK_SET);
  }
  if (planes)
    filters = (planes == 1) * 0x01010101 *
	(uchar) "\x94\x61\x16\x49"[(flip/90 + frot) & 3];
}

void CLASS linear_table (unsigned len)
{
  int i;
  if (len > 0x1000) len = 0x1000;
  read_shorts (curve, len);
#ifdef LIBRAW_LIBRARY_BUILD
  color_flags.curve_state = LIBRAW_COLORSTATE_LOADED;
#endif
  for (i=len; i < 0x1000; i++)
    curve[i] = curve[i-1];
  maximum = curve[0xfff];
}

void CLASS parse_kodak_ifd (int base)
{
  unsigned entries, tag, type, len, save;
  int i, c, wbi=-2, wbtemp=6500;
  float mul[3]={1,1,1}, num;
  static const int wbtag[] = { 64037,64040,64039,64041,-1,-1,64042 };

  entries = get2();
  if (entries > 1024) return;
  while (entries--) {
    tiff_get (base, &tag, &type, &len, &save);
    if (tag == 1020) wbi = getint(type);
    if (tag == 1021 && len == 72) {		/* WB set in software */
      fseek (ifp, 40, SEEK_CUR);
      FORC3 cam_mul[c] = 2048.0 / get2();
#ifdef LIBRAW_LIBRARY_BUILD
      color_flags.cam_mul_state = LIBRAW_COLORSTATE_LOADED;
#endif
      wbi = -2;
    }
    if (tag == 2118) wbtemp = getint(type);
    if (tag == 2130 + wbi)
      FORC3 mul[c] = getreal(type);
    if (tag == 2140 + wbi && wbi >= 0)
        {
      FORC3 {
	for (num=i=0; i < 4; i++)
	  num += getreal(type) * pow (wbtemp/100.0, i);
	cam_mul[c] = 2048 / (num * mul[c]);
      }
#ifdef LIBRAW_LIBRARY_BUILD
      color_flags.cam_mul_state = LIBRAW_COLORSTATE_LOADED;
#endif
        }
    if (tag == 2317) linear_table (len);
    if (tag == 6020) iso_speed = getint(type);
    if (tag == 64013) wbi = fgetc(ifp);
    if ((unsigned) wbi < 7 && tag == wbtag[wbi])
      FORC3 cam_mul[c] = get4();
    if (tag == 64019) width = getint(type);
    if (tag == 64020) height = (getint(type)+1) & -2;
    fseek (ifp, save, SEEK_SET);
  }
}

//@end COMMON
void CLASS parse_minolta (int base);
int CLASS parse_tiff (int base);

//@out COMMON
int CLASS parse_tiff_ifd (int base)
{
  unsigned entries, tag, type, len, plen=16, save;
  int ifd, use_cm=0, cfa, i, j, c, ima_len=0;
  int blrr=1, blrc=1, dblack[] = { 0,0,0,0 };
  char software[64], *cbuf, *cp;
  uchar cfa_pat[16], cfa_pc[] = { 0,1,2,3 }, tab[256];
  double cc[4][4], cm[4][3], cam_xyz[4][3], num;
  double ab[]={ 1,1,1,1 }, asn[] = { 0,0,0,0 }, xyz[] = { 1,1,1 };
  unsigned sony_curve[] = { 0,0,0,0,0,4095 };
  unsigned *buf, sony_offset=0, sony_length=0, sony_key=0;
  struct jhead jh;
#ifndef LIBRAW_LIBRARY_BUILD
  FILE *sfp;
#endif

  if (tiff_nifds >= sizeof tiff_ifd / sizeof tiff_ifd[0])
    return 1;
  ifd = tiff_nifds++;
  for (j=0; j < 4; j++)
    for (i=0; i < 4; i++)
      cc[j][i] = i == j;
  entries = get2();
  if (entries > 512) return 1;
  while (entries--) {
    tiff_get (base, &tag, &type, &len, &save);
    switch (tag) {
      case 5:   width  = get2();  break;
      case 6:   height = get2();  break;
      case 7:   width += get2();  break;
      case 9:  filters = get2();  break;
      case 17: case 18:
	if (type == 3 && len == 1)
            {
	  cam_mul[(tag-17)*2] = get2() / 256.0;
#ifdef LIBRAW_LIBRARY_BUILD
          color_flags.cam_mul_state = LIBRAW_COLORSTATE_LOADED;
#endif
            }
	break;
      case 23:
	if (type == 3) iso_speed = get2();
	break;
      case 36: case 37: case 38:
	cam_mul[tag-0x24] = get2();
	break;
      case 39:
	if (len < 50 || cam_mul[0]) break;
	fseek (ifp, 12, SEEK_CUR);
	FORC3 cam_mul[c] = get2();
#ifdef LIBRAW_LIBRARY_BUILD
        color_flags.cam_mul_state = LIBRAW_COLORSTATE_LOADED;
#endif
	break;
      case 46:
	if (type != 7 || fgetc(ifp) != 0xff || fgetc(ifp) != 0xd8) break;
	thumb_offset = ftell(ifp) - 2;
	thumb_length = len;
	break;
      case 61440:			/* Fuji HS10 table */
	parse_tiff_ifd (base);
	break;
      case 2: case 256: case 61441:	/* ImageWidth */
	tiff_ifd[ifd].t_width = getint(type);
	break;
      case 3: case 257: case 61442:	/* ImageHeight */
	tiff_ifd[ifd].t_height = getint(type);
	break;
      case 258:				/* BitsPerSample */
      case 61443:
	tiff_ifd[ifd].samples = len & 7;
	tiff_ifd[ifd].bps = getint(type);
	break;
      case 259:				/* Compression */
	tiff_ifd[ifd].comp = get2();
	break;
      case 262:				/* PhotometricInterpretation */
	tiff_ifd[ifd].phint = get2();
	break;
      case 270:				/* ImageDescription */
	fread (desc, 512, 1, ifp);
	break;
      case 271:				/* Make */
	fgets (make, 64, ifp);
	break;
      case 272:				/* Model */
	fgets (model, 64, ifp);
	break;
      case 280:				/* Panasonic RW2 offset */
	if (type != 4) break;
	load_raw = &CLASS panasonic_load_raw;
	load_flags = 0x2008;
      case 273:				/* StripOffset */
      case 513:				/* JpegIFOffset */
      case 61447:
	tiff_ifd[ifd].offset = get4()+base;
	if (!tiff_ifd[ifd].bps && tiff_ifd[ifd].offset > 0) {
	  fseek (ifp, tiff_ifd[ifd].offset, SEEK_SET);
	  if (ljpeg_start (&jh, 1)) {
	    tiff_ifd[ifd].comp    = 6;
	    tiff_ifd[ifd].t_width   = jh.wide;
	    tiff_ifd[ifd].t_height  = jh.high;
	    tiff_ifd[ifd].bps     = jh.bits;
	    tiff_ifd[ifd].samples = jh.clrs;
	    if (!(jh.sraw || (jh.clrs & 1)))
	      tiff_ifd[ifd].t_width *= jh.clrs;
	    i = order;
	    parse_tiff (tiff_ifd[ifd].offset + 12);
	    order = i;
	  }
	}
	break;
      case 274:				/* Orientation */
	tiff_ifd[ifd].t_flip = "50132467"[get2() & 7]-'0';
	break;
      case 277:				/* SamplesPerPixel */
	tiff_ifd[ifd].samples = getint(type) & 7;
	break;
      case 279:				/* StripByteCounts */
      case 514:
      case 61448:
	tiff_ifd[ifd].bytes = get4();
	break;
      case 61454:
	FORC3 cam_mul[(4-c) % 3] = getint(type);
	break;
      case 305:  case 11:		/* Software */
	fgets (software, 64, ifp);
	if (!strncmp(software,"Adobe",5) ||
	    !strncmp(software,"dcraw",5) ||
	    !strncmp(software,"UFRaw",5) ||
	    !strncmp(software,"Bibble",6) ||
	    !strncmp(software,"Nikon Scan",10) ||
	    !strcmp (software,"Digital Photo Professional"))
	  is_raw = 0;
	break;
      case 306:				/* DateTime */
	get_timestamp(0);
	break;
      case 315:				/* Artist */
	fread (artist, 64, 1, ifp);
	break;
      case 322:				/* TileWidth */
	tile_width = getint(type);
	break;
      case 323:				/* TileLength */
	tile_length = getint(type);
	break;
      case 324:				/* TileOffsets */
	tiff_ifd[ifd].offset = len > 1 ? ftell(ifp) : get4();
	if (len == 4) {
	  load_raw = &CLASS sinar_4shot_load_raw;
	  is_raw = 5;
	}
	break;
#ifdef LIBRAW_LIBRARY_BUILD
      case 325:				/* TileByteCount */
          tiff_ifd[ifd].tile_maxbytes = 0;
          for(int jj=0;jj<len;jj++)
              {
                  int s = get4();
                  if(s > tiff_ifd[ifd].tile_maxbytes) tiff_ifd[ifd].tile_maxbytes=s;
              }
	break;
#endif
      case 330:				/* SubIFDs */
	if (!strcmp(model,"DSLR-A100") && tiff_ifd[ifd].t_width == 3872) {
	  load_raw = &CLASS sony_arw_load_raw;
	  data_offset = get4()+base;
	  ifd++;  break;
	}
	while (len--) {
	  i = ftell(ifp);
	  fseek (ifp, get4()+base, SEEK_SET);
	  if (parse_tiff_ifd (base)) break;
	  fseek (ifp, i+4, SEEK_SET);
	}
	break;
      case 400:
	strcpy (make, "Sarnoff");
	maximum = 0xfff;
	break;
      case 28688:
	FORC4 sony_curve[c+1] = get2() >> 2 & 0xfff;
	for (i=0; i < 5; i++)
	  for (j = sony_curve[i]+1; j <= sony_curve[i+1]; j++)
	    curve[j] = curve[j-1] + (1 << i);
#ifdef LIBRAW_LIBRARY_BUILD
        color_flags.curve_state = LIBRAW_COLORSTATE_LOADED;
#endif
	break;
      case 29184: sony_offset = get4();  break;
      case 29185: sony_length = get4();  break;
      case 29217: sony_key    = get4();  break;
      case 29264:
	parse_minolta (ftell(ifp));
	raw_width = 0;
	break;
      case 29443:
	FORC4 cam_mul[c ^ (c < 2)] = get2();
#ifdef LIBRAW_LIBRARY_BUILD
        color_flags.cam_mul_state = LIBRAW_COLORSTATE_LOADED;
#endif
	break;
      case 29459:
       FORC4 cam_mul[c] = get2();
       i = (cam_mul[1] == 1024 && cam_mul[2] == 1024) << 1;
       SWAP (cam_mul[i],cam_mul[i+1])
#ifdef LIBRAW_LIBRARY_BUILD
        color_flags.cam_mul_state = LIBRAW_COLORSTATE_LOADED;
#endif
	break;
      case 33405:			/* Model2 */
	fgets (model2, 64, ifp);
	break;
      case 33422:			/* CFAPattern */
      case 64777:			/* Kodak P-series */
	if ((plen=len) > 16) plen = 16;
	fread (cfa_pat, 1, plen, ifp);
	for (colors=cfa=i=0; i < plen; i++) {
	  colors += !(cfa & (1 << cfa_pat[i]));
	  cfa |= 1 << cfa_pat[i];
	}
	if (cfa == 070) memcpy (cfa_pc,"\003\004\005",3);	/* CMY */
	if (cfa == 072) memcpy (cfa_pc,"\005\003\004\001",4);	/* GMCY */
	goto guess_cfa_pc;
      case 33424:
      case 65024:
	fseek (ifp, get4()+base, SEEK_SET);
	parse_kodak_ifd (base);
	break;
      case 33434:			/* ExposureTime */
	shutter = getreal(type);
	break;
      case 33437:			/* FNumber */
	aperture = getreal(type);
	break;
      case 34306:			/* Leaf white balance */
	FORC4 cam_mul[c ^ 1] = 4096.0 / get2();
#ifdef LIBRAW_LIBRARY_BUILD
        color_flags.cam_mul_state = LIBRAW_COLORSTATE_LOADED;
#endif
	break;
      case 34307:			/* Leaf CatchLight color matrix */
	fread (software, 1, 7, ifp);
	if (strncmp(software,"MATRIX",6)) break;
	colors = 4;
	for (raw_color = i=0; i < 3; i++) {
	  FORC4 fscanf (ifp, "%f", &rgb_cam[i][c^1]);
	  if (!use_camera_wb) continue;
	  num = 0;
	  FORC4 num += rgb_cam[i][c];
	  FORC4 rgb_cam[i][c] /= num;
#ifdef LIBRAW_LIBRARY_BUILD
          color_flags.rgb_cam_state = LIBRAW_COLORSTATE_LOADED;
#endif
	}
	break;
      case 34310:			/* Leaf metadata */
	parse_mos (ftell(ifp));
      case 34303:
	strcpy (make, "Leaf");
	break;
      case 34665:			/* EXIF tag */
	fseek (ifp, get4()+base, SEEK_SET);
	parse_exif (base);
	break;
      case 34853:			/* GPSInfo tag */
	fseek (ifp, get4()+base, SEEK_SET);
	parse_gps (base);
	break;
      case 34675:			/* InterColorProfile */
      case 50831:			/* AsShotICCProfile */
	profile_offset = ftell(ifp);
	profile_length = len;
	break;
      case 37122:			/* CompressedBitsPerPixel */
	kodak_cbpp = get4();
	break;
      case 37386:			/* FocalLength */
	focal_len = getreal(type);
	break;
      case 37393:			/* ImageNumber */
	shot_order = getint(type);
	break;
      case 37400:			/* old Kodak KDC tag */
	for (raw_color = i=0; i < 3; i++) {
	  getreal(type);
	  FORC3 rgb_cam[i][c] = getreal(type);
	}
#ifdef LIBRAW_LIBRARY_BUILD
        color_flags.rgb_cam_state = LIBRAW_COLORSTATE_LOADED;
#endif
	break;
      case 46275:			/* Imacon tags */
	strcpy (make, "Imacon");
	data_offset = ftell(ifp);
	ima_len = len;
	break;
      case 46279:
	if (!ima_len) break;
	fseek (ifp, 78, SEEK_CUR);
	raw_width  = get4();
	raw_height = get4();
	left_margin = get4() & 7;
	width = raw_width - left_margin - (get4() & 7);
	top_margin = get4() & 7;
	height = raw_height - top_margin - (get4() & 7);
	if (raw_width == 7262) {
	  height = 5444;
	  width  = 7244;
	  left_margin = 7;
	}
	fseek (ifp, 52, SEEK_CUR);
	FORC3 cam_mul[c] = getreal(11);
#ifdef LIBRAW_LIBRARY_BUILD
        color_flags.cam_mul_state = LIBRAW_COLORSTATE_LOADED;
#endif
	fseek (ifp, 114, SEEK_CUR);
	flip = (get2() >> 7) * 90;
	if (width * height * 6 == ima_len) {
	  if (flip % 180 == 90) SWAP(width,height);
	  filters = flip = 0;
	}
	sprintf (model, "Ixpress %d-Mp", height*width/1000000);
	load_raw = &CLASS imacon_full_load_raw;
	if (filters) {
	  if (left_margin & 1) filters = 0x61616161;
	  load_raw = &CLASS unpacked_load_raw;
	}
	maximum = 0xffff;
	break;
      case 50454:			/* Sinar tag */
      case 50455:
	if (!(cbuf = (char *) malloc(len))) break;
	fread (cbuf, 1, len, ifp);
	for (cp = cbuf-1; cp && cp < cbuf+len; cp = strchr(cp,'\n'))
	  if (!strncmp (++cp,"Neutral ",8))
              {
	    sscanf (cp+8, "%f %f %f", cam_mul, cam_mul+1, cam_mul+2);
#ifdef LIBRAW_LIBRARY_BUILD
            color_flags.cam_mul_state = LIBRAW_COLORSTATE_LOADED;
#endif
              }
	free (cbuf);
	break;
      case 50458:
	if (!make[0]) strcpy (make, "Hasselblad");
	break;
      case 50459:			/* Hasselblad tag */
	i = order;
	j = ftell(ifp);
	c = tiff_nifds;
	order = get2();
	fseek (ifp, j+(get2(),get4()), SEEK_SET);
	parse_tiff_ifd (j);
	maximum = 0xffff;
	tiff_nifds = c;
	order = i;
	break;
      case 50706:			/* DNGVersion */
	FORC4 dng_version = (dng_version << 8) + fgetc(ifp);
	if (!make[0]) strcpy (make, "DNG");
	is_raw = 1;
	break;
      case 50710:			/* CFAPlaneColor */
	if (len > 4) len = 4;
	colors = len;
	fread (cfa_pc, 1, colors, ifp);
guess_cfa_pc:
	FORCC tab[cfa_pc[c]] = c;
	cdesc[c] = 0;
	for (i=16; i--; )
	  filters = filters << 2 | tab[cfa_pat[i % plen]];
	break;
      case 50711:			/* CFALayout */
	if (get2() == 2) {
	  fuji_width = 1;
	  filters = 0x49494949;
	}
	break;
      case 291:
      case 50712:			/* LinearizationTable */
	linear_table (len);
	break;
      case 50713:			/* BlackLevelRepeatDim */
	blrr = get2();
	blrc = get2();
	break;
      case 61450:
	blrr = blrc = 2;
      case 50714:			/* BlackLevel */
	black = getreal(type);
	if (!filters || !~filters) break;
	dblack[0] = black;
	dblack[1] = (blrc == 2) ? getreal(type):dblack[0];
	dblack[2] = (blrr == 2) ? getreal(type):dblack[0];
	dblack[3] = (blrc == 2 && blrr == 2) ? getreal(type):dblack[1];
	if (colors == 3)
	  filters |= ((filters >> 2 & 0x22222222) |
		      (filters << 2 & 0x88888888)) & filters << 1;
	FORC4 cblack[filters >> (c << 1) & 3] = dblack[c];
	black = 0;
	break;
      case 50715:			/* BlackLevelDeltaH */
      case 50716:			/* BlackLevelDeltaV */
	for (num=i=0; i < len; i++)
	  num += getreal(type);
	black += num/len + 0.5;
	break;
      case 50717:			/* WhiteLevel */
	maximum = getint(type);
	break;
      case 50718:			/* DefaultScale */
	pixel_aspect  = getreal(type);
	pixel_aspect /= getreal(type);
	break;
      case 50721:			/* ColorMatrix1 */
      case 50722:			/* ColorMatrix2 */
	FORCC for (j=0; j < 3; j++)
	  cm[c][j] = getreal(type);
	use_cm = 1;
	break;
      case 50723:			/* CameraCalibration1 */
      case 50724:			/* CameraCalibration2 */
	for (i=0; i < colors; i++)
	  FORCC cc[i][c] = getreal(type);
	break;
      case 50727:			/* AnalogBalance */
	FORCC ab[c] = getreal(type);
	break;
      case 50728:			/* AsShotNeutral */
	FORCC asn[c] = getreal(type);
	break;
      case 50729:			/* AsShotWhiteXY */
	xyz[0] = getreal(type);
	xyz[1] = getreal(type);
	xyz[2] = 1 - xyz[0] - xyz[1];
	FORC3 xyz[c] /= d65_white[c];
	break;
      case 50740:			/* DNGPrivateData */
	if (dng_version) break;
	parse_minolta (j = get4()+base);
	fseek (ifp, j, SEEK_SET);
	parse_tiff_ifd (base);
	break;
      case 50752:
	read_shorts (cr2_slice, 3);
	break;
      case 50829:			/* ActiveArea */
	top_margin = getint(type);
	left_margin = getint(type);
	height = getint(type) - top_margin;
	width = getint(type) - left_margin;
	break;
      case 64772:			/* Kodak P-series */
	if (len < 13) break;
	fseek (ifp, 16, SEEK_CUR);
	data_offset = get4();
	fseek (ifp, 28, SEEK_CUR);
	data_offset += get4();
	load_raw = &CLASS packed_load_raw;
	break;
      case 65026:
	if (type == 2) fgets (model2, 64, ifp);
    }
    fseek (ifp, save, SEEK_SET);
  }
  if (sony_length && (buf = (unsigned *) malloc(sony_length))) {
    fseek (ifp, sony_offset, SEEK_SET);
    fread (buf, sony_length, 1, ifp);
    sony_decrypt (buf, sony_length/4, 1, sony_key);
#ifndef LIBRAW_LIBRARY_BUILD
    sfp = ifp;
    if ((ifp = tmpfile())) {
      fwrite (buf, sony_length, 1, ifp);
      fseek (ifp, 0, SEEK_SET);
      parse_tiff_ifd (-sony_offset);
      fclose (ifp);
    }
    ifp = sfp;
#else
    if( !ifp->tempbuffer_open(buf,sony_length))
        {
            parse_tiff_ifd(-sony_offset);
            ifp->tempbuffer_close();
        }
#endif
    free (buf);
  }
  for (i=0; i < colors; i++)
    FORCC cc[i][c] *= ab[i];
  if (use_cm) {
    FORCC for (i=0; i < 3; i++)
      for (cam_xyz[c][i]=j=0; j < colors; j++)
	cam_xyz[c][i] += cc[c][j] * cm[j][i] * xyz[i];
    cam_xyz_coeff (cam_xyz);
  }
  if (asn[0]) {
    cam_mul[3] = 0;
    FORCC cam_mul[c] = 1 / asn[c];
#ifdef LIBRAW_LIBRARY_BUILD
    color_flags.cam_mul_state = LIBRAW_COLORSTATE_LOADED;
#endif
  }
  if (!use_cm)
      {
    FORCC pre_mul[c] /= cc[c][c];
#ifdef LIBRAW_LIBRARY_BUILD
    color_flags.pre_mul_state = LIBRAW_COLORSTATE_LOADED;
#endif
      }

  return 0;
}

int CLASS parse_tiff (int base)
{
  int doff;

  fseek (ifp, base, SEEK_SET);
  order = get2();
  if (order != 0x4949 && order != 0x4d4d) return 0;
  get2();
  while ((doff = get4())) {
    fseek (ifp, doff+base, SEEK_SET);
    if (parse_tiff_ifd (base)) break;
  }
  return 1;
}

void CLASS apply_tiff()
{
  int max_samp=0, raw=-1, thm=-1, i;
  struct jhead jh;

  thumb_misc = 16;
  if (thumb_offset) {
    fseek (ifp, thumb_offset, SEEK_SET);
    if (ljpeg_start (&jh, 1)) {
      thumb_misc   = jh.bits;
      thumb_width  = jh.wide;
      thumb_height = jh.high;
    }
  }
  for (i=0; i < tiff_nifds; i++) {
    if (max_samp < tiff_ifd[i].samples)
	max_samp = tiff_ifd[i].samples;
    if (max_samp > 3) max_samp = 3;
    if ((tiff_ifd[i].comp != 6 || tiff_ifd[i].samples != 3) &&
	(tiff_ifd[i].t_width | tiff_ifd[i].t_height) < 0x10000 &&
	tiff_ifd[i].t_width*tiff_ifd[i].t_height > raw_width*raw_height) {
      raw_width     = tiff_ifd[i].t_width;
      raw_height    = tiff_ifd[i].t_height;
      tiff_bps      = tiff_ifd[i].bps;
      tiff_compress = tiff_ifd[i].comp;
      data_offset   = tiff_ifd[i].offset;
      tiff_flip     = tiff_ifd[i].t_flip;
      tiff_samples  = tiff_ifd[i].samples;
#ifdef LIBRAW_LIBRARY_BUILD
      data_size     = tile_length < INT_MAX ? tiff_ifd[i].tile_maxbytes: tiff_ifd[i].bytes;
#endif
      raw = i;
    }
  }
  for (i=tiff_nifds; i--; )
    if (tiff_ifd[i].t_flip) tiff_flip = tiff_ifd[i].t_flip;
  if (raw >= 0 && !load_raw)
    switch (tiff_compress) {
      case 0:  case 1:
	switch (tiff_bps) {
	  case  8: load_raw = &CLASS eight_bit_load_raw;	break;
	  case 12: load_raw = &CLASS packed_load_raw;
		   if (tiff_ifd[raw].phint == 2)
		     load_flags = 6;
		   if (strncmp(make,"PENTAX",6)) break;
	  case 14:
	  case 16: load_raw = &CLASS unpacked_load_raw;		break;
	}
	if (tiff_ifd[raw].bytes*5 == raw_width*raw_height*8) {
	  tiff_bps = 12;
	  load_raw = &CLASS packed_load_raw;
	  load_flags = 17;
	}
	break;
      case 6:  case 7:  case 99:
	load_raw = &CLASS lossless_jpeg_load_raw;		break;
      case 262:
	load_raw = &CLASS kodak_262_load_raw;			break;
      case 32767:
	if (tiff_ifd[raw].bytes == raw_width*raw_height) {
	  tiff_bps = 12;
	  load_raw = &CLASS sony_arw2_load_raw;			break;
	}
	if (tiff_ifd[raw].bytes*8 != raw_width*raw_height*tiff_bps) {
	  raw_height += 8;
	  load_raw = &CLASS sony_arw_load_raw;			break;
	}
	load_flags = 15;
      case 32769:
	load_flags++;
      case 32770:
      case 32773:
	load_raw = &CLASS packed_load_raw;			break;
      case 34713:
	load_raw = &CLASS nikon_compressed_load_raw;		break;
      case 65535:
	load_raw = &CLASS pentax_load_raw;			break;
      case 65000:
	switch (tiff_ifd[raw].phint) {
	  case 2: load_raw = &CLASS kodak_rgb_load_raw;   filters = 0;  break;
	  case 6: load_raw = &CLASS kodak_ycbcr_load_raw; filters = 0;  break;
	  case 32803: load_raw = &CLASS kodak_65000_load_raw;
	}
      case 32867: break;
      default: is_raw = 0;
    }
  if (!dng_version)
    if ( (tiff_samples == 3 && tiff_ifd[raw].bytes &&
	  tiff_bps != 14 && tiff_bps != 2048)
      || (tiff_bps == 8 && !strstr(make,"KODAK") && !strstr(make,"Kodak") &&
	  !strstr(model2,"DEBUG RAW")))
      is_raw = 0;
  for (i=0; i < tiff_nifds; i++)
    if (i != raw && tiff_ifd[i].samples == max_samp &&
	tiff_ifd[i].t_width * tiff_ifd[i].t_height / SQR(tiff_ifd[i].bps+1) >
	      thumb_width *       thumb_height / SQR(thumb_misc+1)) {
      thumb_width  = tiff_ifd[i].t_width;
      thumb_height = tiff_ifd[i].t_height;
      thumb_offset = tiff_ifd[i].offset;
      thumb_length = tiff_ifd[i].bytes;
      thumb_misc   = tiff_ifd[i].bps;
      thm = i;
    }
  if (thm >= 0) {
    thumb_misc |= tiff_ifd[thm].samples << 5;
    switch (tiff_ifd[thm].comp) {
      case 0:
	write_thumb = &CLASS layer_thumb;
	break;
      case 1:
	if (tiff_ifd[thm].bps > 8)
	  thumb_load_raw = &CLASS kodak_thumb_load_raw;
	else
	  write_thumb = &CLASS ppm_thumb;
	break;
      case 65000:
	thumb_load_raw = tiff_ifd[thm].phint == 6 ?
		&CLASS kodak_ycbcr_load_raw : &CLASS kodak_rgb_load_raw;
    }
  }
}

void CLASS parse_minolta (int base)
{
  int save, tag, len, offset, high=0, wide=0, i, c;
  short sorder=order;

  fseek (ifp, base, SEEK_SET);
  if (fgetc(ifp) || fgetc(ifp)-'M' || fgetc(ifp)-'R') return;
  order = fgetc(ifp) * 0x101;
  offset = base + get4() + 8;
  while ((save=ftell(ifp)) < offset) {
    for (tag=i=0; i < 4; i++)
      tag = tag << 8 | fgetc(ifp);
    len = get4();
    switch (tag) {
      case 0x505244:				/* PRD */
	fseek (ifp, 8, SEEK_CUR);
	high = get2();
	wide = get2();
	break;
      case 0x574247:				/* WBG */
	get4();
	i = strcmp(model,"DiMAGE A200") ? 0:3;
	FORC4 cam_mul[c ^ (c >> 1) ^ i] = get2();
#ifdef LIBRAW_LIBRARY_BUILD
        color_flags.cam_mul_state = LIBRAW_COLORSTATE_LOADED;
#endif
	break;
      case 0x545457:				/* TTW */
	parse_tiff (ftell(ifp));
	data_offset = offset;
    }
    fseek (ifp, save+len+8, SEEK_SET);
  }
  raw_height = high;
  raw_width  = wide;
  order = sorder;
}

/*
   Many cameras have a "debug mode" that writes JPEG and raw
   at the same time.  The raw file has no header, so try to
   to open the matching JPEG file and read its metadata.
 */
void CLASS parse_external_jpeg()
{
  const char *file, *ext;
  char *jname, *jfile, *jext;
#ifndef LIBRAW_LIBRARY_BUILD
  FILE *save=ifp;
#else
  if(!ifp->fname())
      {
          imgdata.process_warnings |= LIBRAW_WARN_NO_METADATA ;
          return;
      }
#endif

  ext  = strrchr (ifname, '.');
  file = strrchr (ifname, '/');
  if (!file) file = strrchr (ifname, '\\');
#ifndef LIBRAW_LIBRARY_BUILD
  if (!file) file = ifname-1;
#else
  if (!file) file = (char*)ifname-1;
#endif
  file++;
  if (!ext || strlen(ext) != 4 || ext-file != 8) return;
  jname = (char *) malloc (strlen(ifname) + 1);
  merror (jname, "parse_external_jpeg()");
  strcpy (jname, ifname);
  jfile = file - ifname + jname;
  jext  = ext  - ifname + jname;
  if (strcasecmp (ext, ".jpg")) {
    strcpy (jext, isupper(ext[1]) ? ".JPG":".jpg");
    if (isdigit(*file)) {
      memcpy (jfile, file+4, 4);
      memcpy (jfile+4, file, 4);
    }
  } else
    while (isdigit(*--jext)) {
      if (*jext != '9') {
        (*jext)++;
	break;
      }
      *jext = '0';
    }
#ifndef LIBRAW_LIBRARY_BUILD
  if (strcmp (jname, ifname)) {
    if ((ifp = fopen (jname, "rb"))) {
#ifdef DCRAW_VERBOSE
      if (verbose)
	fprintf (stderr,_("Reading metadata from %s ...\n"), jname);
#endif
      parse_tiff (12);
      thumb_offset = 0;
      is_raw = 1;
      fclose (ifp);
    }
  }
#else
  if (strcmp (jname, ifname)) 
      {
          if(!ifp->subfile_open(jname))
              {
                  parse_tiff (12);
                  thumb_offset = 0;
                  is_raw = 1;
                  ifp->subfile_close();
              }
          else
              imgdata.process_warnings |= LIBRAW_WARN_NO_METADATA ;
      }
#endif
  if (!timestamp)
      {
#ifdef LIBRAW_LIBRARY_BUILD
          imgdata.process_warnings |= LIBRAW_WARN_NO_METADATA ;
#endif
#ifdef DCRAW_VERBOSE
          fprintf (stderr,_("Failed to read metadata from %s\n"), jname);
#endif
      }
  free (jname);
#ifndef LIBRAW_LIBRARY_BUILD
  ifp = save;
#endif
}

/*
   CIFF block 0x1030 contains an 8x8 white sample.
   Load this into white[][] for use in scale_colors().
 */
void CLASS ciff_block_1030()
{
  static const ushort key[] = { 0x410, 0x45f3 };
  int i, bpp, row, col, vbits=0;
  unsigned long bitbuf=0;

  if ((get2(),get4()) != 0x80008 || !get4()) return;
  bpp = get2();
  if (bpp != 10 && bpp != 12) return;
  for (i=row=0; row < 8; row++)
    for (col=0; col < 8; col++) {
      if (vbits < bpp) {
	bitbuf = bitbuf << 16 | (get2() ^ key[i++ & 1]);
	vbits += 16;
      }
      white[row][col] =
	bitbuf << (LONG_BIT - vbits) >> (LONG_BIT - bpp);
      vbits -= bpp;
    }
}

/*
   Parse a CIFF file, better known as Canon CRW format.
 */
void CLASS parse_ciff (int offset, int length)
{
  int tboff, nrecs, c, type, len, save, wbi=-1;
  ushort key[] = { 0x410, 0x45f3 };

  fseek (ifp, offset+length-4, SEEK_SET);
  tboff = get4() + offset;
  fseek (ifp, tboff, SEEK_SET);
  nrecs = get2();
  if (nrecs > 100) return;
  while (nrecs--) {
    type = get2();
    len  = get4();
    save = ftell(ifp) + 4;
    fseek (ifp, offset+get4(), SEEK_SET);
    if ((((type >> 8) + 8) | 8) == 0x38)
      parse_ciff (ftell(ifp), len);	/* Parse a sub-table */

    if (type == 0x0810)
      fread (artist, 64, 1, ifp);
    if (type == 0x080a) {
      fread (make, 64, 1, ifp);
      fseek (ifp, ((INT64)strlen(make)) - 63, SEEK_CUR);
      fread (model, 64, 1, ifp);
    }
    if (type == 0x1810) {
      fseek (ifp, 12, SEEK_CUR);
      flip = get4();
    }
    if (type == 0x1835)			/* Get the decoder table */
      tiff_compress = get4();
    if (type == 0x2007) {
      thumb_offset = ftell(ifp);
      thumb_length = len;
    }
    if (type == 0x1818) {
      shutter = pow (2.0f, -int_to_float((get4(),get4())));
      aperture = pow (2.0f, int_to_float(get4())/2);
    }
    if (type == 0x102a) {
      iso_speed = pow (2.0, (get4(),get2())/32.0 - 4) * 50;
      aperture  = pow (2.0, (get2(),(short)get2())/64.0);
      shutter   = pow (2.0,-((short)get2())/32.0);
      wbi = (get2(),get2());
      if (wbi > 17) wbi = 0;
      fseek (ifp, 32, SEEK_CUR);
      if (shutter > 1e6) shutter = get2()/10.0;
    }
    if (type == 0x102c) {
      if (get2() > 512) {		/* Pro90, G1 */
	fseek (ifp, 118, SEEK_CUR);
	FORC4 cam_mul[c ^ 2] = get2();
#ifdef LIBRAW_LIBRARY_BUILD
        color_flags.cam_mul_state = LIBRAW_COLORSTATE_LOADED;
#endif
      } else {				/* G2, S30, S40 */
	fseek (ifp, 98, SEEK_CUR);
	FORC4 cam_mul[c ^ (c >> 1) ^ 1] = get2();
#ifdef LIBRAW_LIBRARY_BUILD
        color_flags.cam_mul_state = LIBRAW_COLORSTATE_LOADED;
#endif
      }
    }
    if (type == 0x0032) {
      if (len == 768) {			/* EOS D30 */
	fseek (ifp, 72, SEEK_CUR);
	FORC4 cam_mul[c ^ (c >> 1)] = 1024.0 / get2();
#ifdef LIBRAW_LIBRARY_BUILD
        color_flags.cam_mul_state = LIBRAW_COLORSTATE_LOADED;
#endif
	if (!wbi) cam_mul[0] = -1;	/* use my auto white balance */
      } else if (!cam_mul[0]) {
	if (get2() == key[0])		/* Pro1, G6, S60, S70 */
	  c = (strstr(model,"Pro1") ?
	      "012346000000000000":"01345:000000006008")[wbi]-'0'+ 2;
	else {				/* G3, G5, S45, S50 */
	  c = "023457000000006000"[wbi]-'0';
	  key[0] = key[1] = 0;
	}
	fseek (ifp, 78 + c*8, SEEK_CUR);
	FORC4 cam_mul[c ^ (c >> 1) ^ 1] = get2() ^ key[c & 1];
#ifdef LIBRAW_LIBRARY_BUILD
        color_flags.cam_mul_state = LIBRAW_COLORSTATE_LOADED;
#endif
	if (!wbi) cam_mul[0] = -1;
      }
    }
    if (type == 0x10a9) {		/* D60, 10D, 300D, and clones */
      if (len > 66) wbi = "0134567028"[wbi]-'0';
      fseek (ifp, 2 + wbi*8, SEEK_CUR);
      FORC4 cam_mul[c ^ (c >> 1)] = get2();
#ifdef LIBRAW_LIBRARY_BUILD
      color_flags.cam_mul_state = LIBRAW_COLORSTATE_LOADED;
#endif
    }
    if (type == 0x1030 && (0x18040 >> wbi & 1))
      ciff_block_1030();		/* all that don't have 0x10a9 */
    if (type == 0x1031) {
      raw_width = (get2(),get2());
      raw_height = get2();
    }
    if (type == 0x5029) {
      focal_len = len >> 16;
      if ((len & 0xffff) == 2) focal_len /= 32;
    }
    if (type == 0x5813) flash_used = int_to_float(len);
    if (type == 0x5814) canon_ev   = int_to_float(len);
    if (type == 0x5817) shot_order = len;
    if (type == 0x5834) unique_id  = len;
    if (type == 0x580e) timestamp  = len;
    if (type == 0x180e) timestamp  = get4();
#ifdef LOCALTIME
    if ((type | 0x4000) == 0x580e)
      timestamp = mktime (gmtime (&timestamp));
#endif
    fseek (ifp, save, SEEK_SET);
  }
}

void CLASS parse_rollei()
{
  char line[128], *val;
  struct tm t;

  fseek (ifp, 0, SEEK_SET);
  memset (&t, 0, sizeof t);
  do {
    fgets (line, 128, ifp);
    if ((val = strchr(line,'=')))
      *val++ = 0;
    else
      val = line + strlen(line);
    if (!strcmp(line,"DAT"))
      sscanf (val, "%d.%d.%d", &t.tm_mday, &t.tm_mon, &t.tm_year);
    if (!strcmp(line,"TIM"))
      sscanf (val, "%d:%d:%d", &t.tm_hour, &t.tm_min, &t.tm_sec);
    if (!strcmp(line,"HDR"))
      thumb_offset = atoi(val);
    if (!strcmp(line,"X  "))
      raw_width = atoi(val);
    if (!strcmp(line,"Y  "))
      raw_height = atoi(val);
    if (!strcmp(line,"TX "))
      thumb_width = atoi(val);
    if (!strcmp(line,"TY "))
      thumb_height = atoi(val);
  } while (strncmp(line,"EOHD",4));
  data_offset = thumb_offset + thumb_width * thumb_height * 2;
  t.tm_year -= 1900;
  t.tm_mon -= 1;
  if (mktime(&t) > 0)
    timestamp = mktime(&t);
  strcpy (make, "Rollei");
  strcpy (model,"d530flex");
  write_thumb = &CLASS rollei_thumb;
}

void CLASS parse_sinar_ia()
{
  int entries, off;
  char str[8], *cp;

  order = 0x4949;
  fseek (ifp, 4, SEEK_SET);
  entries = get4();
  fseek (ifp, get4(), SEEK_SET);
  while (entries--) {
    off = get4(); get4();
    fread (str, 8, 1, ifp);
    if (!strcmp(str,"META"))   meta_offset = off;
    if (!strcmp(str,"THUMB")) thumb_offset = off;
    if (!strcmp(str,"RAW0"))   data_offset = off;
  }
  fseek (ifp, meta_offset+20, SEEK_SET);
  fread (make, 64, 1, ifp);
  make[63] = 0;
  if ((cp = strchr(make,' '))) {
    strcpy (model, cp+1);
    *cp = 0;
  }
  raw_width  = get2();
  raw_height = get2();
  load_raw = &CLASS unpacked_load_raw;
  thumb_width = (get4(),get2());
  thumb_height = get2();
  write_thumb = &CLASS ppm_thumb;
  maximum = 0x3fff;
}

void CLASS parse_phase_one (int base)
{
  unsigned entries, tag, type, len, data, save, i, c;
  float romm_cam[3][3];
  char *cp;

  memset (&ph1, 0, sizeof ph1);
  fseek (ifp, base, SEEK_SET);
  order = get4() & 0xffff;
  if (get4() >> 8 != 0x526177) return;		/* "Raw" */
  fseek (ifp, get4()+base, SEEK_SET);
  entries = get4();
  get4();
  while (entries--) {
    tag  = get4();
    type = get4();
    len  = get4();
    data = get4();
    save = ftell(ifp);
    fseek (ifp, base+data, SEEK_SET);
    switch (tag) {
      case 0x100:  flip = "0653"[data & 3]-'0';  break;
      case 0x106:
	for (i=0; i < 9; i++)
	  romm_cam[0][i] = getreal(11);
	romm_coeff (romm_cam);
	break;
      case 0x107:
	FORC3 cam_mul[c] = getreal(11);
#ifdef LIBRAW_LIBRARY_BUILD
        color_flags.cam_mul_state = LIBRAW_COLORSTATE_LOADED;
#endif
	break;
      case 0x108:  raw_width     = data;	break;
      case 0x109:  raw_height    = data;	break;
      case 0x10a:  left_margin   = data;	break;
      case 0x10b:  top_margin    = data;	break;
      case 0x10c:  width         = data;	break;
      case 0x10d:  height        = data;	break;
      case 0x10e:  ph1.format    = data;	break;
      case 0x10f:  data_offset   = data+base;	break;
      case 0x110:  meta_offset   = data+base;
		   meta_length   = len;			break;
      case 0x112:  ph1.key_off   = save - 4;		break;
      case 0x210:  ph1.tag_210   = int_to_float(data);	break;
      case 0x21a:  ph1.tag_21a   = data;		break;
      case 0x21c:  strip_offset  = data+base;		break;
      case 0x21d:  ph1.t_black     = data;		break;
      case 0x222:  ph1.split_col = data - left_margin;	break;
      case 0x223:  ph1.black_off = data+base;		break;
      case 0x301:
	model[63] = 0;
	fread (model, 1, 63, ifp);
	if ((cp = strstr(model," camera"))) *cp = 0;
    }
    fseek (ifp, save, SEEK_SET);
  }
  load_raw = ph1.format < 3 ?
	&CLASS phase_one_load_raw : &CLASS phase_one_load_raw_c;
  maximum = 0xffff;
  strcpy (make, "Phase One");
  if (model[0]) return;
  switch (raw_height) {
    case 2060: strcpy (model,"LightPhase");	break;
    case 2682: strcpy (model,"H 10");		break;
    case 4128: strcpy (model,"H 20");		break;
    case 5488: strcpy (model,"H 25");		break;
  }
}

void CLASS parse_fuji (int offset)
{
  unsigned entries, tag, len, save, c;

  fseek (ifp, offset, SEEK_SET);
  entries = get4();
  if (entries > 255) return;
  while (entries--) {
    tag = get2();
    len = get2();
    save = ftell(ifp);
    if (tag == 0x100) {
      raw_height = get2();
      raw_width  = get2();
    } else if (tag == 0x121) {
      height = get2();
      if ((width = get2()) == 4284) width += 3;
    } else if (tag == 0x130) {
      fuji_layout = fgetc(ifp) >> 7;
      load_raw = fgetc(ifp) & 8 ?
	&CLASS unpacked_load_raw : &CLASS fuji_load_raw;
<<<<<<< HEAD
    }
    if (tag == 0x2ff0)
        {
      FORC4 cam_mul[c ^ 1] = get2();
#ifdef LIBRAW_LIBRARY_BUILD
      color_flags.cam_mul_state = LIBRAW_COLORSTATE_LOADED;
#endif
        }
      else if (tag == 0xc000) 
       {
	raw_height = order;
	order = 0x4949;
	width  = get4();
	height = get4();
	order = raw_height;
	raw_height = 1;
	load_raw = &CLASS packed_load_raw;
	load_flags = 16;
     }

=======
    } else if (tag == 0x2ff0) {
      FORC4 cam_mul[c ^ 1] = get2();
    } else if (tag == 0xc000) {
      raw_height = order;
      order = 0x4949;
      width  = get4();
      height = get4();
      order = raw_height;
      raw_height = 1;
      load_raw = &CLASS packed_load_raw;
      load_flags = 16;
    }
>>>>>>> 4d0ae8e6
    fseek (ifp, save+len, SEEK_SET);
  }
  if (!raw_height) {
    filters = 0x16161616;
    load_raw = &CLASS packed_load_raw;
    load_flags = 24;
  }
  height <<= fuji_layout;
  width  >>= fuji_layout;
}

int CLASS parse_jpeg (int offset)
{
  int len, save, hlen, mark;

  fseek (ifp, offset, SEEK_SET);
  if (fgetc(ifp) != 0xff || fgetc(ifp) != 0xd8) return 0;

  while (fgetc(ifp) == 0xff && (mark = fgetc(ifp)) != 0xda) {
    order = 0x4d4d;
    len   = get2() - 2;
    save  = ftell(ifp);
    if (mark == 0xc0 || mark == 0xc3) {
      fgetc(ifp);
      raw_height = get2();
      raw_width  = get2();
    }
    order = get2();
    hlen  = get4();
    if (get4() == 0x48454150)		/* "HEAP" */
      parse_ciff (save+hlen, len-hlen);
    if (parse_tiff (save+6)) apply_tiff();
    fseek (ifp, save+len, SEEK_SET);
  }
  return 1;
}

void CLASS parse_riff()
{
  unsigned i, size, end;
  char tag[4], date[64], month[64];
  static const char mon[12][4] =
  { "Jan","Feb","Mar","Apr","May","Jun","Jul","Aug","Sep","Oct","Nov","Dec" };
  struct tm t;

  order = 0x4949;
  fread (tag, 4, 1, ifp);
  size = get4();
  end = ftell(ifp) + size;
  if (!memcmp(tag,"RIFF",4) || !memcmp(tag,"LIST",4)) {
      int cnt=0;
    get4();
    while (ftell(ifp)+7 < end)
        {
            parse_riff();
            if(cnt++>10000) break; // no more than 10k times
        }
  } else if (!memcmp(tag,"nctg",4)) {
    while (ftell(ifp)+7 < end) {
      i = get2();
      size = get2();
      if ((i+1) >> 1 == 10 && size == 20)
	get_timestamp(0);
      else fseek (ifp, size, SEEK_CUR);
    }
  } else if (!memcmp(tag,"IDIT",4) && size < 64) {
    fread (date, 64, 1, ifp);
    date[size] = 0;
    memset (&t, 0, sizeof t);
    if (sscanf (date, "%*s %s %d %d:%d:%d %d", month, &t.tm_mday,
	&t.tm_hour, &t.tm_min, &t.tm_sec, &t.tm_year) == 6) {
      for (i=0; i < 12 && strcasecmp(mon[i],month); i++);
      t.tm_mon = i;
      t.tm_year -= 1900;
      if (mktime(&t) > 0)
	timestamp = mktime(&t);
    }
  } else
    fseek (ifp, size, SEEK_CUR);
}

void CLASS parse_smal (int offset, int fsize)
{
  int ver;

  fseek (ifp, offset+2, SEEK_SET);
  order = 0x4949;
  ver = fgetc(ifp);
  if (ver == 6)
    fseek (ifp, 5, SEEK_CUR);
  if (get4() != fsize) return;
  if (ver > 6) data_offset = get4();
  raw_height = height = get2();
  raw_width  = width  = get2();
  strcpy (make, "SMaL");
  sprintf (model, "v%d %dx%d", ver, width, height);
  if (ver == 6) load_raw = &CLASS smal_v6_load_raw;
  if (ver == 9) load_raw = &CLASS smal_v9_load_raw;
}

void CLASS parse_cine()
{
  unsigned off_head, off_setup, off_image, i;

  order = 0x4949;
  fseek (ifp, 4, SEEK_SET);
  is_raw = get2() == 2;
  fseek (ifp, 14, SEEK_CUR);
  is_raw *= get4();
  off_head = get4();
  off_setup = get4();
  off_image = get4();
  timestamp = get4();
  if ((i = get4())) timestamp = i;
  fseek (ifp, off_head+4, SEEK_SET);
  raw_width = get4();
  raw_height = get4();
  switch (get2(),get2()) {
    case  8:  load_raw = &CLASS eight_bit_load_raw;  break;
    case 16:  load_raw = &CLASS  unpacked_load_raw;
  }
  fseek (ifp, off_setup+792, SEEK_SET);
  strcpy (make, "CINE");
  sprintf (model, "%d", get4());
  fseek (ifp, 12, SEEK_CUR);
  switch ((i=get4()) & 0xffffff) {
    case  3:  filters = 0x94949494;  break;
    case  4:  filters = 0x49494949;  break;
    default:  is_raw = 0;
  }
  fseek (ifp, 72, SEEK_CUR);
  switch ((get4()+3600) % 360) {
    case 270:  flip = 4;  break;
    case 180:  flip = 1;  break;
    case  90:  flip = 7;  break;
    case   0:  flip = 2;
  }
  cam_mul[0] = getreal(11);
  cam_mul[2] = getreal(11);
#ifdef LIBRAW_LIBRARY_BUILD
  color_flags.cam_mul_state = LIBRAW_COLORSTATE_LOADED;
#endif
  maximum = ~(-1 << get4());
  fseek (ifp, 668, SEEK_CUR);
  shutter = get4()/1000000000.0;
  fseek (ifp, off_image, SEEK_SET);
  if (shot_select < is_raw)
    fseek (ifp, shot_select*8, SEEK_CUR);
  data_offset  = (INT64) get4() + 8;
  data_offset += (INT64) get4() << 32;
}
//@end COMMON


/*
   All matrices are from Adobe DNG Converter unless otherwise noted.
 */
//@out COMMON
void CLASS adobe_coeff (const char *p_make, const char *p_model)
{
  static const struct {
    const char *prefix;
    short t_black, t_maximum, trans[12];
  } table[] = {
    { "AGFAPHOTO DC-833m", 0, 0,	/* DJC */
	{ 11438,-3762,-1115,-2409,9914,2497,-1227,2295,5300 } },
    { "Apple QuickTake", 0, 0,		/* DJC */
	{ 21392,-5653,-3353,2406,8010,-415,7166,1427,2078 } },
    { "Canon EOS D2000", 0, 0,
	{ 24542,-10860,-3401,-1490,11370,-297,2858,-605,3225 } },
    { "Canon EOS D6000", 0, 0,
	{ 20482,-7172,-3125,-1033,10410,-285,2542,226,3136 } },
    { "Canon EOS D30", 0, 0,
	{ 9805,-2689,-1312,-5803,13064,3068,-2438,3075,8775 } },
    { "Canon EOS D60", 0, 0xfa0,
	{ 6188,-1341,-890,-7168,14489,2937,-2640,3228,8483 } },
    { "Canon EOS 5D Mark II", 0, 0x3cf0,
	{ 4716,603,-830,-7798,15474,2480,-1496,1937,6651 } },
    { "Canon EOS 5D", 0, 0xe6c,
	{ 6347,-479,-972,-8297,15954,2480,-1968,2131,7649 } },
    { "Canon EOS 7D", 0, 0x3510,
	{ 6844,-996,-856,-3876,11761,2396,-593,1772,6198 } },
    { "Canon EOS 10D", 0, 0xfa0,
	{ 8197,-2000,-1118,-6714,14335,2592,-2536,3178,8266 } },
    { "Canon EOS 20Da", 0, 0,
	{ 14155,-5065,-1382,-6550,14633,2039,-1623,1824,6561 } },
    { "Canon EOS 20D", 0, 0xfff,
	{ 6599,-537,-891,-8071,15783,2424,-1983,2234,7462 } },
    { "Canon EOS 30D", 0, 0,
	{ 6257,-303,-1000,-7880,15621,2396,-1714,1904,7046 } },
    { "Canon EOS 40D", 0, 0x3f60,
	{ 6071,-747,-856,-7653,15365,2441,-2025,2553,7315 } },
    { "Canon EOS 50D", 0, 0x3d93,
	{ 4920,616,-593,-6493,13964,2784,-1774,3178,7005 } },
    { "Canon EOS 60D", 0, 0x2ff7,
	{ 6719,-994,-925,-4408,12426,2211,-887,2129,6051 } },
    { "Canon EOS 300D", 0, 0xfa0,
	{ 8197,-2000,-1118,-6714,14335,2592,-2536,3178,8266 } },
    { "Canon EOS 350D", 0, 0xfff,
	{ 6018,-617,-965,-8645,15881,2975,-1530,1719,7642 } },
    { "Canon EOS 400D", 0, 0xe8e,
	{ 7054,-1501,-990,-8156,15544,2812,-1278,1414,7796 } },
    { "Canon EOS 450D", 0, 0x390d,
	{ 5784,-262,-821,-7539,15064,2672,-1982,2681,7427 } },
    { "Canon EOS 500D", 0, 0x3479,
	{ 4763,712,-646,-6821,14399,2640,-1921,3276,6561 } },
    { "Canon EOS 550D", 0, 0x3dd7,
	{ 6941,-1164,-857,-3825,11597,2534,-416,1540,6039 } },
    { "Canon EOS 600D", 0, 0x3510,	/* DJC */
	{ 5589,-1476,-292,-3401,9372,4030,-706,2038,6350 } },
    { "Canon EOS 1000D", 0, 0xe43,
	{ 6771,-1139,-977,-7818,15123,2928,-1244,1437,7533 } },
    { "Canon EOS 1100D", 0, 0x3510,	/* DJC */
	{ 5193,-1423,-226,-3414,9273,4142,-679,2103,6808 } },
    { "Canon EOS-1Ds Mark III", 0, 0x3bb0,
	{ 5859,-211,-930,-8255,16017,2353,-1732,1887,7448 } },
    { "Canon EOS-1Ds Mark II", 0, 0xe80,
	{ 6517,-602,-867,-8180,15926,2378,-1618,1771,7633 } },
    { "Canon EOS-1D Mark IV", 0, 0x3bb0,
	{ 6014,-220,-795,-4109,12014,2361,-561,1824,5787 } },
    { "Canon EOS-1D Mark III", 0, 0x3bb0,
	{ 6291,-540,-976,-8350,16145,2311,-1714,1858,7326 } },
    { "Canon EOS-1D Mark II N", 0, 0xe80,
	{ 6240,-466,-822,-8180,15825,2500,-1801,1938,8042 } },
    { "Canon EOS-1D Mark II", 0, 0xe80,
	{ 6264,-582,-724,-8312,15948,2504,-1744,1919,8664 } },
    { "Canon EOS-1DS", 0, 0xe20,
	{ 4374,3631,-1743,-7520,15212,2472,-2892,3632,8161 } },
    { "Canon EOS-1D", 0, 0xe20,
	{ 6806,-179,-1020,-8097,16415,1687,-3267,4236,7690 } },
    { "Canon EOS", 0, 0,
	{ 8197,-2000,-1118,-6714,14335,2592,-2536,3178,8266 } },
    { "Canon PowerShot A530", 0, 0,
	{ 0 } },	/* don't want the A5 matrix */
    { "Canon PowerShot A50", 0, 0,
	{ -5300,9846,1776,3436,684,3939,-5540,9879,6200,-1404,11175,217 } },
    { "Canon PowerShot A5", 0, 0,
	{ -4801,9475,1952,2926,1611,4094,-5259,10164,5947,-1554,10883,547 } },
    { "Canon PowerShot G10", 0, 0,
	{ 11093,-3906,-1028,-5047,12492,2879,-1003,1750,5561 } },
    { "Canon PowerShot G11", 0, 0,
	{ 12177,-4817,-1069,-1612,9864,2049,-98,850,4471 } },
    { "Canon PowerShot G12", 0, 0,
	{ 13244,-5501,-1248,-1508,9858,1935,-270,1083,4366 } },
    { "Canon PowerShot G1", 0, 0,
	{ -4778,9467,2172,4743,-1141,4344,-5146,9908,6077,-1566,11051,557 } },
    { "Canon PowerShot G2", 0, 0,
	{ 9087,-2693,-1049,-6715,14382,2537,-2291,2819,7790 } },
    { "Canon PowerShot G3", 0, 0,
	{ 9212,-2781,-1073,-6573,14189,2605,-2300,2844,7664 } },
    { "Canon PowerShot G5", 0, 0,
	{ 9757,-2872,-933,-5972,13861,2301,-1622,2328,7212 } },
    { "Canon PowerShot G6", 0, 0,
	{ 9877,-3775,-871,-7613,14807,3072,-1448,1305,7485 } },
    { "Canon PowerShot G9", 0, 0,
	{ 7368,-2141,-598,-5621,13254,2625,-1418,1696,5743 } },
    { "Canon PowerShot Pro1", 0, 0,
	{ 10062,-3522,-999,-7643,15117,2730,-765,817,7323 } },
    { "Canon PowerShot Pro70", 34, 0,
	{ -4155,9818,1529,3939,-25,4522,-5521,9870,6610,-2238,10873,1342 } },
    { "Canon PowerShot Pro90", 0, 0,
	{ -4963,9896,2235,4642,-987,4294,-5162,10011,5859,-1770,11230,577 } },
    { "Canon PowerShot S30", 0, 0,
	{ 10566,-3652,-1129,-6552,14662,2006,-2197,2581,7670 } },
    { "Canon PowerShot S40", 0, 0,
	{ 8510,-2487,-940,-6869,14231,2900,-2318,2829,9013 } },
    { "Canon PowerShot S45", 0, 0,
	{ 8163,-2333,-955,-6682,14174,2751,-2077,2597,8041 } },
    { "Canon PowerShot S50", 0, 0,
	{ 8882,-2571,-863,-6348,14234,2288,-1516,2172,6569 } },
    { "Canon PowerShot S60", 0, 0,
	{ 8795,-2482,-797,-7804,15403,2573,-1422,1996,7082 } },
    { "Canon PowerShot S70", 0, 0,
	{ 9976,-3810,-832,-7115,14463,2906,-901,989,7889 } },
    { "Canon PowerShot S90", 0, 0,
	{ 12374,-5016,-1049,-1677,9902,2078,-83,852,4683 } },
    { "Canon PowerShot S95", 0, 0,
	{ 13440,-5896,-1279,-1236,9598,1931,-180,1001,4651 } },
    { "Canon PowerShot A470", 0, 0,	/* DJC */
	{ 12513,-4407,-1242,-2680,10276,2405,-878,2215,4734 } },
    { "Canon PowerShot A610", 0, 0,	/* DJC */
	{ 15591,-6402,-1592,-5365,13198,2168,-1300,1824,5075 } },
    { "Canon PowerShot A620", 0, 0,	/* DJC */
	{ 15265,-6193,-1558,-4125,12116,2010,-888,1639,5220 } },
    { "Canon PowerShot A630", 0, 0,	/* DJC */
	{ 14201,-5308,-1757,-6087,14472,1617,-2191,3105,5348 } },
    { "Canon PowerShot A640", 0, 0,	/* DJC */
	{ 13124,-5329,-1390,-3602,11658,1944,-1612,2863,4885 } },
    { "Canon PowerShot A650", 0, 0,	/* DJC */
	{ 9427,-3036,-959,-2581,10671,1911,-1039,1982,4430 } },
    { "Canon PowerShot A720", 0, 0,	/* DJC */
	{ 14573,-5482,-1546,-1266,9799,1468,-1040,1912,3810 } },
    { "Canon PowerShot S2 IS", 0, 0,    /* jlb */
      { 14062,-5199,-1446,-4712,12470,2243,-1286,2028,4836 } },   /* jlb - copied from Powershot S3 IS */
    { "Canon PowerShot S3 IS", 0, 0,	/* DJC */
	{ 14062,-5199,-1446,-4712,12470,2243,-1286,2028,4836 } },
    { "Canon PowerShot SX1 IS", 0, 0,
	{ 6578,-259,-502,-5974,13030,3309,-308,1058,4970 } },
    { "Canon PowerShot SX110 IS", 0, 0,	/* DJC */
        { 14134,-5576,-1527,-1991,10719,1273,-1158,1929,3581 } },
    { "CASIO EX-S20", 0, 0,		/* DJC */
	{ 11634,-3924,-1128,-4968,12954,2015,-1588,2648,7206 } },
    { "CASIO EX-Z750", 0, 0,		/* DJC */
	{ 10819,-3873,-1099,-4903,13730,1175,-1755,3751,4632 } },
    { "CASIO EX-Z10", 128, 0xfff,	/* DJC */
	{ 9790,-3338,-603,-2321,10222,2099,-344,1273,4799 } },
    { "CINE 650", 0, 0,
	{ 3390,480,-500,-800,3610,340,-550,2336,1192 } },
    { "CINE 660", 0, 0,
	{ 3390,480,-500,-800,3610,340,-550,2336,1192 } },
    { "CINE", 0, 0,
	{ 20183,-4295,-423,-3940,15330,3985,-280,4870,9800 } },
    { "Contax N Digital", 0, 0xf1e,
	{ 7777,1285,-1053,-9280,16543,2916,-3677,5679,7060 } },
    { "EPSON R-D1", 0, 0,
	{ 6827,-1878,-732,-8429,16012,2564,-704,592,7145 } },
    { "FUJIFILM FinePix E550", 0, 0,
	{ 11044,-3888,-1120,-7248,15168,2208,-1531,2277,8069 } },
    { "FUJIFILM FinePix E900", 0, 0,
	{ 9183,-2526,-1078,-7461,15071,2574,-2022,2440,8639 } },
    { "FUJIFILM FinePix F8", 0, 0,
	{ 11044,-3888,-1120,-7248,15168,2208,-1531,2277,8069 } },
    { "FUJIFILM FinePix F7", 0, 0,
	{ 10004,-3219,-1201,-7036,15047,2107,-1863,2565,7736 } },
    { "FUJIFILM FinePix S100FS", 514, 0,
	{ 11521,-4355,-1065,-6524,13767,3058,-1466,1984,6045 } },
    { "FUJIFILM FinePix S200EXR", 512, 0x3fff,
	{ 0 } },
    { "FUJIFILM FinePix S20Pro", 0, 0,
	{ 10004,-3219,-1201,-7036,15047,2107,-1863,2565,7736 } },
    { "FUJIFILM FinePix S2Pro", 128, 0,
	{ 12492,-4690,-1402,-7033,15423,1647,-1507,2111,7697 } },
    { "FUJIFILM FinePix S3Pro", 0, 0,
	{ 11807,-4612,-1294,-8927,16968,1988,-2120,2741,8006 } },
    { "FUJIFILM FinePix S5Pro", 0, 0,
	{ 12300,-5110,-1304,-9117,17143,1998,-1947,2448,8100 } },
    { "FUJIFILM FinePix S5000", 0, 0,
	{ 8754,-2732,-1019,-7204,15069,2276,-1702,2334,6982 } },
    { "FUJIFILM FinePix S5100", 0, 0,
	{ 11940,-4431,-1255,-6766,14428,2542,-993,1165,7421 } },
    { "FUJIFILM FinePix S5500", 0, 0,
	{ 11940,-4431,-1255,-6766,14428,2542,-993,1165,7421 } },
    { "FUJIFILM FinePix S5200", 0, 0,
	{ 9636,-2804,-988,-7442,15040,2589,-1803,2311,8621 } },
    { "FUJIFILM FinePix S5600", 0, 0,
	{ 9636,-2804,-988,-7442,15040,2589,-1803,2311,8621 } },
    { "FUJIFILM FinePix S6", 0, 0,
	{ 12628,-4887,-1401,-6861,14996,1962,-2198,2782,7091 } },
    { "FUJIFILM FinePix S7000", 0, 0,
	{ 10190,-3506,-1312,-7153,15051,2238,-2003,2399,7505 } },
    { "FUJIFILM FinePix S9000", 0, 0,
	{ 10491,-3423,-1145,-7385,15027,2538,-1809,2275,8692 } },
    { "FUJIFILM FinePix S9500", 0, 0,
	{ 10491,-3423,-1145,-7385,15027,2538,-1809,2275,8692 } },
    { "FUJIFILM FinePix S9100", 0, 0,
	{ 12343,-4515,-1285,-7165,14899,2435,-1895,2496,8800 } },
    { "FUJIFILM FinePix S9600", 0, 0,
	{ 12343,-4515,-1285,-7165,14899,2435,-1895,2496,8800 } },
    { "FUJIFILM IS-1", 0, 0,
	{ 21461,-10807,-1441,-2332,10599,1999,289,875,7703 } },
    { "FUJIFILM IS Pro", 0, 0,
	{ 12300,-5110,-1304,-9117,17143,1998,-1947,2448,8100 } },
    { "FUJIFILM FinePix HS10 HS11", 0, 0xf68,
	{ 12440,-3954,-1183,-1123,9674,1708,-83,1614,4086 } },
    { "Imacon Ixpress", 0, 0,		/* DJC */
	{ 7025,-1415,-704,-5188,13765,1424,-1248,2742,6038 } },
    { "KODAK NC2000", 0, 0,
	{ 13891,-6055,-803,-465,9919,642,2121,82,1291 } },
    { "Kodak DCS315C", 8, 0,
	{ 17523,-4827,-2510,756,8546,-137,6113,1649,2250 } },
    { "Kodak DCS330C", 8, 0,
	{ 20620,-7572,-2801,-103,10073,-396,3551,-233,2220 } },
    { "KODAK DCS420", 0, 0,
	{ 10868,-1852,-644,-1537,11083,484,2343,628,2216 } },
    { "KODAK DCS460", 0, 0,
	{ 10592,-2206,-967,-1944,11685,230,2206,670,1273 } },
    { "KODAK EOSDCS1", 0, 0,
	{ 10592,-2206,-967,-1944,11685,230,2206,670,1273 } },
    { "KODAK EOSDCS3B", 0, 0,
	{ 9898,-2700,-940,-2478,12219,206,1985,634,1031 } },
    { "Kodak DCS520C", 180, 0,
	{ 24542,-10860,-3401,-1490,11370,-297,2858,-605,3225 } },
    { "Kodak DCS560C", 188, 0,
	{ 20482,-7172,-3125,-1033,10410,-285,2542,226,3136 } },
    { "Kodak DCS620C", 180, 0,
	{ 23617,-10175,-3149,-2054,11749,-272,2586,-489,3453 } },
    { "Kodak DCS620X", 185, 0,
	{ 13095,-6231,154,12221,-21,-2137,895,4602,2258 } },
    { "Kodak DCS660C", 214, 0,
	{ 18244,-6351,-2739,-791,11193,-521,3711,-129,2802 } },
    { "Kodak DCS720X", 0, 0,
	{ 11775,-5884,950,9556,1846,-1286,-1019,6221,2728 } },
    { "Kodak DCS760C", 0, 0,
	{ 16623,-6309,-1411,-4344,13923,323,2285,274,2926 } },
    { "Kodak DCS Pro SLR", 0, 0,
	{ 5494,2393,-232,-6427,13850,2846,-1876,3997,5445 } },
    { "Kodak DCS Pro 14nx", 0, 0,
	{ 5494,2393,-232,-6427,13850,2846,-1876,3997,5445 } },
    { "Kodak DCS Pro 14", 0, 0,
	{ 7791,3128,-776,-8588,16458,2039,-2455,4006,6198 } },
    { "Kodak ProBack645", 0, 0,
	{ 16414,-6060,-1470,-3555,13037,473,2545,122,4948 } },
    { "Kodak ProBack", 0, 0,
	{ 21179,-8316,-2918,-915,11019,-165,3477,-180,4210 } },
    { "KODAK P712", 0, 0,
	{ 9658,-3314,-823,-5163,12695,2768,-1342,1843,6044 } },
    { "KODAK P850", 0, 0xf7c,
	{ 10511,-3836,-1102,-6946,14587,2558,-1481,1792,6246 } },
    { "KODAK P880", 0, 0xfff,
	{ 12805,-4662,-1376,-7480,15267,2360,-1626,2194,7904 } },
    { "KODAK EasyShare Z980", 0, 0,
	{ 11313,-3559,-1101,-3893,11891,2257,-1214,2398,4908 } },
    { "KODAK EasyShare Z981", 0, 0,
	{ 12729,-4717,-1188,-1367,9187,2582,274,860,4411 } },
    { "KODAK EASYSHARE Z1015", 0, 0xef1,
	{ 11265,-4286,-992,-4694,12343,2647,-1090,1523,5447 } },
    { "Leaf CMost", 0, 0,
	{ 3952,2189,449,-6701,14585,2275,-4536,7349,6536 } },
    { "Leaf Valeo 6", 0, 0,
	{ 3952,2189,449,-6701,14585,2275,-4536,7349,6536 } },
    { "Leaf Aptus 54S", 0, 0,
	{ 8236,1746,-1314,-8251,15953,2428,-3673,5786,5771 } },
    { "Leaf Aptus 65", 0, 0,
	{ 7914,1414,-1190,-8777,16582,2280,-2811,4605,5562 } },
    { "Leaf Aptus 75", 0, 0,
	{ 7914,1414,-1190,-8777,16582,2280,-2811,4605,5562 } },
    { "Leaf Aptus 22", 0, 0,
      { 8236, 1746, -1314, -8251, 15953, 2428, -3673, 5786, 5770, } },
    { "Leaf Aptus-II 5", 0, 0,                                                    // Mamiya 645 AFD
      { 8236, 1746, -1314, -8251, 15953, 2428, -3673, 5786, 5770, } },
    { "Leaf Aptus-II 6", 0, 0,
      { 7914, 1414, -1190, -8777, 16582, 2280, -2811, 4605, 5562, } },
    { "Leaf Aptus-II 7", 0, 0,
      { 7914, 1414, -1190, -8777, 16582, 2280, -2811, 4605, 5562, } },
    { "Leaf Aptus-II 8", 0, 0,                                                    // Hasselblad 500 Series
      { 8236, 1746, -1314, -8251, 15953, 2428, -3673, 5786, 5770, } },
    { "Leaf Aptus-II 10", 0, 0,
      { 8236, 1746, -1314, -8251, 15953, 2428, -3673, 5786, 5770, } },
    { "Leaf Aptus-II 10R", 0, 0,
      { 8236, 1746, -1314, -8251, 15953, 2428, -3673, 5786, 5770, } },
    { "Leaf Aptus-II 12", 0, 0,
      { 8236, 1746, -1314, -8251, 15953, 2428, -3673, 5786, 5770, } },
    { "Leaf", 0, 0,
	{ 8236,1746,-1314,-8251,15953,2428,-3673,5786,5771 } },
    { "Mamiya ZD", 0, 0,
	{ 7645,2579,-1363,-8689,16717,2015,-3712,5941,5961 } },
    { "Micron 2010", 110, 0,		/* DJC */
	{ 16695,-3761,-2151,155,9682,163,3433,951,4904 } },
    { "Minolta DiMAGE 5", 0, 0xf7d,
	{ 8983,-2942,-963,-6556,14476,2237,-2426,2887,8014 } },
    { "Minolta DiMAGE 7Hi", 0, 0xf7d,
	{ 11368,-3894,-1242,-6521,14358,2339,-2475,3056,7285 } },
    { "Minolta DiMAGE 7", 0, 0xf7d,
	{ 9144,-2777,-998,-6676,14556,2281,-2470,3019,7744 } },
    { "Minolta DiMAGE A1", 0, 0xf8b,
	{ 9274,-2547,-1167,-8220,16323,1943,-2273,2720,8340 } },
    { "MINOLTA DiMAGE A200", 0, 0,
	{ 8560,-2487,-986,-8112,15535,2771,-1209,1324,7743 } },
    { "Minolta DiMAGE A2", 0, 0xf8f,
	{ 9097,-2726,-1053,-8073,15506,2762,-966,981,7763 } },
    { "Minolta DiMAGE Z2", 0, 0,	/* DJC */
	{ 11280,-3564,-1370,-4655,12374,2282,-1423,2168,5396 } },
    { "MINOLTA DYNAX 5", 0, 0xffb,
	{ 10284,-3283,-1086,-7957,15762,2316,-829,882,6644 } },
    { "MINOLTA DYNAX 7", 0, 0xffb,
	{ 10239,-3104,-1099,-8037,15727,2451,-927,925,6871 } },
    { "MOTOROLA PIXL", 0, 0,		/* DJC */
	{ 8898,-989,-1033,-3292,11619,1674,-661,3178,5216 } },
    { "NIKON D100", 0, 0,
	{ 5902,-933,-782,-8983,16719,2354,-1402,1455,6464 } },
    { "NIKON D1H", 0, 0,
	{ 7577,-2166,-926,-7454,15592,1934,-2377,2808,8606 } },
    { "NIKON D1X", 0, 0,
	{ 7702,-2245,-975,-9114,17242,1875,-2679,3055,8521 } },
    { "NIKON D1", 0, 0, /* multiplied by 2.218750, 1.0, 1.148438 */
	{ 16772,-4726,-2141,-7611,15713,1972,-2846,3494,9521 } },
    { "NIKON D200", 0, 0xfbc,
	{ 8367,-2248,-763,-8758,16447,2422,-1527,1550,8053 } },
    { "NIKON D2H", 0, 0,
	{ 5710,-901,-615,-8594,16617,2024,-2975,4120,6830 } },
    { "NIKON D2X", 0, 0,
	{ 10231,-2769,-1255,-8301,15900,2552,-797,680,7148 } },
    { "NIKON D3000", 0, 0,
	{ 8736,-2458,-935,-9075,16894,2251,-1354,1242,8263 } },
    { "NIKON D3100", 0, 0,
	{ 7911,-2167,-813,-5327,13150,2408,-1288,2483,7968 } },
    { "NIKON D300", 0, 0,
	{ 9030,-1992,-715,-8465,16302,2255,-2689,3217,8069 } },
    { "NIKON D3X", 0, 0,
	{ 7171,-1986,-648,-8085,15555,2718,-2170,2512,7457 } },
    { "NIKON D3S", 0, 0,
	{ 8828,-2406,-694,-4874,12603,2541,-660,1509,7587 } },
    { "NIKON D3", 0, 0,
	{ 8139,-2171,-663,-8747,16541,2295,-1925,2008,8093 } },
    { "NIKON D40X", 0, 0,
	{ 8819,-2543,-911,-9025,16928,2151,-1329,1213,8449 } },
    { "NIKON D40", 0, 0,
	{ 6992,-1668,-806,-8138,15748,2543,-874,850,7897 } },
    { "NIKON D5000", 0, 0xf00,
	{ 7309,-1403,-519,-8474,16008,2622,-2433,2826,8064 } },
    { "NIKON D50", 0, 0,
	{ 7732,-2422,-789,-8238,15884,2498,-859,783,7330 } },
    { "NIKON D60", 0, 0,
	{ 8736,-2458,-935,-9075,16894,2251,-1354,1242,8263 } },
    { "NIKON D7000", 0, 0,
	{ 8198,-2239,-724,-4871,12389,2798,-1043,2050,7181 } },
    { "NIKON D700", 0, 0,
	{ 8139,-2171,-663,-8747,16541,2295,-1925,2008,8093 } },
    { "NIKON D70", 0, 0,
	{ 7732,-2422,-789,-8238,15884,2498,-859,783,7330 } },
    { "NIKON D80", 0, 0,
	{ 8629,-2410,-883,-9055,16940,2171,-1490,1363,8520 } },
    { "NIKON D90", 0, 0xf00,
	{ 7309,-1403,-519,-8474,16008,2622,-2434,2826,8064 } },
    { "NIKON E950", 0, 0x3dd,		/* DJC */
	{ -3746,10611,1665,9621,-1734,2114,-2389,7082,3064,3406,6116,-244 } },
    { "NIKON E995", 0, 0,	/* copied from E5000 */
	{ -5547,11762,2189,5814,-558,3342,-4924,9840,5949,688,9083,96 } },
    { "NIKON E2100", 0, 0,	/* copied from Z2, new white balance */
	{ 13142,-4152,-1596,-4655,12374,2282,-1769,2696,6711} },
    { "NIKON E2500", 0, 0,
	{ -5547,11762,2189,5814,-558,3342,-4924,9840,5949,688,9083,96 } },
    { "NIKON E3200", 0, 0,		/* DJC */
	{ 9846,-2085,-1019,-3278,11109,2170,-774,2134,5745 } },
    { "NIKON E4300", 0, 0,	/* copied from Minolta DiMAGE Z2 */
	{ 11280,-3564,-1370,-4655,12374,2282,-1423,2168,5396 } },
    { "NIKON E4500", 0, 0,
	{ -5547,11762,2189,5814,-558,3342,-4924,9840,5949,688,9083,96 } },
    { "NIKON E5000", 0, 0,
	{ -5547,11762,2189,5814,-558,3342,-4924,9840,5949,688,9083,96 } },
    { "NIKON E5400", 0, 0,
	{ 9349,-2987,-1001,-7919,15766,2266,-2098,2680,6839 } },
    { "NIKON E5700", 0, 0,
	{ -5368,11478,2368,5537,-113,3148,-4969,10021,5782,778,9028,211 } },
    { "NIKON E8400", 0, 0,
	{ 7842,-2320,-992,-8154,15718,2599,-1098,1342,7560 } },
    { "NIKON E8700", 0, 0,
	{ 8489,-2583,-1036,-8051,15583,2643,-1307,1407,7354 } },
    { "NIKON E8800", 0, 0,
	{ 7971,-2314,-913,-8451,15762,2894,-1442,1520,7610 } },
    { "NIKON COOLPIX P6000", 0, 0,
	{ 9698,-3367,-914,-4706,12584,2368,-837,968,5801 } },
    { "NIKON COOLPIX P7000", 0, 0,
	{ 11432,-3679,-1111,-3169,11239,2202,-791,1380,4455 } },
    { "OLYMPUS C5050", 0, 0,
	{ 10508,-3124,-1273,-6079,14294,1901,-1653,2306,6237 } },
    { "OLYMPUS C5060", 0, 0,
	{ 10445,-3362,-1307,-7662,15690,2058,-1135,1176,7602 } },
    { "OLYMPUS C7070", 0, 0,
	{ 10252,-3531,-1095,-7114,14850,2436,-1451,1723,6365 } },
    { "OLYMPUS C70", 0, 0,
	{ 10793,-3791,-1146,-7498,15177,2488,-1390,1577,7321 } },
    { "OLYMPUS C80", 0, 0,
	{ 8606,-2509,-1014,-8238,15714,2703,-942,979,7760 } },
    { "OLYMPUS E-10", 0, 0xffc,
	{ 12745,-4500,-1416,-6062,14542,1580,-1934,2256,6603 } },
    { "OLYMPUS E-1", 0, 0,
	{ 11846,-4767,-945,-7027,15878,1089,-2699,4122,8311 } },
    { "OLYMPUS E-20", 0, 0xffc,
	{ 13173,-4732,-1499,-5807,14036,1895,-2045,2452,7142 } },
    { "OLYMPUS E-300", 0, 0,
	{ 7828,-1761,-348,-5788,14071,1830,-2853,4518,6557 } },
    { "OLYMPUS E-330", 0, 0,
	{ 8961,-2473,-1084,-7979,15990,2067,-2319,3035,8249 } },
    { "OLYMPUS E-30", 0, 0xfbc,
	{ 8144,-1861,-1111,-7763,15894,1929,-1865,2542,7607 } },
    { "OLYMPUS E-3", 0, 0xf99,
	{ 9487,-2875,-1115,-7533,15606,2010,-1618,2100,7389 } },
    { "OLYMPUS E-400", 0, 0,
	{ 6169,-1483,-21,-7107,14761,2536,-2904,3580,8568 } },
    { "OLYMPUS E-410", 0, 0xf6a,
	{ 8856,-2582,-1026,-7761,15766,2082,-2009,2575,7469 } },
    { "OLYMPUS E-420", 0, 0xfd7,
	{ 8746,-2425,-1095,-7594,15612,2073,-1780,2309,7416 } },
    { "OLYMPUS E-450", 0, 0xfd2,
	{ 8745,-2425,-1095,-7594,15613,2073,-1780,2309,7416 } },
    { "OLYMPUS E-500", 0, 0,
	{ 8136,-1968,-299,-5481,13742,1871,-2556,4205,6630 } },
    { "OLYMPUS E-510", 0, 0xf6a,
	{ 8785,-2529,-1033,-7639,15624,2112,-1783,2300,7817 } },
    { "OLYMPUS E-520", 0, 0xfd2,
	{ 8344,-2322,-1020,-7596,15635,2048,-1748,2269,7287 } },
    { "OLYMPUS E-5", 0, 0,
	{ 11200,-3783,-1325,-4576,12593,2206,-695,1742,7504 } },
    { "OLYMPUS E-600", 0, 0xfaf,
	{ 8453,-2198,-1092,-7609,15681,2008,-1725,2337,7824 } },
    { "OLYMPUS E-620", 0, 0xfaf,
	{ 8453,-2198,-1092,-7609,15681,2008,-1725,2337,7824 } },
    { "OLYMPUS E-P1", 0, 0xffd,
	{ 8343,-2050,-1021,-7715,15705,2103,-1831,2380,8235 } },
    { "OLYMPUS E-P2", 0, 0xffd,
	{ 8343,-2050,-1021,-7715,15705,2103,-1831,2380,8235 } },
    { "OLYMPUS E-PL1", 0, 0,
	{ 11408,-4289,-1215,-4286,12385,2118,-387,1467,7787 } },
    { "OLYMPUS SP350", 0, 0,
	{ 12078,-4836,-1069,-6671,14306,2578,-786,939,7418 } },
    { "OLYMPUS SP3", 0, 0,
	{ 11766,-4445,-1067,-6901,14421,2707,-1029,1217,7572 } },
    { "OLYMPUS SP500UZ", 0, 0xfff,
	{ 9493,-3415,-666,-5211,12334,3260,-1548,2262,6482 } },
    { "OLYMPUS SP510UZ", 0, 0xffe,
	{ 10593,-3607,-1010,-5881,13127,3084,-1200,1805,6721 } },
    { "OLYMPUS SP550UZ", 0, 0xffe,
	{ 11597,-4006,-1049,-5432,12799,2957,-1029,1750,6516 } },
    { "OLYMPUS SP560UZ", 0, 0xff9,
	{ 10915,-3677,-982,-5587,12986,2911,-1168,1968,6223 } },
    { "OLYMPUS SP570UZ", 0, 0,
	{ 11522,-4044,-1146,-4736,12172,2904,-988,1829,6039 } },
    { "PENTAX *ist DL2", 0, 0,
	{ 10504,-2438,-1189,-8603,16207,2531,-1022,863,12242 } },
    { "PENTAX *ist DL", 0, 0,
	{ 10829,-2838,-1115,-8339,15817,2696,-837,680,11939 } },
    { "PENTAX *ist DS2", 0, 0,
	{ 10504,-2438,-1189,-8603,16207,2531,-1022,863,12242 } },
    { "PENTAX *ist DS", 0, 0,
	{ 10371,-2333,-1206,-8688,16231,2602,-1230,1116,11282 } },
    { "PENTAX *ist D", 0, 0,
	{ 9651,-2059,-1189,-8881,16512,2487,-1460,1345,10687 } },
    { "PENTAX K10D", 0, 0,
	{ 9566,-2863,-803,-7170,15172,2112,-818,803,9705 } },
    { "PENTAX K1", 0, 0,
	{ 11095,-3157,-1324,-8377,15834,2720,-1108,947,11688 } },
    { "PENTAX K20D", 0, 0,
	{ 9427,-2714,-868,-7493,16092,1373,-2199,3264,7180 } },
    { "PENTAX K200D", 0, 0,
	{ 9186,-2678,-907,-8693,16517,2260,-1129,1094,8524 } },
    { "PENTAX K2000", 0, 0,
	{ 11057,-3604,-1155,-5152,13046,2329,-282,375,8104 } },
    { "PENTAX K-m", 0, 0,
	{ 11057,-3604,-1155,-5152,13046,2329,-282,375,8104 } },
    { "PENTAX K-x", 0, 0,
	{ 8843,-2837,-625,-5025,12644,2668,-411,1234,7410 } },
    { "PENTAX K-r", 0, 0,
	{ 9895,-3077,-850,-5304,13035,2521,-883,1768,6936 } },
    { "PENTAX K-5", 0, 0,
	{ 8713,-2833,-743,-4342,11900,2772,-722,1543,6247 } },
    { "PENTAX K-7", 0, 0,
	{ 9142,-2947,-678,-8648,16967,1663,-2224,2898,8615 } },
    { "PENTAX 645D", 0, 0x3e00,
	{ 10646,-3593,-1158,-3329,11699,1831,-667,2874,6287 } },
    { "Panasonic DMC-FZ8", 0, 0xf7f,
	{ 8986,-2755,-802,-6341,13575,3077,-1476,2144,6379 } },
    { "Panasonic DMC-FZ18", 0, 0,
	{ 9932,-3060,-935,-5809,13331,2753,-1267,2155,5575 } },
    { "Panasonic DMC-FZ28", 15, 0xf96,
	{ 10109,-3488,-993,-5412,12812,2916,-1305,2140,5543 } },
    { "Panasonic DMC-FZ30", 0, 0xf94,
	{ 10976,-4029,-1141,-7918,15491,2600,-1670,2071,8246 } },
    { "Panasonic DMC-FZ3", 143, 0,
	{ 9938,-2780,-890,-4604,12393,2480,-1117,2304,4620 } },
    { "Panasonic DMC-FZ40", 143, 0,
	{ 13639,-5535,-1371,-1698,9633,2430,316,1152,4108 } },
    { "Panasonic DMC-FZ50", 0, 0,
	{ 7906,-2709,-594,-6231,13351,3220,-1922,2631,6537 } },
    { "LEICA V-LUX1", 0, 0,
	{ 7906,-2709,-594,-6231,13351,3220,-1922,2631,6537 } },
    { "Panasonic DMC-L10", 15, 0xf96,
	{ 8025,-1942,-1050,-7920,15904,2100,-2456,3005,7039 } },
    { "Panasonic DMC-L1", 0, 0xf7f,
	{ 8054,-1885,-1025,-8349,16367,2040,-2805,3542,7629 } },
    { "LEICA DIGILUX 3", 0, 0xf7f,
	{ 8054,-1885,-1025,-8349,16367,2040,-2805,3542,7629 } },
    { "Panasonic DMC-LC1", 0, 0,
	{ 11340,-4069,-1275,-7555,15266,2448,-2960,3426,7685 } },
    { "LEICA DIGILUX 2", 0, 0,
	{ 11340,-4069,-1275,-7555,15266,2448,-2960,3426,7685 } },
    { "Panasonic DMC-LX1", 0, 0xf7f,
	{ 10704,-4187,-1230,-8314,15952,2501,-920,945,8927 } },
    { "LEICA D-LUX2", 0, 0xf7f,
	{ 10704,-4187,-1230,-8314,15952,2501,-920,945,8927 } },
    { "Panasonic DMC-LX2", 0, 0,
	{ 8048,-2810,-623,-6450,13519,3272,-1700,2146,7049 } },
    { "LEICA D-LUX3", 0, 0,
	{ 8048,-2810,-623,-6450,13519,3272,-1700,2146,7049 } },
    { "Panasonic DMC-LX3", 15, 0,
	{ 8128,-2668,-655,-6134,13307,3161,-1782,2568,6083 } },
    { "LEICA D-LUX 4", 15, 0,
	{ 8128,-2668,-655,-6134,13307,3161,-1782,2568,6083 } },
    { "Panasonic DMC-LX5", 143, 0,
	{ 10909,-4295,-948,-1333,9306,2399,22,1738,4582 } },
    { "Panasonic DMC-FZ100", 143, 0xfff,
	{ 16197,-6146,-1761,-2393,10765,1869,366,2238,5248 } },
    { "Panasonic DMC-FX150", 15, 0xfff,
	{ 9082,-2907,-925,-6119,13377,3058,-1797,2641,5609 } },
    { "Panasonic DMC-G10", 0, 0,
	{ 10113,-3400,-1114,-4765,12683,2317,-377,1437,6710 } },
    { "Panasonic DMC-G1", 15, 0xf94,
	{ 8199,-2065,-1056,-8124,16156,2033,-2458,3022,7220 } },
    { "Panasonic DMC-G2", 15, 0xf3c,
	{ 10113,-3400,-1114,-4765,12683,2317,-377,1437,6710 } },
    { "Panasonic DMC-GF1", 15, 0xf92,
	{ 7888,-1902,-1011,-8106,16085,2099,-2353,2866,7330 } },
    { "Panasonic DMC-GF2", 143, 0xfff,
	{ 7888,-1902,-1011,-8106,16085,2099,-2353,2866,7330 } },
    { "Panasonic DMC-GH1", 15, 0xf92,
	{ 6299,-1466,-532,-6535,13852,2969,-2331,3112,5984 } },
    { "Panasonic DMC-GH2", 15, 0xf95,
	{ 7780,-2410,-806,-3913,11724,2484,-1018,2390,5298 } },
    { "Phase One H 20", 0, 0,		/* DJC */
	{ 1313,1855,-109,-6715,15908,808,-327,1840,6020 } },
    { "Phase One P 2", 0, 0,
	{ 2905,732,-237,-8134,16626,1476,-3038,4253,7517 } },
    { "Phase One P 30", 0, 0,
	{ 4516,-245,-37,-7020,14976,2173,-3206,4671,7087 } },
    { "Phase One P 45", 0, 0,
	{ 5053,-24,-117,-5684,14076,1702,-2619,4492,5849 } },
    { "Phase One P65", 0, 0,
	{ 7914,1414,-1190,-8777,16582,2280,-2811,4605,5562 } },
    { "SAMSUNG EX1", 0, 0x3e00,
	{ 8898,-2498,-994,-3144,11328,2066,-760,1381,4576 } },
    { "SAMSUNG NX10", 0, 0,
	{ 10332,-3234,-1168,-6111,14639,1520,-1352,2647,8331 } },
    { "SAMSUNG WB2000", 0, 0xfff,
	{ 12093,-3557,-1155,-1000,9534,1733,-22,1787,4576 } },
    { "SAMSUNG GX-1", 0, 0,
	{ 10504,-2438,-1189,-8603,16207,2531,-1022,863,12242 } },
    { "SAMSUNG S85", 0, 0xffff,		/* DJC */
	{ 11885,-3968,-1473,-4214,12299,1916,-835,1655,5549 } },
    { "Sinar", 0, 0,			/* DJC */
	{ 16442,-2956,-2422,-2877,12128,750,-1136,6066,4559 } },
    { "SONY DSC-F828", 491, 0,
	{ 7924,-1910,-777,-8226,15459,2998,-1517,2199,6818,-7242,11401,3481 } },
    { "SONY DSC-R1", 512, 0,
	{ 8512,-2641,-694,-8042,15670,2526,-1821,2117,7414 } },
    { "SONY DSC-V3", 0, 0,
	{ 7511,-2571,-692,-7894,15088,3060,-948,1111,8128 } },
    { "SONY DSLR-A100", 0, 0xfeb,
	{ 9437,-2811,-774,-8405,16215,2290,-710,596,7181 } },
    { "SONY DSLR-A2", 0, 0,
	{ 9847,-3091,-928,-8485,16345,2225,-715,595,7103 } },
    { "SONY DSLR-A300", 0, 0,
	{ 9847,-3091,-928,-8485,16345,2225,-715,595,7103 } },
    { "SONY DSLR-A330", 0, 0,
	{ 9847,-3091,-929,-8485,16346,2225,-714,595,7103 } },
    { "SONY DSLR-A350", 0, 0xffc,
	{ 6038,-1484,-578,-9146,16746,2513,-875,746,7217 } },
    { "SONY DSLR-A380", 0, 0,
	{ 6038,-1484,-579,-9145,16746,2512,-875,746,7218 } },
    { "SONY DSLR-A390", 0, 0,
	{ 6038,-1484,-579,-9145,16746,2512,-875,746,7218 } },
    { "SONY DSLR-A450", 128, 0xfeb,
	{ 4950,-580,-103,-5228,12542,3029,-709,1435,7371 } },
    { "SONY DSLR-A580", 128, 0xfeb,
	{ 5932,-1492,-411,-4813,12285,2856,-741,1524,6739 } },
    { "SONY DSLR-A5", 128, 0xfeb,
	{ 4950,-580,-103,-5228,12542,3029,-709,1435,7371 } },
    { "SONY DSLR-A700", 126, 0,
	{ 5775,-805,-359,-8574,16295,2391,-1943,2341,7249 } },
    { "SONY DSLR-A850", 128, 0,
	{ 5413,-1162,-365,-5665,13098,2866,-608,1179,8440 } },
    { "SONY DSLR-A900", 128, 0,
	{ 5209,-1072,-397,-8845,16120,2919,-1618,1803,8654 } },
    { "SONY NEX-3", 138, 0,		/* DJC */
	{ 6907,-1256,-645,-4940,12621,2320,-1710,2581,6230 } },
    { "SONY NEX-5", 116, 0,		/* DJC */
	{ 6807,-1350,-342,-4216,11649,2567,-1089,2001,6420 } },
    { "SONY NEX", 128, 0,		/* Adobe's matrix */
	{ 6549,-1550,-436,-4880,12435,2753,-854,1868,6976 } },
    { "SONY SLT-A33", 128, 0,
	{ 6069,-1221,-366,-5221,12779,2734,-1024,2066,6834 } },
    { "SONY SLT-A55", 128, 0,
	{ 5932,-1492,-411,-4813,12285,2856,-741,1524,6739 } }
  };
  double cam_xyz[4][3];
  char name[130];
  int i, j;

  sprintf (name, "%s %s", p_make, p_model);
  for (i=0; i < sizeof table / sizeof *table; i++)
    if (!strncmp (name, table[i].prefix, strlen(table[i].prefix))) {
      if (table[i].t_black)   black   = (ushort) table[i].t_black;
      if (table[i].t_maximum) maximum = (ushort) table[i].t_maximum;
      if (table[i].trans[0]) {
        for (j=0; j < 12; j++)
#ifdef LIBRAW_LIBRARY_BUILD
          imgdata.color.cam_xyz[0][j] = 
#endif
	  cam_xyz[0][j] = table[i].trans[j] / 10000.0;
      cam_xyz_coeff (cam_xyz);
      }
      break;
    }
}

void CLASS simple_coeff (int index)
{
  static const float table[][12] = {
  /* index 0 -- all Foveon cameras */
  { 1.4032,-0.2231,-0.1016,-0.5263,1.4816,0.017,-0.0112,0.0183,0.9113 },
  /* index 1 -- Kodak DC20 and DC25 */
  { 2.25,0.75,-1.75,-0.25,-0.25,0.75,0.75,-0.25,-0.25,-1.75,0.75,2.25 },
  /* index 2 -- Logitech Fotoman Pixtura */
  { 1.893,-0.418,-0.476,-0.495,1.773,-0.278,-1.017,-0.655,2.672 },
  /* index 3 -- Nikon E880, E900, and E990 */
  { -1.936280,  1.800443, -1.448486,  2.584324,
     1.405365, -0.524955, -0.289090,  0.408680,
    -1.204965,  1.082304,  2.941367, -1.818705 }
  };
  int i, c;

  for (raw_color = i=0; i < 3; i++)
    FORCC rgb_cam[i][c] = table[index][i*colors+c];
#ifdef LIBRAW_LIBRARY_BUILD
  color_flags.rgb_cam_state = LIBRAW_COLORSTATE_CALCULATED;
#endif
}

short CLASS guess_byte_order (int words)
{
  uchar test[4][2];
  int t=2, msb;
  double diff, sum[2] = {0,0};

  fread (test[0], 2, 2, ifp);
  for (words-=2; words--; ) {
    fread (test[t], 2, 1, ifp);
    for (msb=0; msb < 2; msb++) {
      diff = (test[t^2][msb] << 8 | test[t^2][!msb])
	   - (test[t  ][msb] << 8 | test[t  ][!msb]);
      sum[msb] += diff*diff;
    }
    t = (t+1) & 3;
  }
  return sum[0] < sum[1] ? 0x4d4d : 0x4949;
}

//@end COMMON
void CLASS identify2(unsigned,unsigned, char*);

//@out COMMON

float CLASS find_green (int bps, int bite, int off0, int off1)
{
  UINT64 bitbuf=0;
  int vbits, col, i, c;
  ushort img[2][2064];
  double sum[]={0,0};

  FORC(2) {
    fseek (ifp, c ? off1:off0, SEEK_SET);
    for (vbits=col=0; col < width; col++) {
      for (vbits -= bps; vbits < 0; vbits += bite) {
	bitbuf <<= bite;
	for (i=0; i < bite; i+=8)
	  bitbuf |= (unsigned) (fgetc(ifp) << i);
      }
      img[c][col] = bitbuf << (64-bps-vbits) >> (64-bps);
    }
  }
  FORC(width-1) {
    sum[ c & 1] += ABS(img[0][c]-img[1][c+1]);
    sum[~c & 1] += ABS(img[1][c]-img[0][c+1]);
  }
  return 100 * log(sum[0]/sum[1]);
}

/*
   Identify which camera created this file, and set global variables
   accordingly.
 */
void CLASS identify()
{
  char head[32], *cp;
  int hlen, flen, fsize, zero_fsize=1, i, c, is_canon;
  struct jhead jh;
  short pana[][6] = {
    { 3130, 1743,  4,  0, -6,  0 },
    { 3130, 2055,  4,  0, -6,  0 },
    { 3130, 2319,  4,  0, -6,  0 },
    { 3170, 2103, 18,  0,-42, 20 },
    { 3170, 2367, 18, 13,-42,-21 },
    { 3177, 2367,  0,  0, -1,  0 },
    { 3304, 2458,  0,  0, -1,  0 },
    { 3330, 2463,  9,  0, -5,  0 },
    { 3330, 2479,  9,  0,-17,  4 },
    { 3370, 1899, 15,  0,-44, 20 },
    { 3370, 2235, 15,  0,-44, 20 },
    { 3370, 2511, 15, 10,-44,-21 },
    { 3690, 2751,  3,  0, -8, -3 },
    { 3710, 2751,  0,  0, -3,  0 },
    { 3724, 2450,  0,  0,  0, -2 },
    { 3770, 2487, 17,  0,-44, 19 },
    { 3770, 2799, 17, 15,-44,-19 },
    { 3880, 2170,  6,  0, -6,  0 },
    { 4060, 3018,  0,  0,  0, -2 },
    { 4290, 2391,  3,  0, -8, -1 },
    { 4330, 2439, 17, 15,-44,-19 },
    { 4508, 2962,  0,  0, -3, -4 },
    { 4508, 3330,  0,  0, -3, -6 } };
  static const struct {
    int fsize;
    char t_make[12], t_model[19], withjpeg;
  } table[] = {
    {    62464, "Kodak",    "DC20"            ,0 },
    {   124928, "Kodak",    "DC20"            ,0 },
    {  1652736, "Kodak",    "DCS200"          ,0 },
    {  4159302, "Kodak",    "C330"            ,0 },
    {  4162462, "Kodak",    "C330"            ,0 },
    {   460800, "Kodak",    "C603v"           ,0 },
    {   614400, "Kodak",    "C603v"           ,0 },
    {  6163328, "Kodak",    "C603"            ,0 },
    {  6166488, "Kodak",    "C603"            ,0 },
    {  9116448, "Kodak",    "C603y"           ,0 },
    {   311696, "ST Micro", "STV680 VGA"      ,0 },  /* SPYz */
    {   787456, "Creative", "PC-CAM 600"      ,0 },
    {  1138688, "Minolta",  "RD175"           ,0 },
    {  3840000, "Foculus",  "531C"            ,0 },
    {   786432, "AVT",      "F-080C"          ,0 },
    {  1447680, "AVT",      "F-145C"          ,0 },
    {  1920000, "AVT",      "F-201C"          ,0 },
    {  5067304, "AVT",      "F-510C"          ,0 },
    {  5067316, "AVT",      "F-510C"          ,0 },
    { 10134608, "AVT",      "F-510C"          ,0 },
    { 10134620, "AVT",      "F-510C"          ,0 },
    { 16157136, "AVT",      "F-810C"          ,0 },
    {  1409024, "Sony",     "XCD-SX910CR"     ,0 },
    {  2818048, "Sony",     "XCD-SX910CR"     ,0 },
    {  3884928, "Micron",   "2010"            ,0 },
    {  6624000, "Pixelink", "A782"            ,0 },
    { 13248000, "Pixelink", "A782"            ,0 },
    {  6291456, "RoverShot","3320AF"          ,0 },
    {  6553440, "Canon",    "PowerShot A460"  ,0 },
    {  6653280, "Canon",    "PowerShot A530"  ,0 },
    {  6573120, "Canon",    "PowerShot A610"  ,0 },
    {  9219600, "Canon",    "PowerShot A620"  ,0 },
    {  9243240, "Canon",    "PowerShot A470"  ,0 },
    { 10341600, "Canon",    "PowerShot A720 IS",0 },
    { 10383120, "Canon",    "PowerShot A630"  ,0 },
    { 12945240, "Canon",    "PowerShot A640"  ,0 },
    { 15636240, "Canon",    "PowerShot A650"  ,0 },
    {  5298000, "Canon",    "PowerShot SD300" ,0 },
    {  7710960, "Canon",    "PowerShot S3 IS" ,0 },
    { 15467760, "Canon",    "PowerShot SX110 IS",0 },
    { 15534576, "Canon",    "PowerShot SX120 IS",0 },
    { 18653760, "Canon",    "PowerShot SX20 IS",0 },
    {  5939200, "OLYMPUS",  "C770UZ"          ,0 },
    {  1581060, "NIKON",    "E900"            ,1 },  /* or E900s,E910 */
    {  2465792, "NIKON",    "E950"            ,1 },  /* or E800,E700 */
    {  2940928, "NIKON",    "E2100"           ,1 },  /* or E2500 */
    {  4771840, "NIKON",    "E990"            ,1 },  /* or E995, Oly C3030Z */
    {  4775936, "NIKON",    "E3700"           ,1 },  /* or Optio 33WR */
    {  5869568, "NIKON",    "E4300"           ,1 },  /* or DiMAGE Z2 */
    {  5865472, "NIKON",    "E4500"           ,1 },
    {  7438336, "NIKON",    "E5000"           ,1 },  /* or E5700 */
    {  8998912, "NIKON",    "COOLPIX S6"      ,1 },
    {  1976352, "CASIO",    "QV-2000UX"       ,1 },
    {  3217760, "CASIO",    "QV-3*00EX"       ,1 },
    {  6218368, "CASIO",    "QV-5700"         ,1 },
    {  6054400, "CASIO",    "QV-R41"          ,1 },
    {  7530816, "CASIO",    "QV-R51"          ,1 },
    {  7684000, "CASIO",    "QV-4000"         ,1 },
    {  2937856, "CASIO",    "EX-S20"          ,1 },
    {  4948608, "CASIO",    "EX-S100"         ,1 },
    {  7542528, "CASIO",    "EX-Z50"          ,1 },
    {  7753344, "CASIO",    "EX-Z55"          ,1 },
    {  7816704, "CASIO",    "EX-Z60"          ,1 },
    { 10843712, "CASIO",    "EX-Z75"          ,1 },
    { 10834368, "CASIO",    "EX-Z750"         ,1 },
    { 12310144, "CASIO",    "EX-Z850"         ,1 },
    { 15499264, "CASIO",    "EX-Z1050"        ,1 },
    {  7426656, "CASIO",    "EX-P505"         ,1 },
    {  9313536, "CASIO",    "EX-P600"         ,1 },
    { 10979200, "CASIO",    "EX-P700"         ,1 },
    {  3178560, "PENTAX",   "Optio S"         ,1 },
    {  4841984, "PENTAX",   "Optio S"         ,1 },
    {  6114240, "PENTAX",   "Optio S4"        ,1 },  /* or S4i, CASIO EX-Z4 */
    { 10702848, "PENTAX",   "Optio 750Z"      ,1 },
    { 15980544, "AGFAPHOTO","DC-833m"         ,1 },
    { 16098048, "SAMSUNG",  "S85"             ,1 },
    { 16215552, "SAMSUNG",  "S85"             ,1 },
    { 20487168, "SAMSUNG",  "WB550"           ,1 },
    { 24000000, "SAMSUNG",  "WB550"           ,1 },
    { 9994240, "ptGrey", "GRAS-50S5C" ,0 }, // KC: SUPPORT GRASSHOPPER
    { 10075968, "JaiPulnix","BB-500CL" ,0 }, // KC: SUPPORT BB-500CL
    { 10108896, "JaiPulnix","BB-500GE" ,0 }, // KC: SUPPORT BB-500GE
    { 10036800, "SVS", "SVS625CL" ,0 }, // KC: SUPPORT SVS625 cameralink
    { 12582980, "Sinar",    ""                ,0 },
    { 33292868, "Sinar",    ""                ,0 },
    { 44390468, "Sinar",    ""                ,0 } };
  static const char *corp[] =
    { "Canon", "NIKON", "EPSON", "KODAK", "Kodak", "OLYMPUS", "PENTAX",
      "MINOLTA", "Minolta", "Konica", "CASIO", "Sinar", "Phase One",
      "SAMSUNG", "Mamiya", "MOTOROLA" };

#ifdef LIBRAW_LIBRARY_BUILD
  RUN_CALLBACK(LIBRAW_PROGRESS_IDENTIFY,0,2);
#endif

  tiff_flip = flip = filters = -1;	/* 0 is valid, so -1 is unknown */
  raw_height = raw_width = fuji_width = fuji_layout = cr2_slice[0] = 0;
  maximum = height = width = top_margin = left_margin = 0;
  cdesc[0] = desc[0] = artist[0] = make[0] = model[0] = model2[0] = 0;
  iso_speed = shutter = aperture = focal_len = unique_id = 0;
  tiff_nifds = 0;
  memset (tiff_ifd, 0, sizeof tiff_ifd);
  memset (gpsdata, 0, sizeof gpsdata);
  memset (cblack, 0, sizeof cblack);
  memset (white, 0, sizeof white);
  thumb_offset = thumb_length = thumb_width = thumb_height = 0;
  load_raw = thumb_load_raw = 0;
  write_thumb = &CLASS jpeg_thumb;
  data_offset = meta_length = tiff_bps = tiff_compress = 0;
  kodak_cbpp = zero_after_ff = dng_version = load_flags = 0;
  timestamp = shot_order = tiff_samples = black =  is_foveon = 0;
  mix_green = profile_length = data_error = zero_is_bad = 0;
  pixel_aspect = is_raw = raw_color = 1;
  tile_width = tile_length = INT_MAX;
  for (i=0; i < 4; i++) {
    cam_mul[i] = i == 1;
    pre_mul[i] = i < 3;
    FORC3 cmatrix[c][i] = 0;
    FORC3 rgb_cam[c][i] = c == i;
  }
#ifdef LIBRAW_LIBRARY_BUILD
  color_flags.cmatrix_state = LIBRAW_COLORSTATE_INIT;
  color_flags.rgb_cam_state = LIBRAW_COLORSTATE_INIT;
  color_flags.pre_mul_state = LIBRAW_COLORSTATE_INIT;
  color_flags.cam_mul_state = LIBRAW_COLORSTATE_INIT;
#endif
  colors = 3;
  for (i=0; i < 0x4000; i++) curve[i] = i;
#ifdef LIBRAW_LIBRARY_BUILD
  color_flags.curve_state = LIBRAW_COLORSTATE_INIT;
#endif

  order = get2();
  hlen = get4();
  fseek (ifp, 0, SEEK_SET);
  fread (head, 1, 32, ifp);
  fseek (ifp, 0, SEEK_END);
  flen = fsize = ftell(ifp);
  if ((cp = (char *) memmem (head, 32, (char*)"MMMM", 4)) ||
      (cp = (char *) memmem (head, 32, (char*)"IIII", 4))) {
    parse_phase_one (cp-head);
    if (cp-head && parse_tiff(0)) apply_tiff();
  } else if (order == 0x4949 || order == 0x4d4d) {
    if (!memcmp (head+6,"HEAPCCDR",8)) {
      data_offset = hlen;
      parse_ciff (hlen, flen - hlen);
    } else if (parse_tiff(0)) apply_tiff();
  } else if (!memcmp (head,"\xff\xd8\xff\xe1",4) &&
	     !memcmp (head+6,"Exif",4)) {
    fseek (ifp, 4, SEEK_SET);
    data_offset = 4 + get2();
    fseek (ifp, data_offset, SEEK_SET);
    if (fgetc(ifp) != 0xff)
      parse_tiff(12);
    thumb_offset = 0;
  } else if (!memcmp (head+25,"ARECOYK",7)) {
    strcpy (make, "Contax");
    strcpy (model,"N Digital");
    fseek (ifp, 33, SEEK_SET);
    get_timestamp(1);
    fseek (ifp, 60, SEEK_SET);
    FORC4 cam_mul[c ^ (c >> 1)] = get4();
#ifdef LIBRAW_LIBRARY_BUILD
    color_flags.cam_mul_state = LIBRAW_COLORSTATE_LOADED;
#endif
  } else if (!strcmp (head, "PXN")) {
    strcpy (make, "Logitech");
    strcpy (model,"Fotoman Pixtura");
  } else if (!strcmp (head, "qktk")) {
    strcpy (make, "Apple");
    strcpy (model,"QuickTake 100");
  } else if (!strcmp (head, "qktn")) {
    strcpy (make, "Apple");
    strcpy (model,"QuickTake 150");
  } else if (!memcmp (head,"FUJIFILM",8)) {
    fseek (ifp, 84, SEEK_SET);
    thumb_offset = get4();
    thumb_length = get4();
    fseek (ifp, 92, SEEK_SET);
    parse_fuji (get4());
    if (thumb_offset > 120) {
      fseek (ifp, 120, SEEK_SET);
      is_raw += (i = get4()) && 1;
      if (is_raw == 2 && shot_select)
	parse_fuji (i);
    }
    fseek (ifp, 100, SEEK_SET);
    parse_tiff (data_offset = get4());
    parse_tiff (thumb_offset+12);
    apply_tiff();
  } else if (!memcmp (head,"RIFF",4)) {
    fseek (ifp, 0, SEEK_SET);
    parse_riff();
  } else if (!memcmp (head,"\0\001\0\001\0@",6)) {
    fseek (ifp, 6, SEEK_SET);
    fread (make, 1, 8, ifp);
    fread (model, 1, 8, ifp);
    fread (model2, 1, 16, ifp);
    data_offset = get2();
    get2();
    raw_width = get2();
    raw_height = get2();
    load_raw = &CLASS nokia_load_raw;
    filters = 0x61616161;
  } else if (!memcmp (head,"NOKIARAW",8)) {
    strcpy (make, "NOKIA");
    strcpy (model, "X2");
    order = 0x4949;
    fseek (ifp, 300, SEEK_SET);
    data_offset = get4();
    i = get4();
    width = get2();
    height = get2();
    data_offset += i - width * 5 / 4 * height;
    load_raw = &CLASS nokia_load_raw;
    filters = 0x61616161;
  } else if (!memcmp (head,"DSC-Image",9))
    parse_rollei();
  else if (!memcmp (head,"PWAD",4))
    parse_sinar_ia();
  else if (!memcmp (head,"\0MRM",4))
    parse_minolta(0);
  else if (!memcmp (head,"FOVb",4))
      {
          parse_foveon();
          if(!strcasecmp(make,"SIGMA") && !strncasecmp(model,"SIGMA DP",8))
              {
                  make[0] = model[0] = 0;
                  is_foveon = 0;
              }
      }
  else if (!memcmp (head,"CI",2))
    parse_cine();
  else
    for (zero_fsize=i=0; i < sizeof table / sizeof *table; i++)
      if (fsize == table[i].fsize) {
	strcpy (make,  table[i].t_make );
	strcpy (model, table[i].t_model);
	if (table[i].withjpeg)
	  parse_external_jpeg();
      }
  if (zero_fsize) fsize = 0;
  if (make[0] == 0) parse_smal (0, flen);
  if (make[0] == 0) parse_jpeg (is_raw = 0);

  for (i=0; i < sizeof corp / sizeof *corp; i++)
    if (strstr (make, corp[i]))		/* Simplify company names */
	strcpy (make, corp[i]);
  if (!strncmp (make,"KODAK",5) &&
	((cp = strstr(model," DIGITAL CAMERA")) ||
	 (cp = strstr(model," Digital Camera")) ||
	 (cp = strstr(model,"FILE VERSION"))))
     *cp = 0;
  cp = make + strlen(make);		/* Remove trailing spaces */
  while (*--cp == ' ') *cp = 0;
  cp = model + strlen(model);
  while (*--cp == ' ') *cp = 0;
  i = strlen(make);			/* Remove make from model */
  if (!strncasecmp (model, make, i) && model[i++] == ' ')
    memmove (model, model+i, 64-i);
  if (!strncmp (model,"Digital Camera ",15))
    strcpy (model, model+15);
  desc[511] = artist[63] = make[63] = model[63] = model2[63] = 0;
  if (!is_raw) goto notraw;

  if (!height) height = raw_height;
  if (!width)  width  = raw_width;
  if (fuji_width) {
    fuji_width = (raw_width+1)/2;
    width = height + fuji_width;
    height = width - 1;
    pixel_aspect = 1;
  }
  if (height == 2624 && width == 3936)	/* Pentax K10D and Samsung GX10 */
    { height  = 2616;   width  = 3896; }
  if (height == 3136 && width == 4864)  /* Pentax K20D and Samsung GX20 */
    { height  = 3124;   width  = 4688; filters = 0x16161616; }
  if (!strcmp(model,"K-r") || !strcmp(model,"K-x"))
    {			width  = 4309; filters = 0x16161616; }
  if (!strcmp(model,"K-5"))
    { left_margin = 10; width  = 4950; filters = 0x16161616; }
  if (!strcmp(model,"K-7"))
    { height  = 3122;   width  = 4684; filters = 0x16161616; top_margin = 2; }
  if (!strcmp(model,"645D"))
    { height  = 5502;   width  = 7328; filters = 0x61616161; top_margin = 29;
      left_margin = 48; }
  if (height == 3014 && width == 4096)	/* Ricoh GX200 */
			width  = 4014;
  if (dng_version) {
    if (filters == UINT_MAX) filters = 0;
    if (filters) is_raw = tiff_samples;
    else	 colors = tiff_samples;
    if (tiff_compress == 1)
      load_raw = &CLASS adobe_dng_load_raw_nc;
    if (tiff_compress == 7)
      load_raw = &CLASS adobe_dng_load_raw_lj;
    goto dng_skip;
  }
  if ((is_canon = !strcmp(make,"Canon")))
    load_raw = memcmp (head+6,"HEAPCCDR",8) ?
	&CLASS lossless_jpeg_load_raw : &CLASS canon_compressed_load_raw;
  if (!strcmp(make,"NIKON")) {
    if (!load_raw)
      load_raw = &CLASS packed_load_raw;
    if (model[0] == 'E')
      load_flags |= !data_offset << 2 | 2;
  }
  if (!strcmp(make,"CASIO")) {
    load_raw = &CLASS packed_load_raw;
    maximum = 0xf7f;
  }

/* Set parameters based on camera name (for non-DNG files). */
 if (is_foveon) {
    if (height*2 < width) pixel_aspect = 0.5;
    if (height   > width) pixel_aspect = 2;
    filters = 0;
    load_raw = &CLASS foveon_load_raw;
    simple_coeff(0);
  } else if (is_canon && tiff_bps == 15) {
    switch (width) {
      case 3344: width -= 66;
      case 3872: width -= 6;
    }
    filters = 0;
    load_raw = &CLASS canon_sraw_load_raw;
  } else if (!strcmp(model,"PowerShot 600")) {
    height = 613;
    width  = 854;
    raw_width = 896;
    pixel_aspect = 607/628.0;
    colors = 4;
    filters = 0xe1e4e1e4;
    load_raw = &CLASS canon_600_load_raw;
  } else if (!strcmp(model,"PowerShot A5") ||
	     !strcmp(model,"PowerShot A5 Zoom")) {
    height = 773;
    width  = 960;
    raw_width = 992;
    pixel_aspect = 256/235.0;
    colors = 4;
    filters = 0x1e4e1e4e;
    goto canon_a5;
  } else if (!strcmp(model,"PowerShot A50")) {
    height =  968;
    width  = 1290;
    raw_width = 1320;
    colors = 4;
    filters = 0x1b4e4b1e;
    goto canon_a5;
  } else if (!strcmp(model,"PowerShot Pro70")) {
    height = 1024;
    width  = 1552;
    colors = 4;
    filters = 0x1e4b4e1b;
    goto canon_a5;
  } else if (!strcmp(model,"PowerShot SD300")) {
    height = 1752;
    width  = 2344;
    raw_height = 1766;
    raw_width  = 2400;
    top_margin  = 12;
    left_margin = 12;
    goto canon_a5;
  } else if (!strcmp(model,"PowerShot A460")) {
    height = 1960;
    width  = 2616;
    raw_height = 1968;
    raw_width  = 2664;
    top_margin  = 4;
    left_margin = 4;
    goto canon_a5;
  } else if (!strcmp(model,"PowerShot A530")) {
    height = 1984;
    width  = 2620;
    raw_height = 1992;
    raw_width  = 2672;
    top_margin  = 6;
    left_margin = 10;
    goto canon_a5;
  } else if (!strcmp(model,"PowerShot A610")) {
    if (canon_s2is()) strcpy (model+10, "S2 IS");
    height = 1960;
    width  = 2616;
    raw_height = 1968;
    raw_width  = 2672;
    top_margin  = 8;
    left_margin = 12;
    goto canon_a5;
  } else if (!strcmp(model,"PowerShot A620")) {
    height = 2328;
    width  = 3112;
    raw_height = 2340;
    raw_width  = 3152;
    top_margin  = 12;
    left_margin = 36;
    goto canon_a5;
  } else if (!strcmp(model,"PowerShot A470")) {
    height = 2328;
    width  = 3096;
    raw_height = 2346;
    raw_width  = 3152;
    top_margin  = 6;
    left_margin = 12;
    goto canon_a5;
  } else if (!strcmp(model,"PowerShot A720 IS")) {
    height = 2472;
    width  = 3298;
    raw_height = 2480;
    raw_width  = 3336;
    top_margin  = 5;
    left_margin = 6;
    goto canon_a5;
  } else if (!strcmp(model,"PowerShot A630")) {
    height = 2472;
    width  = 3288;
    raw_height = 2484;
    raw_width  = 3344;
    top_margin  = 6;
    left_margin = 12;
    goto canon_a5;
  } else if (!strcmp(model,"PowerShot A640")) {
    height = 2760;
    width  = 3672;
    raw_height = 2772;
    raw_width  = 3736;
    top_margin  = 6;
    left_margin = 12;
    goto canon_a5;
  } else if (!strcmp(model,"PowerShot A650")) {
    height = 3024;
    width  = 4032;
    raw_height = 3048;
    raw_width  = 4104;
    top_margin  = 12;
    left_margin = 48;
    goto canon_a5;
  } else if (!strcmp(model,"PowerShot S3 IS")) {
    height = 2128;
    width  = 2840;
    raw_height = 2136;
    raw_width  = 2888;
    top_margin  = 8;
    left_margin = 44;
canon_a5:
    tiff_bps = 10;
    load_raw = &CLASS packed_load_raw;
    load_flags = 40;
    if (raw_width > 1600) zero_is_bad = 1;
  } else if (!strcmp(model,"PowerShot SX110 IS")) {
    height = 2760;
    width  = 3684;
    raw_height = 2772;
    raw_width  = 3720;
    top_margin  = 12;
    left_margin = 6;
    load_raw = &CLASS packed_load_raw;
    load_flags = 40;
    zero_is_bad = 1;
  } else if (!strcmp(model,"PowerShot SX120 IS")) {
    height = 2742;
    width  = 3664;
    raw_height = 2778;
    raw_width  = 3728;
    top_margin  = 18;
    left_margin = 16;
    filters = 0x49494949;
    load_raw = &CLASS packed_load_raw;
    load_flags = 40;
    zero_is_bad = 1;
  } else if (!strcmp(model,"PowerShot SX20 IS")) {
    height = 3024;
    width  = 4032;
    raw_height = 3048;
    raw_width  = 4080;
    top_margin  = 12;
    left_margin = 24;
    load_raw = &CLASS packed_load_raw;
    load_flags = 40;
    zero_is_bad = 1;
  } else if (!strcmp(model,"PowerShot Pro90 IS")) {
    width  = 1896;
    colors = 4;
    filters = 0xb4b4b4b4;
  } else if (is_canon && raw_width == 2144) {
    height = 1550;
    width  = 2088;
    top_margin  = 8;
    left_margin = 4;
    if (!strcmp(model,"PowerShot G1")) {
      colors = 4;
      filters = 0xb4b4b4b4;
    }
  } else if (is_canon && raw_width == 2224) {
    height = 1448;
    width  = 2176;
    top_margin  = 6;
    left_margin = 48;
  } else if (is_canon && raw_width == 2376) {
    height = 1720;
    width  = 2312;
    top_margin  = 6;
    left_margin = 12;
  } else if (is_canon && raw_width == 2672) {
    height = 1960;
    width  = 2616;
    top_margin  = 6;
    left_margin = 12;
  } else if (is_canon && raw_width == 3152) {
    height = 2056;
    width  = 3088;
    top_margin  = 12;
    left_margin = 64;
    if (unique_id == 0x80000170)
      adobe_coeff ("Canon","EOS 300D");
  } else if (is_canon && raw_width == 3160) {
    height = 2328;
    width  = 3112;
    top_margin  = 12;
    left_margin = 44;
  } else if (is_canon && raw_width == 3344) {
    height = 2472;
    width  = 3288;
    top_margin  = 6;
    left_margin = 4;
  } else if (!strcmp(model,"EOS D2000C")) {
    filters = 0x61616161;
    black = curve[200];
  } else if (is_canon && raw_width == 3516) {
    top_margin  = 14;
    left_margin = 42;
    if (unique_id == 0x80000189)
      adobe_coeff ("Canon","EOS 350D");
    goto canon_cr2;
  } else if (is_canon && raw_width == 3596) {
    top_margin  = 12;
    left_margin = 74;
    goto canon_cr2;
  } else if (is_canon && raw_width == 3744) {
    height = 2760;
    width  = 3684;
    top_margin  = 16;
    left_margin = 8;
    if (unique_id > 0x2720000) {
      top_margin  = 12;
      left_margin = 52;
    }
  } else if (is_canon && raw_width == 3944) {
    height = 2602;
    width  = 3908;
    top_margin  = 18;
    left_margin = 30;
  } else if (is_canon && raw_width == 3948) {
    top_margin  = 18;
    left_margin = 42;
    height -= 2;
    if (unique_id == 0x80000236)
      adobe_coeff ("Canon","EOS 400D");
    if (unique_id == 0x80000254)
      adobe_coeff ("Canon","EOS 1000D");
    goto canon_cr2;
  } else if (is_canon && raw_width == 3984) {
    top_margin  = 20;
    left_margin = 76;
    height -= 2;
    goto canon_cr2;
  } else if (is_canon && raw_width == 4104) {
    height = 3024;
    width  = 4032;
    top_margin  = 12;
    left_margin = 48;
  } else if (is_canon && raw_width == 4152) {
    top_margin  = 12;
    left_margin = 192;
    goto canon_cr2;
  } else if (is_canon && raw_width == 4312) {
    top_margin  = 18;
    left_margin = 22;
    height -= 2;
    if (unique_id == 0x80000176)
      adobe_coeff ("Canon","EOS 450D");
    goto canon_cr2;
  } else if (is_canon && raw_width == 4352) {
    top_margin  = 18;
    left_margin = 62;
    if (unique_id == 0x80000288)
      adobe_coeff ("Canon","EOS 1100D");
    goto canon_cr2;
  } else if (is_canon && raw_width == 4476) {
    top_margin  = 34;
    left_margin = 90;
    goto canon_cr2;
  } else if (is_canon && raw_width == 4480) {
    height = 3326;
    width  = 4432;
    top_margin  = 10;
    left_margin = 12;
    filters = 0x49494949;
  } else if (is_canon && raw_width == 4832) {
    top_margin = unique_id == 0x80000261 ? 51:26;
    left_margin = 62;
    if (unique_id == 0x80000252)
      adobe_coeff ("Canon","EOS 500D");
    goto canon_cr2;
  } else if (is_canon && raw_width == 5120) {
    height -= top_margin = 45;
    left_margin = 142;
    width = 4916;
  } else if (is_canon && raw_width == 5344) {
    top_margin = 51;
    left_margin = 142;
    if (unique_id == 0x80000270)
      adobe_coeff ("Canon","EOS 550D");
    if (unique_id == 0x80000286)
      adobe_coeff ("Canon","EOS 600D");
    goto canon_cr2;
  } else if (is_canon && raw_width == 5360) {
    top_margin = 51;
    left_margin = 158;
    goto canon_cr2;
  } else if (is_canon && raw_width == 5792) {
    top_margin  = 51;
    left_margin = 158;
    goto canon_cr2;
  } else if (is_canon && raw_width == 5108) {
    top_margin  = 13;
    left_margin = 98;
canon_cr2:
    height -= top_margin;
    width  -= left_margin;
  } else if (is_canon && raw_width == 5712) {
    height = 3752;
    width  = 5640;
    top_margin  = 20;
    left_margin = 62;
  } else if (!strcmp(model,"D1")) {
    cam_mul[0] *= 256/527.0;
    cam_mul[2] *= 256/317.0;
  } else if (!strcmp(model,"D1X")) {
    width -= 4;
    pixel_aspect = 0.5;
  } else if (!strcmp(model,"D40X") ||
	     !strcmp(model,"D60")  ||
	     !strcmp(model,"D80")  ||
	     !strcmp(model,"D3000")) {
    height -= 3;
    width  -= 4;
  } else if (!strcmp(model,"D3")   ||
	     !strcmp(model,"D3S")  ||
	     !strcmp(model,"D700")) {
    width -= 4;
    left_margin = 2;
  } else if (!strcmp(model,"D5000")) {
    width -= 42;
  } else if (!strcmp(model,"D7000")) {
    width -= 44;
  } else if (!strcmp(model,"D3100")) {
    width -= 28;
    left_margin = 6;
  } else if (!strncmp(model,"D40",3) ||
	     !strncmp(model,"D50",3) ||
	     !strncmp(model,"D70",3)) {
    width--;
  } else if (!strcmp(model,"D90")) {
    width -= 42;
  } else if (!strcmp(model,"D100")) {
    if (tiff_compress == 34713 && !nikon_is_compressed()) {
      load_raw = &CLASS packed_load_raw;
      load_flags |= 1;
      raw_width = (width += 3) + 3;
    }
  } else if (!strcmp(model,"D200")) {
    left_margin = 1;
    width -= 4;
    filters = 0x94949494;
  } else if (!strncmp(model,"D2H",3)) {
    left_margin = 6;
    width -= 14;
  } else if (!strncmp(model,"D2X",3)) {
    if (width == 3264) width -= 32;
    else width -= 8;
  } else if (!strncmp(model,"D300",4)) {
    width -= 32;
  } else if (!strncmp(model,"COOLPIX P",9)) {
    load_flags = 24;
    filters = 0x94949494;
    // Coolpix P7000 temp patch
    if(!strcmp(model,"COOLPIX P7000") && iso_speed >= 400)
    	black = 256;
  } else if (fsize == 1581060) {
    height = 963;
    width = 1287;
    raw_width = 1632;
    maximum = 0x3f4;
    colors = 4;
    filters = 0x1e1e1e1e;
    simple_coeff(3);
    pre_mul[0] = 1.2085;
    pre_mul[1] = 1.0943;
    pre_mul[3] = 1.1103;
#ifdef LIBRAW_LIBRARY_BUILD
    color_flags.pre_mul_state = LIBRAW_COLORSTATE_CONST;
#endif
    goto e900;
  } else if (fsize == 2465792) {
    height = 1203;
    width  = 1616;
    raw_width = 2048;
    colors = 4;
    filters = 0x4b4b4b4b;
    adobe_coeff ("NIKON","E950");
e900:
    tiff_bps = 10;
    load_raw = &CLASS packed_load_raw;
    load_flags = 6;
  } else if (fsize == 4771840) {
    height = 1540;
    width  = 2064;
    colors = 4;
    filters = 0xe1e1e1e1;
    load_raw = &CLASS packed_load_raw;
    load_flags = 6;
    if (!timestamp && nikon_e995())
      strcpy (model, "E995");
    if (strcmp(model,"E995")) {
      filters = 0xb4b4b4b4;
      simple_coeff(3);
      pre_mul[0] = 1.196;
      pre_mul[1] = 1.246;
      pre_mul[2] = 1.018;
#ifdef LIBRAW_LIBRARY_BUILD
      color_flags.pre_mul_state = LIBRAW_COLORSTATE_CONST;
#endif
    }
  } else if (!strcmp(model,"E2100")) {
    if (!timestamp && !nikon_e2100()) goto cp_e2500;
    height = 1206;
    width  = 1616;
    load_flags = 30;
  } else if (!strcmp(model,"E2500")) {
cp_e2500:
    strcpy (model, "E2500");
    height = 1204;
    width  = 1616;
    colors = 4;
    filters = 0x4b4b4b4b;
  } else if (fsize == 4775936) {
    height = 1542;
    width  = 2064;
    load_raw = &CLASS packed_load_raw;
    load_flags = 30;
    if (!timestamp) nikon_3700();
    if (model[0] == 'E' && atoi(model+1) < 3700)
      filters = 0x49494949;
    if (!strcmp(model,"Optio 33WR")) {
      flip = 1;
      filters = 0x16161616;
    }
    if (make[0] == 'O') {
      i = find_green (12, 32, 1188864, 3576832);
      c = find_green (12, 32, 2383920, 2387016);
      if (abs(i) < abs(c)) {
	SWAP(i,c);
	load_flags = 24;
      }
      if (i < 0) filters = 0x61616161;
    }
  } else if (fsize == 5869568) {
    height = 1710;
    width  = 2288;
    filters = 0x16161616;
    if (!timestamp && minolta_z2()) {
      strcpy (make, "Minolta");
      strcpy (model,"DiMAGE Z2");
    }
    load_raw = &CLASS packed_load_raw;
    load_flags = 6 + 24*(make[0] == 'M');
  } else if (!strcmp(model,"E4500")) {
    height = 1708;
    width  = 2288;
    colors = 4;
    filters = 0xb4b4b4b4;
  } else if (fsize == 7438336) {
    height = 1924;
    width  = 2576;
    colors = 4;
    filters = 0xb4b4b4b4;
  } else if (fsize == 8998912) {
    height = 2118;
    width  = 2832;
    maximum = 0xf83;
    load_raw = &CLASS packed_load_raw;
    load_flags = 30;
  } else if (!strcmp(make,"FUJIFILM")) {
    if (!strcmp(model+7,"S2Pro")) {
      strcpy (model+7," S2Pro");
      height = 2144;
      width  = 2880;
      flip = 6;
    } else if (load_raw != &CLASS packed_load_raw)
      maximum = 0x3e00;
    if (is_raw == 2 && shot_select)
      maximum = 0x2f00;
    top_margin = (raw_height - height) >> 2 << 1;
<<<<<<< HEAD
    left_margin = (raw_width - width) >> 2 << 1;
=======
    left_margin = (raw_width - width ) >> 2 << 1;
>>>>>>> 4d0ae8e6
    if (is_raw == 2)
      data_offset += (shot_select > 0) * ( fuji_layout ?
		(raw_width *= 2) : raw_height*raw_width*2 );
    if (load_raw == &CLASS fuji_load_raw) {
      fuji_width = width >> !fuji_layout;
      width = (height >> fuji_layout) + fuji_width;
      raw_height = height;
      height = width - 1;
      if (~fuji_width & 1) filters = 0x49494949;
    }
  } else if (!strcmp(model,"RD175")) {
    height = 986;
    width = 1534;
    data_offset = 513;
    filters = 0x61616161;
    load_raw = &CLASS minolta_rd175_load_raw;
  } else if (!strcmp(model,"KD-400Z")) {
    height = 1712;
    width  = 2312;
    raw_width = 2336;
    goto konica_400z;
  } else if (!strcmp(model,"KD-510Z")) {
    goto konica_510z;
  } else if (!strcasecmp(make,"MINOLTA")) {
    load_raw = &CLASS unpacked_load_raw;
    maximum = 0xfff;
    if (!strncmp(model,"DiMAGE A",8)) {
      if (!strcmp(model,"DiMAGE A200"))
	filters = 0x49494949;
      tiff_bps = 12;
      load_raw = &CLASS packed_load_raw;
    } else if (!strncmp(model,"ALPHA",5) ||
	       !strncmp(model,"DYNAX",5) ||
	       !strncmp(model,"MAXXUM",6)) {
      sprintf (model+20, "DYNAX %-10s", model+6+(model[0]=='M'));
      adobe_coeff (make, model+20);
      load_raw = &CLASS packed_load_raw;
    } else if (!strncmp(model,"DiMAGE G",8)) {
      if (model[8] == '4') {
	height = 1716;
	width  = 2304;
      } else if (model[8] == '5') {
konica_510z:
	height = 1956;
	width  = 2607;
	raw_width = 2624;
      } else if (model[8] == '6') {
	height = 2136;
	width  = 2848;
      }
      data_offset += 14;
      filters = 0x61616161;
konica_400z:
      load_raw = &CLASS unpacked_load_raw;
      maximum = 0x3df;
      order = 0x4d4d;
    }
  } else if (!strcmp(model,"*ist D")) {
    data_error = -1;
  } else if (!strcmp(model,"*ist DS")) {
    height -= 2;
  } else if (!strcmp(model,"Optio S")) {
    if (fsize == 3178560) {
      height = 1540;
      width  = 2064;
      load_raw = &CLASS eight_bit_load_raw;
      cam_mul[0] *= 4;
      cam_mul[2] *= 4;
    } else {
      height = 1544;
      width  = 2068;
      raw_width = 3136;
      load_raw = &CLASS packed_load_raw;
      maximum = 0xf7c;
    }
  } else if (fsize == 6114240) {
    height = 1737;
    width  = 2324;
    raw_width = 3520;
    load_raw = &CLASS packed_load_raw;
    maximum = 0xf7a;
  } else if (!strcmp(model,"Optio 750Z")) {
    height = 2302;
    width  = 3072;
    load_raw = &CLASS packed_load_raw;
    load_flags = 30;
  } else if (!strcmp(model,"DC-833m")) {
    height = 2448;
    width  = 3264;
    order = 0x4949;
    filters = 0x61616161;
    load_raw = &CLASS unpacked_load_raw;
    maximum = 0xfc00;
  } else if (!strncmp(model,"S85",3)) {
    height = 2448;
    width  = 3264;
    raw_width = fsize/height/2;
    order = 0x4d4d;
    load_raw = &CLASS unpacked_load_raw;
  } else if (!strcmp(model,"NX10")) {
    height -= top_margin = 4;
    width -= 2 * (left_margin = 8);
    load_flags = 32;
  } else if (!strcmp(model,"EX1")) {
    order = 0x4949;
    height -= 20;
    top_margin = 2;
    if ((width -= 6) > 3682) {
      height -= 10;
      width  -= 46;
      top_margin = 8;
    }
  } else if (!strcmp(model,"WB2000")) {
    order = 0x4949;
    height -= 3;
    top_margin = 2;
    if ((width -= 10) > 3718) {
      height -= 28;
      width  -= 56;
      top_margin = 8;
    }
  } else if (fsize == 20487168) {
    height = 2808;
    width  = 3648;
    goto wb550;
  } else if (fsize == 24000000) {
    height = 3000;
    width  = 4000;
wb550:
    strcpy (model, "WB550");
    order = 0x4d4d;
    load_raw = &CLASS unpacked_load_raw;
    load_flags = 6;
    maximum = 0x3df;
  } else if (!strcmp(model,"STV680 VGA")) {
    height = 484;
    width  = 644;
    load_raw = &CLASS eight_bit_load_raw;
    flip = 2;
    filters = 0x16161616;
    black = 16;
  } else if (!strcmp(model,"N95")) {
    height = raw_height - (top_margin = 2);
  } else if (!strcmp(model,"531C")) {
    height = 1200;
    width  = 1600;
    load_raw = &CLASS unpacked_load_raw;
    filters = 0x49494949;
  } else if (!strcmp(model,"F-080C")) {
    height = 768;
    width  = 1024;
    load_raw = &CLASS eight_bit_load_raw;
  } else if (!strcmp(model,"F-145C")) {
    height = 1040;
    width  = 1392;
    load_raw = &CLASS eight_bit_load_raw;
  } else if (!strcmp(model,"F-201C")) {
    height = 1200;
    width  = 1600;
    load_raw = &CLASS eight_bit_load_raw;
  } else if (!strcmp(model,"F-510C")) {
    height = 1958;
    width  = 2588;
    load_raw = fsize < 7500000 ?
	&CLASS eight_bit_load_raw : &CLASS unpacked_load_raw;
    data_offset = fsize - width*height*(fsize >> 22);
    maximum = 0xfff0;
  } else if (!strcmp(model,"F-810C")) {
    height = 2469;
    width  = 3272;
    load_raw = &CLASS unpacked_load_raw;
    maximum = 0xfff0;
  } else if (!strcmp(model,"XCD-SX910CR")) {
    height = 1024;
    width  = 1375;
    raw_width = 1376;
    filters = 0x49494949;
    maximum = 0x3ff;
    load_raw = fsize < 2000000 ?
	&CLASS eight_bit_load_raw : &CLASS unpacked_load_raw;
  } else if (!strcmp(model,"2010")) {
    height = 1207;
    width  = 1608;
    order = 0x4949;
    filters = 0x16161616;
    data_offset = 3212;
    maximum = 0x3ff;
    load_raw = &CLASS unpacked_load_raw;
  } else if (!strcmp(model,"A782")) {
    height = 3000;
    width  = 2208;
    filters = 0x61616161;
    load_raw = fsize < 10000000 ?
	&CLASS eight_bit_load_raw : &CLASS unpacked_load_raw;
    maximum = 0xffc0;
  } else if (!strcmp(model,"3320AF")) {
    height = 1536;
    raw_width = width = 2048;
    filters = 0x61616161;
    load_raw = &CLASS unpacked_load_raw;
    maximum = 0x3ff;
    fseek (ifp, 0x300000, SEEK_SET);
    if ((order = guess_byte_order(0x10000)) == 0x4d4d) {
      height -= (top_margin = 16);
      width -= (left_margin = 28);
      maximum = 0xf5c0;
      strcpy (make, "ISG");
      model[0] = 0;
    }
  } else if (!strcmp(make,"Hasselblad")) {
    if (load_raw == &CLASS lossless_jpeg_load_raw)
      load_raw = &CLASS hasselblad_load_raw;
    if (raw_width == 7262) {
      height = 5444;
      width  = 7248;
      top_margin  = 4;
      left_margin = 7;
      filters = 0x61616161;
    } else if (raw_width == 7410) {
      height = 5502;
      width  = 7328;
      top_margin  = 4;
      left_margin = 41;
      filters = 0x61616161;
    } else if (raw_width == 9044) {
      height = 6716;
      width  = 8964;
      top_margin  = 8;
      left_margin = 40;
      black += load_flags = 256;
      maximum = 0x8101;
    } else if (raw_width == 4090) {
      strcpy (model, "V96C");
      height -= (top_margin = 6);
      width -= (left_margin = 3) + 7;
      filters = 0x61616161;
    }
  } else if (!strcmp(make,"Sinar")) {
    if (!memcmp(head,"8BPS",4)) {
      fseek (ifp, 14, SEEK_SET);
      height = get4();
      width  = get4();
      filters = 0x61616161;
      data_offset = 68;
    }
    if (!load_raw) load_raw = &CLASS unpacked_load_raw;
    maximum = 0x3fff;
  } else if (!strcmp(make,"Leaf")) {
    maximum = 0x3fff;
    fseek (ifp, data_offset, SEEK_SET);
    if (ljpeg_start (&jh, 1) && jh.bits == 15)
      maximum = 0x1fff;
    if (tiff_samples > 1) filters = 0;
    if (tiff_samples > 1 || tile_length < raw_height) {
      load_raw = &CLASS leaf_hdr_load_raw;
      raw_width = tile_width;
    }
    if ((width | height) == 2048) {
      if (tiff_samples == 1) {
	filters = 1;
	strcpy (cdesc, "RBTG");
	strcpy (model, "CatchLight");
	top_margin =  8; left_margin = 18; height = 2032; width = 2016;
      } else {
	strcpy (model, "DCB2");
	top_margin = 10; left_margin = 16; height = 2028; width = 2022;
      }
    } else if (width+height == 3144+2060) {
      if (!model[0]) strcpy (model, "Cantare");
      if (width > height) {
	 top_margin = 6; left_margin = 32; height = 2048;  width = 3072;
	filters = 0x61616161;
      } else {
	left_margin = 6;  top_margin = 32;  width = 2048; height = 3072;
	filters = 0x16161616;
      }
      if (!cam_mul[0] || model[0] == 'V') filters = 0;
      else is_raw = tiff_samples;
    } else if (width == 2116) {
      strcpy (model, "Valeo 6");
      height -= 2 * (top_margin = 30);
      width -= 2 * (left_margin = 55);
      filters = 0x49494949;
    } else if (width == 3171) {
      strcpy (model, "Valeo 6");
      height -= 2 * (top_margin = 24);
      width -= 2 * (left_margin = 24);
      filters = 0x16161616;
    }
  } else if (!strcmp(make,"LEICA") || !strcmp(make,"Panasonic")) {
    if ((flen - data_offset) / (raw_width*8/7) == raw_height)
      load_raw = &CLASS panasonic_load_raw;
    if (!load_raw) {
      load_raw = &CLASS unpacked_load_raw;
      load_flags = 4;
    }
    zero_is_bad = 1;
    if ((height += 12) > raw_height) height = raw_height;
    for (i=0; i < sizeof pana / sizeof *pana; i++)
      if (raw_width == pana[i][0] && raw_height == pana[i][1]) {
	left_margin = pana[i][2];
	 top_margin = pana[i][3];
	     width += pana[i][4];
	    height += pana[i][5];
      }
    filters = 0x01010101 * (uchar) "\x94\x61\x49\x16"
	[((filters-1) ^ (left_margin & 1) ^ (top_margin << 1)) & 3];
  } else if (!strcmp(model,"C770UZ")) {
    height = 1718;
    width  = 2304;
    filters = 0x16161616;
    load_raw = &CLASS packed_load_raw;
    load_flags = 30;
  } else if (!strcmp(make,"OLYMPUS")) {
    height += height & 1;
    filters = exif_cfa;
    if (width == 4100) width -= 4;
    if (load_raw == &CLASS unpacked_load_raw)
      load_flags = 4;
    tiff_bps = 12;
    if (!strcmp(model,"E-300") ||
	!strcmp(model,"E-500")) {
      width -= 20;
      if (load_raw == &CLASS unpacked_load_raw) {
	maximum = 0xfc3;
	memset (cblack, 0, sizeof cblack);
      }
    } else if (!strcmp(model,"E-330")) {
      width -= 30;
      if (load_raw == &CLASS unpacked_load_raw)
	maximum = 0xf79;
    } else if (!strcmp(model,"SP550UZ")) {
      thumb_length = flen - (thumb_offset = 0xa39800);
      thumb_height = 480;
      thumb_width  = 640;
    }
  } else if (!strcmp(model,"N Digital")) {
    height = 2047;
    width  = 3072;
    filters = 0x61616161;
    data_offset = 0x1a00;
    load_raw = &CLASS packed_load_raw;
  } else if (!strcmp(model,"DSC-F828")) {
    width = 3288;
    left_margin = 5;
    data_offset = 862144;
    load_raw = &CLASS sony_load_raw;
    filters = 0x9c9c9c9c;
    colors = 4;
    strcpy (cdesc, "RGBE");
  } else if (!strcmp(model,"DSC-V3")) {
    width = 3109;
    left_margin = 59;
    data_offset = 787392;
    load_raw = &CLASS sony_load_raw;
  } else if (!strcmp(make,"SONY") && raw_width == 3984) {
    adobe_coeff ("SONY","DSC-R1");
    width = 3925;
    order = 0x4d4d;
  } else if (!strcmp(model,"DSLR-A100")) {
    if (width == 3880) {
      height--;
      width = ++raw_width;
    } else {
      order = 0x4d4d;
      load_flags = 2;
    }
    filters = 0x61616161;
  } else if (!strcmp(model,"DSLR-A350")) {
    height -= 4;
  } else if (!strcmp(model,"PIXL")) {
    height -= top_margin = 4;
    width -= left_margin = 32;
    gamma_curve (0, 7, 1, 255);
  } else if (!strcmp(model,"C603v")) {
    height = 480;
    width  = 640;
    if (fsize < 614400 || find_green (16, 16, 3840, 5120) < 25) goto c603v;
    strcpy (model,"KAI-0340");
    height -= 3;
    data_offset = 3840;
    order = 0x4949;
    load_raw = &CLASS unpacked_load_raw;
  } else if (!strcmp(model,"C603y")) {
    height = 2134;
    width  = 2848;
c603v:
    filters = 0;
    load_raw = &CLASS kodak_yrgb_load_raw;
    gamma_curve (0, 3.875, 1, 255);
  } else if (!strcmp(model,"C603")) {
    raw_height = height = 2152;
    raw_width  = width  = 2864;
    goto c603;
  } else if (!strcmp(model,"C330")) {
    height = 1744;
    width  = 2336;
    raw_height = 1779;
    raw_width  = 2338;
    top_margin = 33;
    left_margin = 1;
c603:
    order = 0x4949;
    if ((data_offset = fsize - raw_height*raw_width)) {
      fseek (ifp, 168, SEEK_SET);
      read_shorts (curve, 256);
#ifdef LIBRAW_LIBRARY_BUILD
      color_flags.curve_state = LIBRAW_COLORSTATE_LOADED;
#endif
    } else gamma_curve (0, 3.875, 1, 255);
    load_raw = &CLASS eight_bit_load_raw;
  }
  else
      identify2(fsize,flen,head); /* Avoid MS VS 2008 bug */
  if (!model[0])
    sprintf (model, "%dx%d", width, height);
  if (filters == UINT_MAX) filters = 0x94949494;
  if (raw_color) adobe_coeff (make, model);
  if (load_raw == &CLASS kodak_radc_load_raw)
    if (raw_color) adobe_coeff ("Apple","Quicktake");
  if (thumb_offset && !thumb_height) {
    fseek (ifp, thumb_offset, SEEK_SET);
    if (ljpeg_start (&jh, 1)) {
      thumb_width  = jh.wide;
      thumb_height = jh.high;
    }
  }
dng_skip:
  if (!tiff_bps) tiff_bps = 12;
  if (!maximum) maximum = (1 << tiff_bps) - 1;
  if (!load_raw || height < 22) is_raw = 0;
#ifdef NO_JPEG
  if (load_raw == &CLASS kodak_jpeg_load_raw) {
#ifdef DCRAW_VERBOSE
    fprintf (stderr,_("%s: You must link dcraw with libjpeg!!\n"), ifname);
#endif
    is_raw = 0;
#ifdef LIBRAW_LIBRARY_BUILD
    imgdata.process_warnings |= LIBRAW_WARN_NO_JPEGLIB;
#endif
  }
#endif
  if (!cdesc[0])
    strcpy (cdesc, colors == 3 ? "RGBG":"GMCY");
  if (!raw_height) raw_height = height;
  if (!raw_width ) raw_width  = width;
  if (filters && colors == 3)
    filters |= ((filters >> 2 & 0x22222222) |
		(filters << 2 & 0x88888888)) & filters << 1;
notraw:
  if (flip == -1) flip = tiff_flip;
  if (flip == -1) flip = 0;
#ifdef LIBRAW_LIBRARY_BUILD
  RUN_CALLBACK(LIBRAW_PROGRESS_IDENTIFY,1,2);
#endif
}

void CLASS identify2(unsigned fsize, unsigned flen, char *head)
{
  if (!strncasecmp(model,"EasyShare",9)) {
    data_offset = 0x15000;
    load_raw = &CLASS packed_load_raw;
  } else if (!strcasecmp(make,"KODAK")) {
    if (filters == UINT_MAX) filters = 0x61616161;
    if (!strncmp(model,"NC2000",6)) {
      width -= 4;
      left_margin = 2;
    } else if (!strcmp(model,"EOSDCS3B")) {
      width -= 4;
      left_margin = 2;
    } else if (!strcmp(model,"EOSDCS1")) {
      width -= 4;
      left_margin = 2;
    } else if (!strcmp(model,"DCS420")) {
      width -= 4;
      left_margin = 2;
    } else if (!strncmp(model,"DCS460 ",7)) {
      model[6] = 0;
      width -= 4;
      left_margin = 2;
    } else if (!strcmp(model,"DCS460A")) {
      width -= 4;
      left_margin = 2;
      colors = 1;
      filters = 0;
    } else if (!strcmp(model,"DCS660M")) {
      black = 214;
      colors = 1;
      filters = 0;
    } else if (!strcmp(model,"DCS760M")) {
      colors = 1;
      filters = 0;
    }
    if (!strcmp(model+4,"20X"))
      strcpy (cdesc, "MYCY");
    if (strstr(model,"DC25")) {
      strcpy (model, "DC25");
      data_offset = 15424;
    }
    if (!strncmp(model,"DC2",3)) {
      height = 242;
      if (flen < 100000) {
	raw_width = 256; width = 249;
	pixel_aspect = (4.0*height) / (3.0*width);
      } else {
	raw_width = 512; width = 501;
	pixel_aspect = (493.0*height) / (373.0*width);
      }
      data_offset += raw_width + 1;
      colors = 4;
      filters = 0x8d8d8d8d;
      simple_coeff(1);
      pre_mul[1] = 1.179;
      pre_mul[2] = 1.209;
      pre_mul[3] = 1.036;
#ifdef LIBRAW_LIBRARY_BUILD
      color_flags.pre_mul_state = LIBRAW_COLORSTATE_CONST;
#endif
      load_raw = &CLASS eight_bit_load_raw;
    } else if (!strcmp(model,"40")) {
      strcpy (model, "DC40");
      height = 512;
      width  = 768;
      data_offset = 1152;
      load_raw = &CLASS kodak_radc_load_raw;
    } else if (strstr(model,"DC50")) {
      strcpy (model, "DC50");
      height = 512;
      width  = 768;
      data_offset = 19712;
      load_raw = &CLASS kodak_radc_load_raw;
    } else if (strstr(model,"DC120")) {
      strcpy (model, "DC120");
      height = 976;
      width  = 848;
      pixel_aspect = height/0.75/width;
      load_raw = tiff_compress == 7 ?
	&CLASS kodak_jpeg_load_raw : &CLASS kodak_dc120_load_raw;
    } else if (!strcmp(model,"DCS200")) {
      thumb_height = 128;
      thumb_width  = 192;
      thumb_offset = 6144;
      thumb_misc   = 360;
      write_thumb = &CLASS layer_thumb;
      height = 1024;
      width  = 1536;
      data_offset = 79872;
      load_raw = &CLASS eight_bit_load_raw;
      black = 17;
    }
} else if (!strcmp(model,"Fotoman Pixtura")) {
    height = 512;
    width  = 768;
    data_offset = 3632;
    load_raw = &CLASS kodak_radc_load_raw;
    filters = 0x61616161;
    simple_coeff(2);
  } else if (!strcmp(model,"QuickTake 100")) {
    fseek (ifp, 544, SEEK_SET);
    height = get2();
    width  = get2();
    data_offset = (get4(),get2()) == 30 ? 738:736;
    if (height > width) {
      SWAP(height,width);
      fseek (ifp, data_offset-6, SEEK_SET);
      flip = ~get2() & 3 ? 5:6;
    }
    load_raw = &CLASS quicktake_100_load_raw;
    filters = 0x61616161;
  } else if (!strcmp(model,"QuickTake 150")) {
    data_offset = 738 - head[5];
    if (head[5]) strcpy (model+10, "200");
    load_raw = &CLASS kodak_radc_load_raw;
    height = 480;
    width  = 640;
    filters = 0x61616161;
  } else if (!strcmp(make,"Rollei") && !load_raw) {
    switch (raw_width) {
      case 1316:
	height = 1030;
	width  = 1300;
	top_margin  = 1;
	left_margin = 6;
	break;
      case 2568:
	height = 1960;
	width  = 2560;
	top_margin  = 2;
	left_margin = 8;
    }
    filters = 0x16161616;
    load_raw = &CLASS rollei_load_raw;
  } else if (!strcmp(model,"PC-CAM 600")) {
    height = 768;
    data_offset = width = 1024;
    filters = 0x49494949;
    load_raw = &CLASS eight_bit_load_raw;
  }
else if (!strcmp(model,"QV-2000UX")) {
    height = 1208;
    width  = 1632;
    data_offset = width * 2;
    load_raw = &CLASS eight_bit_load_raw;
  } else if (fsize == 3217760) {
    height = 1546;
    width  = 2070;
    raw_width = 2080;
    load_raw = &CLASS eight_bit_load_raw;
  } else if (!strcmp(model,"QV-4000")) {
    height = 1700;
    width  = 2260;
    load_raw = &CLASS unpacked_load_raw;
    maximum = 0xffff;
  } else if (!strcmp(model,"QV-5700")) {
    height = 1924;
    width  = 2576;
    raw_width = 3232;
    tiff_bps = 10;
  } else if (!strcmp(model,"QV-R41")) {
    height = 1720;
    width  = 2312;
    raw_width = 3520;
    left_margin = 2;
  } else if (!strcmp(model,"QV-R51")) {
    height = 1926;
    width  = 2580;
    raw_width = 3904;
  } else if (!strcmp(model,"EX-S20")) {
    height = 1208;
    width  = 1620;
    raw_width = 2432;
    flip = 3;
  } else if (!strcmp(model,"EX-S100")) {
    height = 1544;
    width  = 2058;
    raw_width = 3136;
  } else if (!strcmp(model,"EX-Z50")) {
    height = 1931;
    width  = 2570;
    raw_width = 3904;
  } else if (!strcmp(model,"EX-Z55")) {
    height = 1960;
    width  = 2570;
    raw_width = 3904;
  } else if (!strcmp(model,"EX-Z60")) {
    height = 2145;
    width  = 2833;
    raw_width = 3584;
    filters = 0x16161616;
    tiff_bps = 10;
  } else if (!strcmp(model,"EX-Z75")) {
    height = 2321;
    width  = 3089;
    raw_width = 4672;
  } else if (!strcmp(model,"EX-Z750")) {
    height = 2319;
    width  = 3087;
    raw_width = 4672;
    maximum = 0xfff;
  } else if (!strcmp(model,"EX-Z850")) {
    height = 2468;
    width  = 3279;
    raw_width = 4928;
    maximum = 0xfff;
  } else if (fsize == 15499264) {       /* EX-Z1050 or EX-Z1080 */
    height = 2752;
    width  = 3672;
    raw_width = 5632;
  } else if (!strcmp(model,"EX-P505")) {
    height = 1928;
    width  = 2568;
    raw_width = 3852;
    maximum = 0xfff;
  } else if (fsize == 9313536) {	/* EX-P600 or QV-R61 */
    height = 2142;
    width  = 2844;
    raw_width = 4288;
  } else if (!strcmp(model,"EX-P700")) {
    height = 2318;
    width  = 3082;
    raw_width = 4672;
  }
  else if (!strcmp(model,"GRAS-50S5C")) {
   height = 2048;
   width = 2440;
   load_raw = &CLASS unpacked_load_raw;
   data_offset = 0;
   filters = 0x49494949;
   order = 0x4949;
   maximum = 0xfffC;
  } else if (!strcmp(model,"BB-500CL")) {
   height = 2058;
   width = 2448;
   load_raw = &CLASS unpacked_load_raw;
   data_offset = 0;
   filters = 0x94949494;
   order = 0x4949;
   maximum = 0x3fff;
  } else if (!strcmp(model,"BB-500GE")) {
   height = 2058;
   width = 2456;
   load_raw = &CLASS unpacked_load_raw;
   data_offset = 0;
   filters = 0x94949494;
   order = 0x4949;
   maximum = 0x3fff;
  } else if (!strcmp(model,"SVS625CL")) {
   height = 2050;
   width = 2448;
   load_raw = &CLASS unpacked_load_raw;
   data_offset = 0;
   filters = 0x94949494;
   order = 0x4949;
   maximum = 0x0fff;
  }
}

//@end COMMON

//@out FILEIO

#ifndef NO_LCMS
void CLASS apply_profile (const char *input, const char *output)
{
  char *prof;
  cmsHPROFILE hInProfile=0, hOutProfile=0;
  cmsHTRANSFORM hTransform;
  FILE *fp;
  unsigned size;

#ifndef USE_LCMS2
  cmsErrorAction (LCMS_ERROR_SHOW);
#endif
  if (strcmp (input, "embed"))
    hInProfile = cmsOpenProfileFromFile (input, "r");
  else if (profile_length) {
#ifndef LIBRAW_LIBRARY_BUILD
    prof = (char *) malloc (profile_length);
    merror (prof, "apply_profile()");
    fseek (ifp, profile_offset, SEEK_SET);
    fread (prof, 1, profile_length, ifp);
    hInProfile = cmsOpenProfileFromMem (prof, profile_length);
    free (prof);
#else
    hInProfile = cmsOpenProfileFromMem (imgdata.color.profile, profile_length);
#endif
  } else
      {
#ifdef LIBRAW_LIBRARY_BUILD
          imgdata.process_warnings |= LIBRAW_WARN_NO_EMBEDDED_PROFILE;
#endif
#ifdef DCRAW_VERBOSE
          fprintf (stderr,_("%s has no embedded profile.\n"), ifname);
#endif
      }
  if (!hInProfile)
      {
#ifdef LIBRAW_LIBRARY_BUILD
          imgdata.process_warnings |= LIBRAW_WARN_NO_INPUT_PROFILE;
#endif
          return;
      }
  if (!output)
    hOutProfile = cmsCreate_sRGBProfile();
  else if ((fp = fopen (output, "rb"))) {
    fread (&size, 4, 1, fp);
    fseek (fp, 0, SEEK_SET);
    oprof = (unsigned *) malloc (size = ntohl(size));
    merror (oprof, "apply_profile()");
    fread (oprof, 1, size, fp);
    fclose (fp);
    if (!(hOutProfile = cmsOpenProfileFromMem (oprof, size))) {
      free (oprof);
      oprof = 0;
    }
#ifdef DCRAW_VERBOSE
  } else
    fprintf (stderr,_("Cannot open file %s!\n"), output);
#else
}
#endif
  if (!hOutProfile)
      {
#ifdef LIBRAW_LIBRARY_BUILD
          imgdata.process_warnings |= LIBRAW_WARN_BAD_OUTPUT_PROFILE;
#endif
          goto quit;
      }
#ifdef DCRAW_VERBOSE
  if (verbose)
    fprintf (stderr,_("Applying color profile...\n"));
#endif
#ifdef LIBRAW_LIBRARY_BUILD
  RUN_CALLBACK(LIBRAW_PROGRESS_APPLY_PROFILE,0,2);
#endif
  hTransform = cmsCreateTransform (hInProfile, TYPE_RGBA_16,
	hOutProfile, TYPE_RGBA_16, INTENT_PERCEPTUAL, 0);
  cmsDoTransform (hTransform, image, image, width*height);
  raw_color = 1;		/* Don't use rgb_cam with a profile */
  cmsDeleteTransform (hTransform);
  cmsCloseProfile (hOutProfile);
quit:
  cmsCloseProfile (hInProfile);
#ifdef LIBRAW_LIBRARY_BUILD
  RUN_CALLBACK(LIBRAW_PROGRESS_APPLY_PROFILE,1,2);
#endif
}
#endif
//@end FILEIO

//@out COMMON
void CLASS convert_to_rgb()
{
  int row, col, c, i, j, k;
  ushort *img;
  float out[3], out_cam[3][4];
  double num, inverse[3][3];
  static const double xyzd50_srgb[3][3] =
  { { 0.436083, 0.385083, 0.143055 },
    { 0.222507, 0.716888, 0.060608 },
    { 0.013930, 0.097097, 0.714022 } };
  static const double rgb_rgb[3][3] =
  { { 1,0,0 }, { 0,1,0 }, { 0,0,1 } };
  static const double adobe_rgb[3][3] =
  { { 0.715146, 0.284856, 0.000000 },
    { 0.000000, 1.000000, 0.000000 },
    { 0.000000, 0.041166, 0.958839 } };
  static const double wide_rgb[3][3] =
  { { 0.593087, 0.404710, 0.002206 },
    { 0.095413, 0.843149, 0.061439 },
    { 0.011621, 0.069091, 0.919288 } };
  static const double prophoto_rgb[3][3] =
  { { 0.529317, 0.330092, 0.140588 },
    { 0.098368, 0.873465, 0.028169 },
    { 0.016879, 0.117663, 0.865457 } };
  static const double (*out_rgb[])[3] =
  { rgb_rgb, adobe_rgb, wide_rgb, prophoto_rgb, xyz_rgb };
  static const char *name[] =
  { "sRGB", "Adobe RGB (1998)", "WideGamut D65", "ProPhoto D65", "XYZ" };
  static const unsigned phead[] =
  { 1024, 0, 0x2100000, 0x6d6e7472, 0x52474220, 0x58595a20, 0, 0, 0,
    0x61637370, 0, 0, 0x6e6f6e65, 0, 0, 0, 0, 0xf6d6, 0x10000, 0xd32d };
  unsigned pbody[] =
  { 10, 0x63707274, 0, 36,	/* cprt */
	0x64657363, 0, 40,	/* desc */
	0x77747074, 0, 20,	/* wtpt */
	0x626b7074, 0, 20,	/* bkpt */
	0x72545243, 0, 14,	/* rTRC */
	0x67545243, 0, 14,	/* gTRC */
	0x62545243, 0, 14,	/* bTRC */
	0x7258595a, 0, 20,	/* rXYZ */
	0x6758595a, 0, 20,	/* gXYZ */
	0x6258595a, 0, 20 };	/* bXYZ */
  static const unsigned pwhite[] = { 0xf351, 0x10000, 0x116cc };
  unsigned pcurve[] = { 0x63757276, 0, 1, 0x1000000 };

#ifdef LIBRAW_LIBRARY_BUILD
  RUN_CALLBACK(LIBRAW_PROGRESS_CONVERT_RGB,0,2);
#endif
  gamma_curve (gamm[0], gamm[1], 0, 0);
  memcpy (out_cam, rgb_cam, sizeof out_cam);
  raw_color |= colors == 1 || document_mode ||
		output_color < 1 || output_color > 5;
  if (!raw_color) {
    oprof = (unsigned *) calloc (phead[0], 1);
    merror (oprof, "convert_to_rgb()");
    memcpy (oprof, phead, sizeof phead);
    if (output_color == 5) oprof[4] = oprof[5];
    oprof[0] = 132 + 12*pbody[0];
    for (i=0; i < pbody[0]; i++) {
      oprof[oprof[0]/4] = i ? (i > 1 ? 0x58595a20 : 0x64657363) : 0x74657874;
      pbody[i*3+2] = oprof[0];
      oprof[0] += (pbody[i*3+3] + 3) & -4;
    }
    memcpy (oprof+32, pbody, sizeof pbody);
    oprof[pbody[5]/4+2] = strlen(name[output_color-1]) + 1;
    memcpy ((char *)oprof+pbody[8]+8, pwhite, sizeof pwhite);
    pcurve[3] = (short)(256/gamm[5]+0.5) << 16;
    for (i=4; i < 7; i++)
      memcpy ((char *)oprof+pbody[i*3+2], pcurve, sizeof pcurve);
    pseudoinverse ((double (*)[3]) out_rgb[output_color-1], inverse, 3);
    for (i=0; i < 3; i++)
      for (j=0; j < 3; j++) {
	for (num = k=0; k < 3; k++)
	  num += xyzd50_srgb[i][k] * inverse[j][k];
        oprof[pbody[j*3+23]/4+i+2] = num * 0x10000 + 0.5;
      }
    for (i=0; i < phead[0]/4; i++)
      oprof[i] = htonl(oprof[i]);
    strcpy ((char *)oprof+pbody[2]+8, "auto-generated by dcraw");
    strcpy ((char *)oprof+pbody[5]+12, name[output_color-1]);
    for (i=0; i < 3; i++)
      for (j=0; j < colors; j++)
	for (out_cam[i][j] = k=0; k < 3; k++)
	  out_cam[i][j] += out_rgb[output_color-1][i][k] * rgb_cam[k][j];
  }
#ifdef DCRAW_VERBOSE
  if (verbose)
    fprintf (stderr, raw_color ? _("Building histograms...\n") :
	_("Converting to %s colorspace...\n"), name[output_color-1]);

#endif
#ifdef LIBRAW_LIBRARY_BUILD
  memset(histogram,0,sizeof(int)*LIBRAW_HISTOGRAM_SIZE*4);
#else
  memset (histogram, 0, sizeof histogram);
#endif
  for (img=image[0], row=0; row < height; row++)
    for (col=0; col < width; col++, img+=4) {
      if (!raw_color) {
	out[0] = out[1] = out[2] = 0;
	FORCC {
	  out[0] += out_cam[0][c] * img[c];
	  out[1] += out_cam[1][c] * img[c];
	  out[2] += out_cam[2][c] * img[c];
	}
	FORC3 img[c] = CLIP((int) out[c]);
      }
      else if (document_mode)
	img[0] = img[FC(row,col)];
      FORCC histogram[c][img[c] >> 3]++;
    }
  if (colors == 4 && output_color) colors = 3;
  if (document_mode && filters) colors = 1;
#ifdef LIBRAW_LIBRARY_BUILD
  RUN_CALLBACK(LIBRAW_PROGRESS_CONVERT_RGB,1,2);
#endif
}

void CLASS fuji_rotate()
{
  int i, row, col;
  double step;
  float r, c, fr, fc;
  unsigned ur, uc;
  ushort wide, high, (*img)[4], (*pix)[4];

  if (!fuji_width) return;
#ifdef DCRAW_VERBOSE
  if (verbose)
    fprintf (stderr,_("Rotating image 45 degrees...\n"));
#endif
  fuji_width = (fuji_width - 1 + shrink) >> shrink;
  step = sqrt(0.5);
  wide = fuji_width / step;
  high = (height - fuji_width) / step;
  img = (ushort (*)[4]) calloc (wide*high, sizeof *img);
  merror (img, "fuji_rotate()");

#ifdef LIBRAW_LIBRARY_BUILD
  RUN_CALLBACK(LIBRAW_PROGRESS_FUJI_ROTATE,0,2);
#endif

  for (row=0; row < high; row++)
    for (col=0; col < wide; col++) {
      ur = r = fuji_width + (row-col)*step;
      uc = c = (row+col)*step;
      if (ur > height-2 || uc > width-2) continue;
      fr = r - ur;
      fc = c - uc;
      pix = image + ur*width + uc;
      for (i=0; i < colors; i++)
	img[row*wide+col][i] =
	  (pix[    0][i]*(1-fc) + pix[      1][i]*fc) * (1-fr) +
	  (pix[width][i]*(1-fc) + pix[width+1][i]*fc) * fr;
    }
  free (image);
  width  = wide;
  height = high;
  image  = img;
  fuji_width = 0;
#ifdef LIBRAW_LIBRARY_BUILD
  RUN_CALLBACK(LIBRAW_PROGRESS_FUJI_ROTATE,1,2);
#endif
}

void CLASS stretch()
{
  ushort newdim, (*img)[4], *pix0, *pix1;
  int row, col, c;
  double rc, frac;

  if (pixel_aspect == 1) return;
#ifdef LIBRAW_LIBRARY_BUILD
  RUN_CALLBACK(LIBRAW_PROGRESS_STRETCH,0,2);
#endif
#ifdef DCRAW_VERBOSE
  if (verbose) fprintf (stderr,_("Stretching the image...\n"));
#endif
  if (pixel_aspect < 1) {
    newdim = height / pixel_aspect + 0.5;
    img = (ushort (*)[4]) calloc (width*newdim, sizeof *img);
    merror (img, "stretch()");
    for (rc=row=0; row < newdim; row++, rc+=pixel_aspect) {
      frac = rc - (c = rc);
      pix0 = pix1 = image[c*width];
      if (c+1 < height) pix1 += width*4;
      for (col=0; col < width; col++, pix0+=4, pix1+=4)
	FORCC img[row*width+col][c] = pix0[c]*(1-frac) + pix1[c]*frac + 0.5;
    }
    height = newdim;
  } else {
    newdim = width * pixel_aspect + 0.5;
    img = (ushort (*)[4]) calloc (height*newdim, sizeof *img);
    merror (img, "stretch()");
    for (rc=col=0; col < newdim; col++, rc+=1/pixel_aspect) {
      frac = rc - (c = rc);
      pix0 = pix1 = image[c];
      if (c+1 < width) pix1 += 4;
      for (row=0; row < height; row++, pix0+=width*4, pix1+=width*4)
	FORCC img[row*newdim+col][c] = pix0[c]*(1-frac) + pix1[c]*frac + 0.5;
    }
    width = newdim;
  }
  free (image);
  image = img;
#ifdef LIBRAW_LIBRARY_BUILD
  RUN_CALLBACK(LIBRAW_PROGRESS_STRETCH,1,2);
#endif
}

int CLASS flip_index (int row, int col)
{
  if (flip & 4) SWAP(row,col);
  if (flip & 2) row = iheight - 1 - row;
  if (flip & 1) col = iwidth  - 1 - col;
  return row * iwidth + col;
}

//@end COMMON

struct tiff_tag {
  ushort tag, type;
  int count;
  union { char c[4]; short s[2]; int i; } val;
};

struct tiff_hdr {
  ushort t_order, magic;
  int ifd;
  ushort pad, ntag;
  struct tiff_tag tag[23];
  int nextifd;
  ushort pad2, nexif;
  struct tiff_tag exif[4];
  ushort pad3, ngps;
  struct tiff_tag gpst[10];
  short bps[4];
  int rat[10];
  unsigned gps[26];
  char t_desc[512], t_make[64], t_model[64], soft[32], date[20], t_artist[64];
};

//@out COMMON
void CLASS tiff_set (ushort *ntag,
	ushort tag, ushort type, int count, int val)
{
  struct tiff_tag *tt;
  int c;

  tt = (struct tiff_tag *)(ntag+1) + (*ntag)++;
  tt->tag = tag;
  tt->type = type;
  tt->count = count;
  if (type < 3 && count <= 4)
    FORC(4) tt->val.c[c] = val >> (c << 3);
  else if (type == 3 && count <= 2)
    FORC(2) tt->val.s[c] = val >> (c << 4);
  else tt->val.i = val;
}

#define TOFF(ptr) ((char *)(&(ptr)) - (char *)th)

void CLASS tiff_head (struct tiff_hdr *th, int full)
{
  int c, psize=0;
  struct tm *t;

  memset (th, 0, sizeof *th);
  th->t_order = htonl(0x4d4d4949) >> 16;
  th->magic = 42;
  th->ifd = 10;
  if (full) {
    tiff_set (&th->ntag, 254, 4, 1, 0);
    tiff_set (&th->ntag, 256, 4, 1, width);
    tiff_set (&th->ntag, 257, 4, 1, height);
    tiff_set (&th->ntag, 258, 3, colors, output_bps);
    if (colors > 2)
      th->tag[th->ntag-1].val.i = TOFF(th->bps);
    FORC4 th->bps[c] = output_bps;
    tiff_set (&th->ntag, 259, 3, 1, 1);
    tiff_set (&th->ntag, 262, 3, 1, 1 + (colors > 1));
  }
  tiff_set (&th->ntag, 270, 2, 512, TOFF(th->t_desc));
  tiff_set (&th->ntag, 271, 2, 64, TOFF(th->t_make));
  tiff_set (&th->ntag, 272, 2, 64, TOFF(th->t_model));
  if (full) {
    if (oprof) psize = ntohl(oprof[0]);
    tiff_set (&th->ntag, 273, 4, 1, sizeof *th + psize);
    tiff_set (&th->ntag, 277, 3, 1, colors);
    tiff_set (&th->ntag, 278, 4, 1, height);
    tiff_set (&th->ntag, 279, 4, 1, height*width*colors*output_bps/8);
  } else
    tiff_set (&th->ntag, 274, 3, 1, "12435867"[flip]-'0');
  tiff_set (&th->ntag, 282, 5, 1, TOFF(th->rat[0]));
  tiff_set (&th->ntag, 283, 5, 1, TOFF(th->rat[2]));
  tiff_set (&th->ntag, 284, 3, 1, 1);
  tiff_set (&th->ntag, 296, 3, 1, 2);
  tiff_set (&th->ntag, 305, 2, 32, TOFF(th->soft));
  tiff_set (&th->ntag, 306, 2, 20, TOFF(th->date));
  tiff_set (&th->ntag, 315, 2, 64, TOFF(th->t_artist));
  tiff_set (&th->ntag, 34665, 4, 1, TOFF(th->nexif));
  if (psize) tiff_set (&th->ntag, 34675, 7, psize, sizeof *th);
  tiff_set (&th->nexif, 33434, 5, 1, TOFF(th->rat[4]));
  tiff_set (&th->nexif, 33437, 5, 1, TOFF(th->rat[6]));
  tiff_set (&th->nexif, 34855, 3, 1, iso_speed);
  tiff_set (&th->nexif, 37386, 5, 1, TOFF(th->rat[8]));
  if (gpsdata[1]) {
    tiff_set (&th->ntag, 34853, 4, 1, TOFF(th->ngps));
    tiff_set (&th->ngps,  0, 1,  4, 0x202);
    tiff_set (&th->ngps,  1, 2,  2, gpsdata[29]);
    tiff_set (&th->ngps,  2, 5,  3, TOFF(th->gps[0]));
    tiff_set (&th->ngps,  3, 2,  2, gpsdata[30]);
    tiff_set (&th->ngps,  4, 5,  3, TOFF(th->gps[6]));
    tiff_set (&th->ngps,  5, 1,  1, gpsdata[31]);
    tiff_set (&th->ngps,  6, 5,  1, TOFF(th->gps[18]));
    tiff_set (&th->ngps,  7, 5,  3, TOFF(th->gps[12]));
    tiff_set (&th->ngps, 18, 2, 12, TOFF(th->gps[20]));
    tiff_set (&th->ngps, 29, 2, 12, TOFF(th->gps[23]));
    memcpy (th->gps, gpsdata, sizeof th->gps);
  }
  th->rat[0] = th->rat[2] = 300;
  th->rat[1] = th->rat[3] = 1;
  FORC(6) th->rat[4+c] = 1000000;
  th->rat[4] *= shutter;
  th->rat[6] *= aperture;
  th->rat[8] *= focal_len;
  strncpy (th->t_desc, desc, 512);
  strncpy (th->t_make, make, 64);
  strncpy (th->t_model, model, 64);
  strcpy (th->soft, "dcraw v"VERSION);
  t = localtime (&timestamp);
  sprintf (th->date, "%04d:%02d:%02d %02d:%02d:%02d",
      t->tm_year+1900,t->tm_mon+1,t->tm_mday,t->tm_hour,t->tm_min,t->tm_sec);
  strncpy (th->t_artist, artist, 64);
}

void CLASS jpeg_thumb_writer (FILE *tfp,char *t_humb,int t_humb_length)
{
  ushort exif[5];
  struct tiff_hdr th;
  fputc (0xff, tfp);
  fputc (0xd8, tfp);
  if (strcmp (t_humb+6, "Exif")) {
    memcpy (exif, "\xff\xe1  Exif\0\0", 10);
    exif[1] = htons (8 + sizeof th);
    fwrite (exif, 1, sizeof exif, tfp);
    tiff_head (&th, 0);
    fwrite (&th, 1, sizeof th, tfp);
  }
  fwrite (t_humb+2, 1, t_humb_length-2, tfp);
}


void CLASS jpeg_thumb()
{
  char *thumb;

  thumb = (char *) malloc (thumb_length);
  merror (thumb, "jpeg_thumb()");
  fread (thumb, 1, thumb_length, ifp);
  jpeg_thumb_writer(ofp,thumb,thumb_length);
  free (thumb);
}

void CLASS write_ppm_tiff()
{
  struct tiff_hdr th;
  uchar *ppm;
  ushort *ppm2;
  int c, row, col, soff, rstep, cstep;
  int perc, val, total, t_white=0x2000;

  perc = width * height * 0.01;		/* 99th percentile white level */
  if (fuji_width) perc /= 2;
  if (!((highlight & ~2) || no_auto_bright))
    for (t_white=c=0; c < colors; c++) {
      for (val=0x2000, total=0; --val > 32; )
	if ((total += histogram[c][val]) > perc) break;
      if (t_white < val) t_white = val;
    }
  gamma_curve (gamm[0], gamm[1], 2, (t_white << 3)/bright);
  iheight = height;
  iwidth  = width;
  if (flip & 4) SWAP(height,width);
  ppm = (uchar *) calloc (width, colors*output_bps/8);
  ppm2 = (ushort *) ppm;
  merror (ppm, "write_ppm_tiff()");
  if (output_tiff) {
    tiff_head (&th, 1);
    fwrite (&th, sizeof th, 1, ofp);
    if (oprof)
      fwrite (oprof, ntohl(oprof[0]), 1, ofp);
  } else if (colors > 3)
    fprintf (ofp,
      "P7\nWIDTH %d\nHEIGHT %d\nDEPTH %d\nMAXVAL %d\nTUPLTYPE %s\nENDHDR\n",
	width, height, colors, (1 << output_bps)-1, cdesc);
  else
    fprintf (ofp, "P%d\n%d %d\n%d\n",
	colors/2+5, width, height, (1 << output_bps)-1);

  soff  = flip_index (0, 0);
  cstep = flip_index (0, 1) - soff;
  rstep = flip_index (1, 0) - flip_index (0, width);
  for (row=0; row < height; row++, soff += rstep) {
    for (col=0; col < width; col++, soff += cstep)
      if (output_bps == 8)
	   FORCC ppm [col*colors+c] = curve[image[soff][c]] >> 8;
      else FORCC ppm2[col*colors+c] = curve[image[soff][c]];
    if (output_bps == 16 && !output_tiff && htons(0x55aa) != 0x55aa)
        swab ((char*)ppm2, (char*)ppm2, width*colors*2);
    fwrite (ppm, colors*output_bps/8, width, ofp);
  }
  free (ppm);
}

//@end COMMON

int CLASS main (int argc, const char **argv)
{
  int arg, status=0;
  int timestamp_only=0, thumbnail_only=0, identify_only=0;
  int user_qual=-1, user_black=-1, user_sat=-1, user_flip=-1;
  int use_fuji_rotate=1, write_to_stdout=0, quality, i, c;
  const char *sp, *bpfile=0, *dark_frame=0, *write_ext;
  char opm, opt, *ofname, *cp;
  struct utimbuf ut;
#ifndef NO_LCMS
  const char *cam_profile=0, *out_profile=0;
#endif

#ifndef LOCALTIME
  putenv ((char *) "TZ=UTC");
#endif
#ifdef LOCALEDIR
  setlocale (LC_CTYPE, "");
  setlocale (LC_MESSAGES, "");
  bindtextdomain ("dcraw", LOCALEDIR);
  textdomain ("dcraw");
#endif

  if (argc == 1) {
    printf(_("\nRaw photo decoder \"dcraw\" v%s"), VERSION);
    printf(_("\nby Dave Coffin, dcoffin a cybercom o net\n"));
    printf(_("\nUsage:  %s [OPTION]... [FILE]...\n\n"), argv[0]);
    puts(_("-v        Print verbose messages"));
    puts(_("-c        Write image data to standard output"));
    puts(_("-e        Extract embedded thumbnail image"));
    puts(_("-i        Identify files without decoding them"));
    puts(_("-i -v     Identify files and show metadata"));
    puts(_("-z        Change file dates to camera timestamp"));
    puts(_("-w        Use camera white balance, if possible"));
    puts(_("-a        Average the whole image for white balance"));
    puts(_("-A <x y w h> Average a grey box for white balance"));
    puts(_("-r <r g b g> Set custom white balance"));
    puts(_("+M/-M     Use/don't use an embedded color matrix"));
    puts(_("-C <r b>  Correct chromatic aberration"));
    puts(_("-P <file> Fix the dead pixels listed in this file"));
    puts(_("-K <file> Subtract dark frame (16-bit raw PGM)"));
    puts(_("-k <num>  Set the darkness level"));
    puts(_("-S <num>  Set the saturation level"));
    puts(_("-n <num>  Set threshold for wavelet denoising"));
    puts(_("-H [0-9]  Highlight mode (0=clip, 1=unclip, 2=blend, 3+=rebuild)"));
    puts(_("-t [0-7]  Flip image (0=none, 3=180, 5=90CCW, 6=90CW)"));
    puts(_("-o [0-5]  Output colorspace (raw,sRGB,Adobe,Wide,ProPhoto,XYZ)"));
#ifndef NO_LCMS
    puts(_("-o <file> Apply output ICC profile from file"));
    puts(_("-p <file> Apply camera ICC profile from file or \"embed\""));
#endif
    puts(_("-d        Document mode (no color, no interpolation)"));
    puts(_("-D        Document mode without scaling (totally raw)"));
    puts(_("-j        Don't stretch or rotate raw pixels"));
    puts(_("-W        Don't automatically brighten the image"));
    puts(_("-b <num>  Adjust brightness (default = 1.0)"));
    puts(_("-g <p ts> Set custom gamma curve (default = 2.222 4.5)"));
    puts(_("-q [0-3]  Set the interpolation quality"));
    puts(_("-h        Half-size color image (twice as fast as \"-q 0\")"));
    puts(_("-f        Interpolate RGGB as four colors"));
    puts(_("-m <num>  Apply a 3x3 median filter to R-G and B-G"));
    puts(_("-s [0..N-1] Select one raw image or \"all\" from each file"));
    puts(_("-6        Write 16-bit instead of 8-bit"));
    puts(_("-4        Linear 16-bit, same as \"-6 -W -g 1 1\""));
    puts(_("-T        Write TIFF instead of PPM"));
    puts("");
    return 1;
  }
  argv[argc] = "";
  for (arg=1; (((opm = argv[arg][0]) - 2) | 2) == '+'; ) {
    opt = argv[arg++][1];
    if ((cp = (char *) strchr (sp="nbrkStqmHACg", opt)))
      for (i=0; i < "114111111422"[cp-sp]-'0'; i++)
	if (!isdigit(argv[arg+i][0])) {
	  fprintf (stderr,_("Non-numeric argument to \"-%c\"\n"), opt);
	  return 1;
	}
    switch (opt) {
      case 'n':  threshold   = atof(argv[arg++]);  break;
      case 'b':  bright      = atof(argv[arg++]);  break;
      case 'r':
	   FORC4 user_mul[c] = atof(argv[arg++]);  break;
      case 'C':  aber[0] = 1 / atof(argv[arg++]);
		 aber[2] = 1 / atof(argv[arg++]);  break;
      case 'g':  gamm[0] =     atof(argv[arg++]);
		 gamm[1] =     atof(argv[arg++]);
		 if (gamm[0]) gamm[0] = 1/gamm[0]; break;
      case 'k':  user_black  = atoi(argv[arg++]);  break;
      case 'S':  user_sat    = atoi(argv[arg++]);  break;
      case 't':  user_flip   = atoi(argv[arg++]);  break;
      case 'q':  user_qual   = atoi(argv[arg++]);  break;
      case 'm':  med_passes  = atoi(argv[arg++]);  break;
      case 'H':  highlight   = atoi(argv[arg++]);  break;
      case 's':
	shot_select = abs(atoi(argv[arg]));
	multi_out = !strcmp(argv[arg++],"all");
	break;
      case 'o':
	if (isdigit(argv[arg][0]) && !argv[arg][1])
	  output_color = atoi(argv[arg++]);
#ifndef NO_LCMS
	else     out_profile = argv[arg++];
	break;
      case 'p':  cam_profile = argv[arg++];
#endif
	break;
      case 'P':  bpfile     = argv[arg++];  break;
      case 'K':  dark_frame = argv[arg++];  break;
      case 'z':  timestamp_only    = 1;  break;
      case 'e':  thumbnail_only    = 1;  break;
      case 'i':  identify_only     = 1;  break;
      case 'c':  write_to_stdout   = 1;  break;
      case 'v':  verbose           = 1;  break;
      case 'h':  half_size         = 1;		/* "-h" implies "-f" */
      case 'f':  four_color_rgb    = 1;  break;
      case 'A':  FORC4 greybox[c]  = atoi(argv[arg++]);
      case 'a':  use_auto_wb       = 1;  break;
      case 'w':  use_camera_wb     = 1;  break;
      case 'M':  use_camera_matrix = (opm == '+');  break;
      case 'D':
      case 'd':  document_mode = 1 + (opt == 'D');
      case 'j':  use_fuji_rotate   = 0;  break;
      case 'W':  no_auto_bright    = 1;  break;
      case 'T':  output_tiff       = 1;  break;
      case '4':  gamm[0] = gamm[1] =
		 no_auto_bright    = 1;
      case '6':  output_bps       = 16;  break;
      default:
	fprintf (stderr,_("Unknown option \"-%c\".\n"), opt);
	return 1;
    }
  }
  if (use_camera_matrix < 0)
      use_camera_matrix = use_camera_wb;
  if (arg == argc) {
    fprintf (stderr,_("No files to process.\n"));
    return 1;
  }
  if (write_to_stdout) {
    if (isatty(1)) {
      fprintf (stderr,_("Will not write an image to the terminal!\n"));
      return 1;
    }
#if defined(WIN32) || defined(DJGPP) || defined(__CYGWIN__)
    if (setmode(1,O_BINARY) < 0) {
      perror ("setmode()");
      return 1;
    }
#endif
  }
  for ( ; arg < argc; arg++) {
    status = 1;
    image = 0;
    oprof = 0;
    meta_data = ofname = 0;
    ofp = stdout;
    if (setjmp (failure)) {
      if (fileno(ifp) > 2) fclose(ifp);
      if (fileno(ofp) > 2) fclose(ofp);
      status = 1;
      goto cleanup;
    }
    ifname = argv[arg];
    if (!(ifp = fopen (ifname, "rb"))) {
      perror (ifname);
      continue;
    }
    status = (identify(),!is_raw);
    if (user_flip >= 0)
      flip = user_flip;
    switch ((flip+3600) % 360) {
      case 270:  flip = 5;  break;
      case 180:  flip = 3;  break;
      case  90:  flip = 6;
    }
    if (timestamp_only) {
      if ((status = !timestamp))
	fprintf (stderr,_("%s has no timestamp.\n"), ifname);
      else if (identify_only)
	printf ("%10ld%10d %s\n", (long) timestamp, shot_order, ifname);
      else {
	if (verbose)
	  fprintf (stderr,_("%s time set to %d.\n"), ifname, (int) timestamp);
	ut.actime = ut.modtime = timestamp;
	utime (ifname, &ut);
      }
      goto next;
    }
    write_fun = &CLASS write_ppm_tiff;
    if (thumbnail_only) {
      if ((status = !thumb_offset)) {
	fprintf (stderr,_("%s has no thumbnail.\n"), ifname);
	goto next;
      } else if (thumb_load_raw) {
	load_raw = thumb_load_raw;
	data_offset = thumb_offset;
	height = thumb_height;
	width  = thumb_width;
	filters = 0;
      } else {
	fseek (ifp, thumb_offset, SEEK_SET);
	write_fun = write_thumb;
	goto thumbnail;
      }
    }
    if (load_raw == &CLASS kodak_ycbcr_load_raw) {
      height += height & 1;
      width  += width  & 1;
    }
    if (identify_only && verbose && make[0]) {
      printf (_("\nFilename: %s\n"), ifname);
      printf (_("Timestamp: %s"), ctime(&timestamp));
      printf (_("Camera: %s %s\n"), make, model);
      if (artist[0])
	printf (_("Owner: %s\n"), artist);
      if (dng_version) {
	printf (_("DNG Version: "));
	for (i=24; i >= 0; i -= 8)
	  printf ("%d%c", dng_version >> i & 255, i ? '.':'\n');
      }
      printf (_("ISO speed: %d\n"), (int) iso_speed);
      printf (_("Shutter: "));
      if (shutter > 0 && shutter < 1)
	shutter = (printf ("1/"), 1 / shutter);
      printf (_("%0.1f sec\n"), shutter);
      printf (_("Aperture: f/%0.1f\n"), aperture);
      printf (_("Focal length: %0.1f mm\n"), focal_len);
      printf (_("Embedded ICC profile: %s\n"), profile_length ? _("yes"):_("no"));
      printf (_("Number of raw images: %d\n"), is_raw);
      if (pixel_aspect != 1)
	printf (_("Pixel Aspect Ratio: %0.6f\n"), pixel_aspect);
      if (thumb_offset)
	printf (_("Thumb size:  %4d x %d\n"), thumb_width, thumb_height);
      printf (_("Full size:   %4d x %d\n"), raw_width, raw_height);
    } else if (!is_raw)
      fprintf (stderr,_("Cannot decode file %s\n"), ifname);
    if (!is_raw) goto next;
    shrink = filters && (half_size ||
	((threshold || aber[0] != 1 || aber[2] != 1) && !identify_only));
    iheight = (height + shrink) >> shrink;
    iwidth  = (width  + shrink) >> shrink;
    if (identify_only) {
      if (verbose) {
	if (use_fuji_rotate) {
	  if (fuji_width) {
	    fuji_width = (fuji_width - 1 + shrink) >> shrink;
	    iwidth = fuji_width / sqrt(0.5);
	    iheight = (iheight - fuji_width) / sqrt(0.5);
	  } else {
	    if (pixel_aspect < 1) iheight = iheight / pixel_aspect + 0.5;
	    if (pixel_aspect > 1) iwidth  = iwidth  * pixel_aspect + 0.5;
	  }
	}
	if (flip & 4)
	  SWAP(iheight,iwidth);
	printf (_("Image size:  %4d x %d\n"), width, height);
	printf (_("Output size: %4d x %d\n"), iwidth, iheight);
	printf (_("Raw colors: %d"), colors);
	if (filters) {
	  printf (_("\nFilter pattern: "));
	  for (i=0; i < 16; i++)
	    putchar (cdesc[fc(i >> 1,i & 1)]);
	}
	printf (_("\nDaylight multipliers:"));
	FORCC printf (" %f", pre_mul[c]);
	if (cam_mul[0] > 0) {
	  printf (_("\nCamera multipliers:"));
	  FORC4 printf (" %f", cam_mul[c]);
	}
	putchar ('\n');
      } else
	printf (_("%s is a %s %s image.\n"), ifname, make, model);
next:
      fclose(ifp);
      continue;
    }
    if (use_camera_matrix && cmatrix[0][0] > 0.25) {
      memcpy (rgb_cam, cmatrix, sizeof cmatrix);
      raw_color = 0;
    }
    image = (ushort (*)[4]) calloc (iheight*iwidth, sizeof *image);
    merror (image, "main()");
    if (meta_length) {
      meta_data = (char *) malloc (meta_length);
      merror (meta_data, "main()");
    }
    if (verbose)
      fprintf (stderr,_("Loading %s %s image from %s ...\n"),
	make, model, ifname);
    if (shot_select >= is_raw)
      fprintf (stderr,_("%s: \"-s %d\" requests a nonexistent image!\n"),
	ifname, shot_select);
    fseeko (ifp, data_offset, SEEK_SET);
    (*load_raw)();
    if (zero_is_bad) remove_zeroes();
    bad_pixels (bpfile);
    if (dark_frame) subtract (dark_frame);
    quality = 2 + !fuji_width;
    if (user_qual >= 0) quality = user_qual;
    i = cblack[3];
    FORC3 if (i > cblack[c]) i = cblack[c];
    FORC4 cblack[c] -= i;
    black += i;
    if (user_black >= 0) black = user_black;
    if (user_sat > 0) maximum = user_sat;
#ifdef COLORCHECK
    colorcheck();
#endif
    if ( document_mode < 2) scale_colors();
    pre_interpolate();
    if (filters && !document_mode) {
      if (quality == 0)
	lin_interpolate();
      else if (quality == 1 || colors > 3)
	vng_interpolate();
      else if (quality == 2)
	ppg_interpolate();
      else ahd_interpolate();
    }
    if (mix_green)
      for (colors=3, i=0; i < height*width; i++)
	image[i][1] = (image[i][1] + image[i][3]) >> 1;
    if ( colors == 3) median_filter();
    if ( highlight == 2) blend_highlights();
    if ( highlight > 2) recover_highlights();
    if (use_fuji_rotate) fuji_rotate();
#ifndef NO_LCMS
    if (cam_profile) apply_profile (cam_profile, out_profile);
#endif
    convert_to_rgb();
    if (use_fuji_rotate) stretch();
thumbnail:
    if (write_fun == &CLASS jpeg_thumb)
      write_ext = ".jpg";
    else if (output_tiff && write_fun == &CLASS write_ppm_tiff)
      write_ext = ".tiff";
    else
      write_ext = ".pgm\0.ppm\0.ppm\0.pam" + colors*5-5;
    ofname = (char *) malloc (strlen(ifname) + 64);
    merror (ofname, "main()");
    if (write_to_stdout)
      strcpy (ofname,_("standard output"));
    else {
      strcpy (ofname, ifname);
      if ((cp = strrchr (ofname, '.'))) *cp = 0;
      if (multi_out)
	sprintf (ofname+strlen(ofname), "_%0*d",
		snprintf(0,0,"%d",is_raw-1), shot_select);
      if (thumbnail_only)
	strcat (ofname, ".thumb");
      strcat (ofname, write_ext);
      ofp = fopen (ofname, "wb");
      if (!ofp) {
	status = 1;
	perror (ofname);
	goto cleanup;
      }
    }
    if (verbose)
      fprintf (stderr,_("Writing data to %s ...\n"), ofname);
    (*write_fun)();
    fclose(ifp);
    if (ofp != stdout) fclose(ofp);
cleanup:
    if (meta_data) free (meta_data);
    if (ofname) free (ofname);
    if (oprof) free (oprof);
    if (image) free (image);
    if (multi_out) {
      if (++shot_select < is_raw) arg--;
      else shot_select = 0;
    }
  }
  return status;
}<|MERGE_RESOLUTION|>--- conflicted
+++ resolved
@@ -23,17 +23,13 @@
    $Date: 2011/04/01 23:30:09 $
  */
 
-<<<<<<< HEAD
 /*@out DEFINES
 #define NO_JPEG
 @end DEFINES */
 #define NO_LCMS
 #define DCRAW_VERBOSE
 //@out DEFINES
-#define VERSION "9.06"
-=======
 #define VERSION "9.07"
->>>>>>> 4d0ae8e6
 
 #ifndef _GNU_SOURCE
 #define _GNU_SOURCE
@@ -2210,13 +2206,8 @@
   if (!ljpeg_start (&jh, 0)) return;
   order = 0x4949;
   ph1_bits(-1);
-<<<<<<< HEAD
   for (row=-top_margin; row < raw_height-top_margin; row++) {
-    pred[0] = pred[1] = 0x8000;
-=======
-  for (row=-top_margin; row < height; row++) {
     pred[0] = pred[1] = 0x8000 + load_flags;
->>>>>>> 4d0ae8e6
     for (col=-left_margin; col < raw_width-left_margin; col+=2) {
       FORC(2) len[c] = ph1_huff(jh.huff[0]);
       FORC(2) {
@@ -5610,17 +5601,11 @@
   char data[40];
   int skip, from, i, c, neut[4], planes=0, frot=0;
   static const char *mod[] =
-#if 1
   { "","DCB2","Volare","Cantare","CMost","Valeo 6","Valeo 11","Valeo 22",
     "Valeo 11p","Valeo 17","","Aptus 17","Aptus 22","Aptus 75","Aptus 65",
     "Aptus 54S","Aptus 65S","Aptus 75S","AFi 5","AFi 6","AFi 7","Aptus-II 7",
     "","","Aptus-II 6","","","Aptus-II 10","Aptus-II 5"
     "","","","","","Aptus-II 10R","Aptus-II 8","","Aptus-II 12"};
-#else
-  { "","DCB2","Volare","Cantare","CMost","Valeo 6","Valeo 11","Valeo 22",
-    "Valeo 11p","Valeo 17","","Aptus 17","Aptus 22","Aptus 75","Aptus 65",
-    "Aptus 54S","Aptus 65S","Aptus 75S","AFi 5","AFi 6","AFi 7" };
-#endif
 
   float romm_cam[3][3];
 
@@ -6834,7 +6819,6 @@
       fuji_layout = fgetc(ifp) >> 7;
       load_raw = fgetc(ifp) & 8 ?
 	&CLASS unpacked_load_raw : &CLASS fuji_load_raw;
-<<<<<<< HEAD
     }
     if (tag == 0x2ff0)
         {
@@ -6854,21 +6838,6 @@
 	load_raw = &CLASS packed_load_raw;
 	load_flags = 16;
      }
-
-=======
-    } else if (tag == 0x2ff0) {
-      FORC4 cam_mul[c ^ 1] = get2();
-    } else if (tag == 0xc000) {
-      raw_height = order;
-      order = 0x4949;
-      width  = get4();
-      height = get4();
-      order = raw_height;
-      raw_height = 1;
-      load_raw = &CLASS packed_load_raw;
-      load_flags = 16;
-    }
->>>>>>> 4d0ae8e6
     fseek (ifp, save+len, SEEK_SET);
   }
   if (!raw_height) {
@@ -8566,11 +8535,7 @@
     if (is_raw == 2 && shot_select)
       maximum = 0x2f00;
     top_margin = (raw_height - height) >> 2 << 1;
-<<<<<<< HEAD
-    left_margin = (raw_width - width) >> 2 << 1;
-=======
     left_margin = (raw_width - width ) >> 2 << 1;
->>>>>>> 4d0ae8e6
     if (is_raw == 2)
       data_offset += (shot_select > 0) * ( fuji_layout ?
 		(raw_width *= 2) : raw_height*raw_width*2 );
