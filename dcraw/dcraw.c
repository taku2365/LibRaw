/*
   dcraw.c -- Dave Coffin's raw photo decoder
   Copyright 1997-2011 by Dave Coffin, dcoffin a cybercom o net

   This is a command-line ANSI C program to convert raw photos from
   any digital camera on any computer running any operating system.

   No license is required to download and use dcraw.c.  However,
   to lawfully redistribute dcraw, you must either (a) offer, at
   no extra charge, full source code* for all executable files
   containing RESTRICTED functions, (b) distribute this code under
   the GPL Version 2 or later, (c) remove all RESTRICTED functions,
   re-implement them, or copy them from an earlier, unrestricted
   Revision of dcraw.c, or (d) purchase a license from the author.

   The functions that process Foveon images have been RESTRICTED
   since Revision 1.237.  All other code remains free for all uses.

   *If you have not modified dcraw.c in any way, a link to my
   homepage qualifies as "full source code".

   $Revision: 1.445 $
   $Date: 2011/10/07 01:00:37 $
 */

<<<<<<< HEAD
/*@out DEFINES
#define NO_JPEG
#ifndef USE_JASPER
#define NO_JASPER
#endif
@end DEFINES */
#define NO_LCMS
#define DCRAW_VERBOSE
//@out DEFINES
#define DCRAW_VERSION "9.10"
=======
#define DCRAW_VERSION "9.11"
>>>>>>> 0b144f2b

#ifndef _GNU_SOURCE
#define _GNU_SOURCE
#endif
#define _USE_MATH_DEFINES
#include <ctype.h>
#include <errno.h>
#include <fcntl.h>
#include <float.h>
#include <limits.h>
#include <math.h>
#include <setjmp.h>
#include <stdio.h>
#include <stdlib.h>
#include <string.h>
#include <time.h>
#include <sys/types.h>

/*
   NO_JPEG disables decoding of compressed Kodak DC120 files.
   NO_LCMS disables the "-p" option.
 */
#ifdef NODEPS
#define NO_JASPER
#define NO_JPEG
#define NO_LCMS
#endif
#ifndef NO_JASPER
#undef PACKAGE_BUGREPORT
#undef PACKAGE_NAME
#undef PACKAGE_STRING
#undef PACKAGE_TARNAME
#undef PACKAGE_VERSION
#include <jasper/jasper.h>	/* Decode RED camera movies */
#endif
#ifndef NO_JPEG
#include <jpeglib.h>		/* Decode compressed Kodak DC120 photos */
#endif
//@end DEFINES
#ifndef NO_LCMS
#include <lcms.h>		/* Support color profiles */
#endif
//@out DEFINES
#ifdef LOCALEDIR
#include <libintl.h>
#define _(String) gettext(String)
#else
#define _(String) (String)
#endif
//@end DEFINES

#if defined(DJGPP) || defined(__MINGW32__)
#define fseeko fseek
#define ftello ftell
#else
#define fgetc getc_unlocked
#endif
//@out DEFINES
#ifdef __CYGWIN__
#include <io.h>
#endif
#ifdef WIN32
#include <sys/utime.h>
#include <winsock2.h>
#pragma comment(lib, "ws2_32.lib")
#define snprintf _snprintf
#define strcasecmp _stricmp
#define strncasecmp strnicmp
//@end DEFINES
typedef __int64 INT64;
typedef unsigned __int64 UINT64;
//@out DEFINES
#else
#include <unistd.h>
#include <utime.h>
#include <netinet/in.h>
//@end DEFINES
typedef long long INT64;
typedef unsigned long long UINT64;
//@out DEFINES
#endif

#ifdef LJPEG_DECODE
#error Please compile dcraw.c by itself.
#error Do not link it with ljpeg_decode.
#endif

#ifndef LONG_BIT
#define LONG_BIT (8 * sizeof (long))
#endif
//@end DEFINES

#if !defined(uchar)
#define uchar unsigned char
#endif
#if !defined(ushort)
#define ushort unsigned short
#endif

/*
   All global variables are defined here, and all functions that
   access them are prefixed with "CLASS".  Note that a thread-safe
   C++ class cannot have non-const static local variables.
 */
FILE *ifp, *ofp;
short order;
const char *ifname;
char *meta_data;
char cdesc[5], desc[512], make[64], model[64], model2[64], artist[64];
float flash_used, canon_ev, iso_speed, shutter, aperture, focal_len;
time_t timestamp;
unsigned shot_order, kodak_cbpp, filters, exif_cfa, unique_id;
off_t    strip_offset, data_offset;
off_t    thumb_offset, meta_offset, profile_offset;
unsigned thumb_length, meta_length, profile_length;
unsigned thumb_misc, *oprof, fuji_layout, shot_select=0, multi_out=0;
unsigned tiff_nifds, tiff_samples, tiff_bps, tiff_compress;
unsigned black, cblack[8], maximum, mix_green, raw_color, zero_is_bad;
unsigned zero_after_ff, is_raw, dng_version,  data_error, is_foveon;
unsigned tile_width, tile_length, gpsdata[32], load_flags;
ushort raw_height, raw_width, height, width, top_margin, left_margin;
ushort shrink, iheight, iwidth, fuji_width, thumb_width, thumb_height;
int flip, tiff_flip, colors;
double pixel_aspect, aber[4]={1,1,1,1}, gamm[6]={ 0.45,4.5,0,0,0,0 };
ushort (*image)[4], white[8][8], curve[0x10000], cr2_slice[3], sraw_mul[4];
float bright=1, user_mul[4]={0,0,0,0}, threshold=0;
int half_size=0, four_color_rgb=0, document_mode=0, highlight=0;
int verbose=0, use_auto_wb=0, use_camera_wb=0, use_camera_matrix=-1;
int output_color=1, output_bps=8, output_tiff=0, med_passes=0;
int no_auto_bright=0;
unsigned greybox[4] = { 0, 0, UINT_MAX, UINT_MAX };
unsigned cropbox[4] = { 0, 0, UINT_MAX, UINT_MAX };
float cam_mul[4], pre_mul[4], cmatrix[3][4], rgb_cam[3][4];
const double xyz_rgb[3][3] = {			/* XYZ from RGB */
  { 0.412453, 0.357580, 0.180423 },
  { 0.212671, 0.715160, 0.072169 },
  { 0.019334, 0.119193, 0.950227 } };
const float d65_white[3] = { 0.950456, 1, 1.088754 };
int histogram[4][0x2000];
void (*write_thumb)(), (*write_fun)();
void (*load_raw)(), (*thumb_load_raw)();
jmp_buf failure;

struct decode {
  struct decode *branch[2];
  int leaf;
} first_decode[2048], *second_decode, *free_decode;

struct tiff_ifd {
  int t_width, t_height, bps, comp, phint, offset, t_flip, samples, bytes;
} tiff_ifd[10];

struct ph1 {
  int format, key_off, t_black, black_off, split_col, tag_21a;
  float tag_210;
} ph1;

// Fake foveon functions to make dcraw.c compilable alone
void parse_foveon() {}
void foveon_load_raw() {}

#define CLASS

//@out DEFINES
#define FORC(cnt) for (c=0; c < cnt; c++)
#define FORC3 FORC(3)
#define FORC4 FORC(4)
#define FORCC FORC(colors)

#define SQR(x) ((x)*(x))
#define ABS(x) (((int)(x) ^ ((int)(x) >> 31)) - ((int)(x) >> 31))
#define MIN(a,b) ((a) < (b) ? (a) : (b))
#define MAX(a,b) ((a) > (b) ? (a) : (b))
#define LIM(x,min,max) MAX(min,MIN(x,max))
#define ULIM(x,y,z) ((y) < (z) ? LIM(x,y,z) : LIM(x,z,y))
#define CLIP(x) LIM(x,0,65535)
#define SWAP(a,b) { a=a+b; b=a-b; a=a-b; }

/*
   In order to inline this calculation, I make the risky
   assumption that all filter patterns can be described
   by a repeating pattern of eight rows and two columns

   Do not use the FC or BAYER macros with the Leaf CatchLight,
   because its pattern is 16x16, not 2x8.

   Return values are either 0/1/2/3 = G/M/C/Y or 0/1/2/3 = R/G1/B/G2

	PowerShot 600	PowerShot A50	PowerShot Pro70	Pro90 & G1
	0xe1e4e1e4:	0x1b4e4b1e:	0x1e4b4e1b:	0xb4b4b4b4:

	  0 1 2 3 4 5	  0 1 2 3 4 5	  0 1 2 3 4 5	  0 1 2 3 4 5
	0 G M G M G M	0 C Y C Y C Y	0 Y C Y C Y C	0 G M G M G M
	1 C Y C Y C Y	1 M G M G M G	1 M G M G M G	1 Y C Y C Y C
	2 M G M G M G	2 Y C Y C Y C	2 C Y C Y C Y
	3 C Y C Y C Y	3 G M G M G M	3 G M G M G M
			4 C Y C Y C Y	4 Y C Y C Y C
	PowerShot A5	5 G M G M G M	5 G M G M G M
	0x1e4e1e4e:	6 Y C Y C Y C	6 C Y C Y C Y
			7 M G M G M G	7 M G M G M G
	  0 1 2 3 4 5
	0 C Y C Y C Y
	1 G M G M G M
	2 C Y C Y C Y
	3 M G M G M G

   All RGB cameras use one of these Bayer grids:

	0x16161616:	0x61616161:	0x49494949:	0x94949494:

	  0 1 2 3 4 5	  0 1 2 3 4 5	  0 1 2 3 4 5	  0 1 2 3 4 5
	0 B G B G B G	0 G R G R G R	0 G B G B G B	0 R G R G R G
	1 G R G R G R	1 B G B G B G	1 R G R G R G	1 G B G B G B
	2 B G B G B G	2 G R G R G R	2 G B G B G B	2 R G R G R G
	3 G R G R G R	3 B G B G B G	3 R G R G R G	3 G B G B G B
 */

//@end DEFINES
#define FC(row,col) \
	(filters >> ((((row) << 1 & 14) + ((col) & 1)) << 1) & 3)

//@out DEFINES
#define BAYER(row,col) \
	image[((row) >> shrink)*iwidth + ((col) >> shrink)][FC(row,col)]
#define BAYER2(row,col) \
	image[((row) >> shrink)*iwidth + ((col) >> shrink)][fc(row,col)]
//@end DEFINES

int CLASS fc (int row, int col)
{
  static const char filter[16][16] =
  { { 2,1,1,3,2,3,2,0,3,2,3,0,1,2,1,0 },
    { 0,3,0,2,0,1,3,1,0,1,1,2,0,3,3,2 },
    { 2,3,3,2,3,1,1,3,3,1,2,1,2,0,0,3 },
    { 0,1,0,1,0,2,0,2,2,0,3,0,1,3,2,1 },
    { 3,1,1,2,0,1,0,2,1,3,1,3,0,1,3,0 },
    { 2,0,0,3,3,2,3,1,2,0,2,0,3,2,2,1 },
    { 2,3,3,1,2,1,2,1,2,1,1,2,3,0,0,1 },
    { 1,0,0,2,3,0,0,3,0,3,0,3,2,1,2,3 },
    { 2,3,3,1,1,2,1,0,3,2,3,0,2,3,1,3 },
    { 1,0,2,0,3,0,3,2,0,1,1,2,0,1,0,2 },
    { 0,1,1,3,3,2,2,1,1,3,3,0,2,1,3,2 },
    { 2,3,2,0,0,1,3,0,2,0,1,2,3,0,1,0 },
    { 1,3,1,2,3,2,3,2,0,2,0,1,1,0,3,0 },
    { 0,2,0,3,1,0,0,1,1,3,3,2,3,2,2,1 },
    { 2,1,3,2,3,1,2,1,0,3,0,2,0,2,0,2 },
    { 0,3,1,0,0,2,0,3,2,1,3,1,1,3,1,3 } };

  if (filters != 1) return FC(row,col);
  return filter[(row+top_margin) & 15][(col+left_margin) & 15];
}

/* @out COMMON
#include <math.h>
#define CLASS LibRaw::
#include "libraw/libraw_types.h"
#define LIBRAW_LIBRARY_BUILD
#define LIBRAW_IO_REDEFINED
#include "libraw/libraw.h"
#include "internal/defines.h"
#include "internal/var_defines.h"
#include "internal/libraw_bytebuffer.h"
@end COMMON */

//@out COMMON

#ifndef __GLIBC__
char *my_memmem (char *haystack, size_t haystacklen,
	      char *needle, size_t needlelen)
{
  char *c;
  for (c = haystack; c <= haystack + haystacklen - needlelen; c++)
    if (!memcmp (c, needle, needlelen))
      return c;
  return 0;
}
#define memmem my_memmem
#endif

//@end COMMON
void CLASS merror (void *ptr, const char *where)
{
  if (ptr) return;
  fprintf (stderr,_("%s: Out of memory in %s\n"), ifname, where);
  longjmp (failure, 1);
}

void CLASS derror()
{
  if (!data_error) {
    fprintf (stderr, "%s: ", ifname);
    if (feof(ifp))
      fprintf (stderr,_("Unexpected end of file\n"));
    else
      fprintf (stderr,_("Corrupt data near 0x%llx\n"), (INT64) ftello(ifp));
  }
  data_error++;
}
//@out COMMON

ushort CLASS sget2 (uchar *s)
{
  if (order == 0x4949)		/* "II" means little-endian */
    return s[0] | s[1] << 8;
  else				/* "MM" means big-endian */
    return s[0] << 8 | s[1];
}

ushort CLASS get2()
{
  uchar str[2] = { 0xff,0xff };
  fread (str, 1, 2, ifp);
  return sget2(str);
}

unsigned CLASS sget4 (uchar *s)
{
  if (order == 0x4949)
    return s[0] | s[1] << 8 | s[2] << 16 | s[3] << 24;
  else
    return s[0] << 24 | s[1] << 16 | s[2] << 8 | s[3];
}
#define sget4(s) sget4((uchar *)s)

unsigned CLASS get4()
{
  uchar str[4] = { 0xff,0xff,0xff,0xff };
  fread (str, 1, 4, ifp);
  return sget4(str);
}

unsigned CLASS getint (int type)
{
  return type == 3 ? get2() : get4();
}

float CLASS int_to_float (int i)
{
  union { int i; float f; } u;
  u.i = i;
  return u.f;
}

double CLASS getreal (int type)
{
  union { char c[8]; double d; } u;
  int i, rev;

  switch (type) {
    case 3: return (unsigned short) get2();
    case 4: return (unsigned int) get4();
    case 5:  u.d = (unsigned int) get4();
      return u.d / (unsigned int) get4();
    case 8: return (signed short) get2();
    case 9: return (signed int) get4();
    case 10: u.d = (signed int) get4();
      return u.d / (signed int) get4();
    case 11: return int_to_float (get4());
    case 12:
      rev = 7 * ((order == 0x4949) == (ntohs(0x1234) == 0x1234));
      for (i=0; i < 8; i++)
	u.c[i ^ rev] = fgetc(ifp);
      return u.d;
    default: return fgetc(ifp);
  }
}

void CLASS read_shorts (ushort *pixel, int count)
{
  if (fread (pixel, 2, count, ifp) < count) derror();
  if ((order == 0x4949) == (ntohs(0x1234) == 0x1234))
      swab ((char*)pixel, (char*)pixel, count*2);
}
//@end COMMON


//@out COMMON

#ifdef LIBRAW_LIBRARY_BUILD
#define RBAYER(x,y) raw_image[(x)*raw_width+(y)]
#define RRBAYER(x,y) raw_image[((x)+top_margin)*raw_width+(y)+left_margin]
#define CBAYER(x,y) color_image[((x)+top_margin)*raw_width+(y)+left_margin][FC((x),(y))]
#else
#define CBAYER(x,y) BAYER((x),(y))
#define RBAYER(x,y) BAYER((x),(y))
#define RRBAYER(x,y) BAYER((x),(y))
#endif

void CLASS canon_600_fixed_wb (int temp)
{
  static const short mul[4][5] = {
    {  667, 358,397,565,452 },
    {  731, 390,367,499,517 },
    { 1119, 396,348,448,537 },
    { 1399, 485,431,508,688 } };
  int lo, hi, i;
  float frac=0;

  for (lo=4; --lo; )
    if (*mul[lo] <= temp) break;
  for (hi=0; hi < 3; hi++)
    if (*mul[hi] >= temp) break;
  if (lo != hi)
    frac = (float) (temp - *mul[lo]) / (*mul[hi] - *mul[lo]);
  for (i=1; i < 5; i++)
    pre_mul[i-1] = 1 / (frac * mul[hi][i] + (1-frac) * mul[lo][i]);
#ifdef LIBRAW_LIBRARY_BUILD
  color_flags.pre_mul_state = LIBRAW_COLORSTATE_CONST;
#endif
}

/* Return values:  0 = white  1 = near white  2 = not white */
int CLASS canon_600_color (int ratio[2], int mar)
{
  int clipped=0, target, miss;

  if (flash_used) {
    if (ratio[1] < -104)
      { ratio[1] = -104; clipped = 1; }
    if (ratio[1] >   12)
      { ratio[1] =   12; clipped = 1; }
  } else {
    if (ratio[1] < -264 || ratio[1] > 461) return 2;
    if (ratio[1] < -50)
      { ratio[1] = -50; clipped = 1; }
    if (ratio[1] > 307)
      { ratio[1] = 307; clipped = 1; }
  }
  target = flash_used || ratio[1] < 197
	? -38 - (398 * ratio[1] >> 10)
	: -123 + (48 * ratio[1] >> 10);
  if (target - mar <= ratio[0] &&
      target + 20  >= ratio[0] && !clipped) return 0;
  miss = target - ratio[0];
  if (abs(miss) >= mar*4) return 2;
  if (miss < -20) miss = -20;
  if (miss > mar) miss = mar;
  ratio[0] = target - miss;
  return 1;
}

void CLASS canon_600_auto_wb()
{
  int mar, row, col, i, j, st, count[] = { 0,0 };
  int test[8], total[2][8], ratio[2][2], stat[2];

  memset (&total, 0, sizeof total);
  i = canon_ev + 0.5;
  if      (i < 10) mar = 150;
  else if (i > 12) mar = 20;
  else mar = 280 - 20 * i;
  if (flash_used) mar = 80;
  for (row=14; row < height-14; row+=4)
    for (col=10; col < width; col+=2) {
      for (i=0; i < 8; i++)
	test[(i & 4) + FC(row+(i >> 1),col+(i & 1))] =
		    BAYER(row+(i >> 1),col+(i & 1));
      for (i=0; i < 8; i++)
	if (test[i] < 150 || test[i] > 1500) goto next;
      for (i=0; i < 4; i++)
	if (abs(test[i] - test[i+4]) > 50) goto next;
      for (i=0; i < 2; i++) {
	for (j=0; j < 4; j+=2)
	  ratio[i][j >> 1] = ((test[i*4+j+1]-test[i*4+j]) << 10) / test[i*4+j];
	stat[i] = canon_600_color (ratio[i], mar);
      }
      if ((st = stat[0] | stat[1]) > 1) goto next;
      for (i=0; i < 2; i++)
	if (stat[i])
	  for (j=0; j < 2; j++)
	    test[i*4+j*2+1] = test[i*4+j*2] * (0x400 + ratio[i][j]) >> 10;
      for (i=0; i < 8; i++)
	total[st][i] += test[i];
      count[st]++;
next: ;
    }
  if (count[0] | count[1]) {
    st = count[0]*200 < count[1];
    for (i=0; i < 4; i++)
      pre_mul[i] = 1.0 / (total[st][i] + total[st][i+4]);
#ifdef LIBRAW_LIBRARY_BUILD
    color_flags.pre_mul_state = LIBRAW_COLORSTATE_CALCULATED;
#endif
  }
}

void CLASS canon_600_coeff()
{
  static const short table[6][12] = {
    { -190,702,-1878,2390,   1861,-1349,905,-393, -432,944,2617,-2105  },
    { -1203,1715,-1136,1648, 1388,-876,267,245,  -1641,2153,3921,-3409 },
    { -615,1127,-1563,2075,  1437,-925,509,3,     -756,1268,2519,-2007 },
    { -190,702,-1886,2398,   2153,-1641,763,-251, -452,964,3040,-2528  },
    { -190,702,-1878,2390,   1861,-1349,905,-393, -432,944,2617,-2105  },
    { -807,1319,-1785,2297,  1388,-876,769,-257,  -230,742,2067,-1555  } };
  int t=0, i, c;
  float mc, yc;

  mc = pre_mul[1] / pre_mul[2];
  yc = pre_mul[3] / pre_mul[2];
  if (mc > 1 && mc <= 1.28 && yc < 0.8789) t=1;
  if (mc > 1.28 && mc <= 2) {
    if  (yc < 0.8789) t=3;
    else if (yc <= 2) t=4;
  }
  if (flash_used) t=5;
  for (raw_color = i=0; i < 3; i++)
    FORCC rgb_cam[i][c] = table[t][i*4 + c] / 1024.0;
#ifdef LIBRAW_LIBRARY_BUILD
  color_flags.rgb_cam_state = LIBRAW_COLORSTATE_CALCULATED;
#endif
}

void CLASS canon_600_load_raw()
{
  uchar  data[1120], *dp;
  ushort pixel[896], *pix;
  int irow, row, col, val;
  static const short mul[4][2] =
  { { 1141,1145 }, { 1128,1109 }, { 1178,1149 }, { 1128,1109 } };

  for (irow=row=0; irow < height; irow++) {
    if (fread (data, 1, raw_width*5/4, ifp) < raw_width*5/4) derror();
    for (dp=data, pix=pixel; dp < data+1120; dp+=10, pix+=8) {
      pix[0] = (dp[0] << 2) + (dp[1] >> 6    );
      pix[1] = (dp[2] << 2) + (dp[1] >> 4 & 3);
      pix[2] = (dp[3] << 2) + (dp[1] >> 2 & 3);
      pix[3] = (dp[4] << 2) + (dp[1]      & 3);
      pix[4] = (dp[5] << 2) + (dp[9]      & 3);
      pix[5] = (dp[6] << 2) + (dp[9] >> 2 & 3);
      pix[6] = (dp[7] << 2) + (dp[9] >> 4 & 3);
      pix[7] = (dp[8] << 2) + (dp[9] >> 6    );
    }
#ifndef LIBRAW_LIBRARY_BUILD
    for (col=0; col < width; col++)
        {
            BAYER(row,col) = pixel[col];
        }
#else
    for (col=0; col < raw_width; col++)
            RBAYER(row,col) = pixel[col];
#endif

    for (col=width; col < raw_width; col++)
        {
            black += pixel[col];
        }
    if ((row+=2) > height) row = 1;
  }
  if (raw_width > width)
    black = black / ((raw_width - width) * height) - 4;
#ifndef LIBRAW_LIBRARY_BUILD
  for (row=0; row < height; row++)
    for (col=0; col < width; col++) {
      if ((val = BAYER(row,col) - black) < 0) val = 0;
      val = val * mul[row & 3][col & 1] >> 9;
      BAYER(row,col) = val;
    }
#else
  for (row=0; row < height; row++)
    for (col=0; col < raw_width; col++) {
      if ((val = RBAYER(row,col) - black) < 0) val = 0;
      val = val * mul[row & 3][col & 1] >> 9;
      RBAYER(row,col) = val;
    }

#endif
  canon_600_fixed_wb(1311);
  canon_600_auto_wb();
  canon_600_coeff();
  maximum = (0x3ff - black) * 1109 >> 9;
  black = 0;
}

void CLASS remove_zeroes()
{
  unsigned row, col, tot, n, r, c;

#ifdef LIBRAW_LIBRARY_BUILD
  RUN_CALLBACK(LIBRAW_PROGRESS_REMOVE_ZEROES,0,2);
#endif
  for (row=0; row < height; row++)
    for (col=0; col < width; col++)
      if (BAYER(row,col) == 0) {
	tot = n = 0;
	for (r = row-2; r <= row+2; r++)
	  for (c = col-2; c <= col+2; c++)
	    if (r < height && c < width &&
		FC(r,c) == FC(row,col) && BAYER(r,c))
	      tot += (n++,BAYER(r,c));
	if (n) BAYER(row,col) = tot/n;
      }
#ifdef LIBRAW_LIBRARY_BUILD
  RUN_CALLBACK(LIBRAW_PROGRESS_REMOVE_ZEROES,1,2);
#endif
}

int CLASS canon_s2is()
{
  unsigned row;

  for (row=0; row < 100; row++) {
    fseek (ifp, row*3340 + 3284, SEEK_SET);
    if (getc(ifp) > 15) return 1;
  }
  return 0;
}

/*
   getbits(-1) initializes the buffer
   getbits(n) where 0 <= n <= 25 returns an n-bit integer
 */

unsigned CLASS getbithuff (int nbits, ushort *huff)
{
#ifdef LIBRAW_NOTHREADS
  static unsigned bitbuf=0;
  static int vbits=0, reset=0;
#else
#define bitbuf tls->getbits.bitbuf
#define vbits  tls->getbits.vbits
#define reset  tls->getbits.reset
#endif
  unsigned c;

  if (nbits == -1)
    return bitbuf = vbits = reset = 0;
  if (nbits == 0 || vbits < 0) return 0;
  while (!reset && vbits < nbits && (c = fgetc(ifp)) != EOF &&
    !(reset = zero_after_ff && c == 0xff && fgetc(ifp))) {
    bitbuf = (bitbuf << 8) + (uchar) c;
    vbits += 8;
  }
  c = bitbuf << (32-vbits) >> (32-nbits);
  if (huff) {
    vbits -= huff[c] >> 8;
    c = (uchar) huff[c];
  } else
    vbits -= nbits;
  if (vbits < 0) derror();
  return c;
#ifndef LIBRAW_NOTHREADS
#undef bitbuf
#undef vbits
#undef reset
#endif
}

#define getbits(n) getbithuff(n,0)
#define gethuff(h) getbithuff(*h,h+1)

/*
   Construct a decode tree according to the specification in *source.
   The first 16 bytes specify how many codes should be 1-bit, 2-bit
   3-bit, etc.  Bytes after that are the leaf values.

   For example, if the source is

    { 0,1,4,2,3,1,2,0,0,0,0,0,0,0,0,0,
      0x04,0x03,0x05,0x06,0x02,0x07,0x01,0x08,0x09,0x00,0x0a,0x0b,0xff  },

   then the code is

	00		0x04
	010		0x03
	011		0x05
	100		0x06
	101		0x02
	1100		0x07
	1101		0x01
	11100		0x08
	11101		0x09
	11110		0x00
	111110		0x0a
	1111110		0x0b
	1111111		0xff
 */
ushort * CLASS make_decoder_ref (const uchar **source)
{
  int max, len, h, i, j;
  const uchar *count;
  ushort *huff;

  count = (*source += 16) - 17;
  for (max=16; max && !count[max]; max--);
  huff = (ushort *) calloc (1 + (1 << max), sizeof *huff);
  merror (huff, "make_decoder()");
  huff[0] = max;
  for (h=len=1; len <= max; len++)
    for (i=0; i < count[len]; i++, ++*source)
      for (j=0; j < 1 << (max-len); j++)
	if (h <= 1 << max)
	  huff[h++] = len << 8 | **source;
  return huff;
}

ushort * CLASS make_decoder (const uchar *source)
{
  return make_decoder_ref (&source);
}

void CLASS crw_init_tables (unsigned table, ushort *huff[2])
{
  static const uchar first_tree[3][29] = {
    { 0,1,4,2,3,1,2,0,0,0,0,0,0,0,0,0,
      0x04,0x03,0x05,0x06,0x02,0x07,0x01,0x08,0x09,0x00,0x0a,0x0b,0xff  },
    { 0,2,2,3,1,1,1,1,2,0,0,0,0,0,0,0,
      0x03,0x02,0x04,0x01,0x05,0x00,0x06,0x07,0x09,0x08,0x0a,0x0b,0xff  },
    { 0,0,6,3,1,1,2,0,0,0,0,0,0,0,0,0,

      0x06,0x05,0x07,0x04,0x08,0x03,0x09,0x02,0x00,0x0a,0x01,0x0b,0xff  },
  };
  static const uchar second_tree[3][180] = {
    { 0,2,2,2,1,4,2,1,2,5,1,1,0,0,0,139,
      0x03,0x04,0x02,0x05,0x01,0x06,0x07,0x08,
      0x12,0x13,0x11,0x14,0x09,0x15,0x22,0x00,0x21,0x16,0x0a,0xf0,
      0x23,0x17,0x24,0x31,0x32,0x18,0x19,0x33,0x25,0x41,0x34,0x42,
      0x35,0x51,0x36,0x37,0x38,0x29,0x79,0x26,0x1a,0x39,0x56,0x57,
      0x28,0x27,0x52,0x55,0x58,0x43,0x76,0x59,0x77,0x54,0x61,0xf9,
      0x71,0x78,0x75,0x96,0x97,0x49,0xb7,0x53,0xd7,0x74,0xb6,0x98,
      0x47,0x48,0x95,0x69,0x99,0x91,0xfa,0xb8,0x68,0xb5,0xb9,0xd6,
      0xf7,0xd8,0x67,0x46,0x45,0x94,0x89,0xf8,0x81,0xd5,0xf6,0xb4,
      0x88,0xb1,0x2a,0x44,0x72,0xd9,0x87,0x66,0xd4,0xf5,0x3a,0xa7,
      0x73,0xa9,0xa8,0x86,0x62,0xc7,0x65,0xc8,0xc9,0xa1,0xf4,0xd1,
      0xe9,0x5a,0x92,0x85,0xa6,0xe7,0x93,0xe8,0xc1,0xc6,0x7a,0x64,
      0xe1,0x4a,0x6a,0xe6,0xb3,0xf1,0xd3,0xa5,0x8a,0xb2,0x9a,0xba,
      0x84,0xa4,0x63,0xe5,0xc5,0xf3,0xd2,0xc4,0x82,0xaa,0xda,0xe4,
      0xf2,0xca,0x83,0xa3,0xa2,0xc3,0xea,0xc2,0xe2,0xe3,0xff,0xff  },
    { 0,2,2,1,4,1,4,1,3,3,1,0,0,0,0,140,
      0x02,0x03,0x01,0x04,0x05,0x12,0x11,0x06,
      0x13,0x07,0x08,0x14,0x22,0x09,0x21,0x00,0x23,0x15,0x31,0x32,
      0x0a,0x16,0xf0,0x24,0x33,0x41,0x42,0x19,0x17,0x25,0x18,0x51,
      0x34,0x43,0x52,0x29,0x35,0x61,0x39,0x71,0x62,0x36,0x53,0x26,
      0x38,0x1a,0x37,0x81,0x27,0x91,0x79,0x55,0x45,0x28,0x72,0x59,
      0xa1,0xb1,0x44,0x69,0x54,0x58,0xd1,0xfa,0x57,0xe1,0xf1,0xb9,
      0x49,0x47,0x63,0x6a,0xf9,0x56,0x46,0xa8,0x2a,0x4a,0x78,0x99,
      0x3a,0x75,0x74,0x86,0x65,0xc1,0x76,0xb6,0x96,0xd6,0x89,0x85,
      0xc9,0xf5,0x95,0xb4,0xc7,0xf7,0x8a,0x97,0xb8,0x73,0xb7,0xd8,
      0xd9,0x87,0xa7,0x7a,0x48,0x82,0x84,0xea,0xf4,0xa6,0xc5,0x5a,
      0x94,0xa4,0xc6,0x92,0xc3,0x68,0xb5,0xc8,0xe4,0xe5,0xe6,0xe9,
      0xa2,0xa3,0xe3,0xc2,0x66,0x67,0x93,0xaa,0xd4,0xd5,0xe7,0xf8,
      0x88,0x9a,0xd7,0x77,0xc4,0x64,0xe2,0x98,0xa5,0xca,0xda,0xe8,
      0xf3,0xf6,0xa9,0xb2,0xb3,0xf2,0xd2,0x83,0xba,0xd3,0xff,0xff  },
    { 0,0,6,2,1,3,3,2,5,1,2,2,8,10,0,117,
      0x04,0x05,0x03,0x06,0x02,0x07,0x01,0x08,
      0x09,0x12,0x13,0x14,0x11,0x15,0x0a,0x16,0x17,0xf0,0x00,0x22,
      0x21,0x18,0x23,0x19,0x24,0x32,0x31,0x25,0x33,0x38,0x37,0x34,
      0x35,0x36,0x39,0x79,0x57,0x58,0x59,0x28,0x56,0x78,0x27,0x41,
      0x29,0x77,0x26,0x42,0x76,0x99,0x1a,0x55,0x98,0x97,0xf9,0x48,
      0x54,0x96,0x89,0x47,0xb7,0x49,0xfa,0x75,0x68,0xb6,0x67,0x69,
      0xb9,0xb8,0xd8,0x52,0xd7,0x88,0xb5,0x74,0x51,0x46,0xd9,0xf8,
      0x3a,0xd6,0x87,0x45,0x7a,0x95,0xd5,0xf6,0x86,0xb4,0xa9,0x94,
      0x53,0x2a,0xa8,0x43,0xf5,0xf7,0xd4,0x66,0xa7,0x5a,0x44,0x8a,
      0xc9,0xe8,0xc8,0xe7,0x9a,0x6a,0x73,0x4a,0x61,0xc7,0xf4,0xc6,
      0x65,0xe9,0x72,0xe6,0x71,0x91,0x93,0xa6,0xda,0x92,0x85,0x62,
      0xf3,0xc5,0xb2,0xa4,0x84,0xba,0x64,0xa5,0xb3,0xd2,0x81,0xe5,
      0xd3,0xaa,0xc4,0xca,0xf2,0xb1,0xe4,0xd1,0x83,0x63,0xea,0xc3,
      0xe2,0x82,0xf1,0xa3,0xc2,0xa1,0xc1,0xe3,0xa2,0xe1,0xff,0xff  }
  };
  if (table > 2) table = 2;
  huff[0] = make_decoder ( first_tree[table]);
  huff[1] = make_decoder (second_tree[table]);
}

/*
   Return 0 if the image starts with compressed data,
   1 if it starts with uncompressed low-order bits.

   In Canon compressed data, 0xff is always followed by 0x00.
 */
int CLASS canon_has_lowbits()
{
  uchar test[0x4000];
  int ret=1;
  unsigned i;

  fseek (ifp, 0, SEEK_SET);
  fread (test, 1, sizeof test, ifp);
  for (i=540; i < sizeof test - 1; i++)
    if (test[i] == 0xff) {
      if (test[i+1]) return 1;
      ret=0;
    }
  return ret;
}

void CLASS canon_compressed_load_raw()
{
  ushort *pixel, *prow, *huff[2];
  int nblocks, lowbits, i, c, row, r, col, save, val;
  unsigned irow, icol;
  int block, diffbuf[64], leaf, len, diff, carry=0, pnum=0, base[2];

  crw_init_tables (tiff_compress, huff);
  pixel = (ushort *) calloc (raw_width*8, sizeof *pixel);
  merror (pixel, "canon_compressed_load_raw()");
  lowbits = canon_has_lowbits();
  if (!lowbits) maximum = 0x3ff;
  fseek (ifp, 540 + lowbits*raw_height*raw_width/4, SEEK_SET);
  zero_after_ff = 1;
  getbits(-1);
  for (row=0; row < raw_height; row+=8) {
    nblocks = MIN (8, raw_height-row) * raw_width >> 6;
    for (block=0; block < nblocks; block++) {
      memset (diffbuf, 0, sizeof diffbuf);
      for (i=0; i < 64; i++ ) {
	leaf = gethuff(huff[i > 0]);
	if (leaf == 0 && i) break;
	if (leaf == 0xff) continue;
	i  += leaf >> 4;
	len = leaf & 15;
	if (len == 0) continue;
	diff = getbits(len);
	if ((diff & (1 << (len-1))) == 0)
	  diff -= (1 << len) - 1;
	if (i < 64) diffbuf[i] = diff;
      }
      diffbuf[0] += carry;
      carry = diffbuf[0];
      for (i=0; i < 64; i++ ) {
	if (pnum++ % raw_width == 0)
	  base[0] = base[1] = 512;
	if ((pixel[(block << 6) + i] = base[i & 1] += diffbuf[i]) >> 10)
	  derror();
      }
    }
    if (lowbits) {
      save = ftell(ifp);
      fseek (ifp, 26 + row*raw_width/4, SEEK_SET);
      for (prow=pixel, i=0; i < raw_width*2; i++) {
	c = fgetc(ifp);
	for (r=0; r < 8; r+=2, prow++) {
	  val = (*prow << 2) + ((c >> r) & 3);
	  if (raw_width == 2672 && val < 512) val += 2;
	  *prow = val;
	}
      }
      fseek (ifp, save, SEEK_SET);
    }

#ifdef LIBRAW_LIBRARY_BUILD
    for (r=0; r < 8; r++) {
        if(row+r>=raw_height) break; // Not sure that raw_height is always N*8
        // MOVE entire row into place
        memmove(&raw_image[(row+r)*raw_width],&pixel[r*raw_width],raw_width*sizeof(pixel[0]));

        irow = row - top_margin + r;
        if (irow >= height) continue; // if row above image area than irow is VERY positive :)

        // only margins!
        for (col=0; col < left_margin; col++) 
            {
                icol = col - left_margin;
                c = FC(irow,icol);
                if (icol >= width && col > 1 && (unsigned) (col-left_margin+2) > width+3)
                    cblack[c] += (cblack[4+c]++,pixel[r*raw_width+col]);
            }
        for (col=width+left_margin; col < raw_width; col++) 
            {
                icol = col - left_margin;
                c = FC(irow,icol);
                if (icol >= width && col > 1 && (unsigned) (col-left_margin+2) > width+3)
                    cblack[c] += (cblack[4+c]++,pixel[r*raw_width+col]);
            }

    }
#else
    // dcraw original code
    for (r=0; r < 8; r++) {
      irow = row - top_margin + r;
      if (irow >= height) continue;
      for (col=0; col < raw_width; col++) {
	icol = col - left_margin;
	c = FC(irow,icol);
	if (icol < width)
	  BAYER(irow,icol) = pixel[r*raw_width+col];
	else if (col > 1 && (unsigned) (col-left_margin+2) > width+3)
	  cblack[c] += (cblack[4+c]++,pixel[r*raw_width+col]);
      }
    }
#endif
  }
  free (pixel);
  FORC(2) free (huff[c]);
  FORC4 if (cblack[4+c]) cblack[c] /= cblack[4+c];
}

//@end COMMON
/*
   Not a full implementation of Lossless JPEG, just
   enough to decode Canon, Kodak and Adobe DNG images.
 */
struct jhead {
  int bits, high, wide, clrs, sraw, psv, restart, vpred[6];
  ushort *huff[6], *free[4], *row;
};

//@out COMMON
int CLASS ljpeg_start (struct jhead *jh, int info_only)
{
  int c, tag, len;
  uchar data[0x10000];
  const uchar *dp;

  memset (jh, 0, sizeof *jh);
  jh->restart = INT_MAX;
  fread (data, 2, 1, ifp);
  if (data[1] != 0xd8) return 0;
  do {
    fread (data, 2, 2, ifp);
    tag =  data[0] << 8 | data[1];
    len = (data[2] << 8 | data[3]) - 2;
    if (tag <= 0xff00) return 0;
    fread (data, 1, len, ifp);
    switch (tag) {
      case 0xffc3:
	jh->sraw = ((data[7] >> 4) * (data[7] & 15) - 1) & 3;
      case 0xffc0:
	jh->bits = data[0];
	jh->high = data[1] << 8 | data[2];
	jh->wide = data[3] << 8 | data[4];
	jh->clrs = data[5] + jh->sraw;
	if (len == 9 && !dng_version) getc(ifp);
	break;
      case 0xffc4:
	if (info_only) break;
	for (dp = data; dp < data+len && (c = *dp++) < 4; )
	  jh->free[c] = jh->huff[c] = make_decoder_ref (&dp);
	break;
      case 0xffda:
	jh->psv = data[1+data[0]*2];
	jh->bits -= data[3+data[0]*2] & 15;
	break;
      case 0xffdd:
	jh->restart = data[0] << 8 | data[1];
    }
  } while (tag != 0xffda);
  if (info_only) return 1;
  FORC(5) if (!jh->huff[c+1]) jh->huff[c+1] = jh->huff[c];
  if (jh->sraw) {
    FORC(4)        jh->huff[2+c] = jh->huff[1];
    FORC(jh->sraw) jh->huff[1+c] = jh->huff[0];
  }
  jh->row = (ushort *) calloc (jh->wide*jh->clrs, 4);
  merror (jh->row, "ljpeg_start()");
  return zero_after_ff = 1;
}

void CLASS ljpeg_end (struct jhead *jh)
{
  int c;
  FORC4 if (jh->free[c]) free (jh->free[c]);
  free (jh->row);
}

// used for kodak-262 decoder
int CLASS ljpeg_diff (ushort *huff)
{
  int len, diff;

  len = gethuff(huff);
  if (len == 16 && (!dng_version || dng_version >= 0x1010000))
    return -32768;
  diff = getbits(len);
  if ((diff & (1 << (len-1))) == 0)
    diff -= (1 << len) - 1;
  return diff;
}

#ifdef LIBRAW_LIBRARY_BUILD
int CLASS ljpeg_diff_new (LibRaw_bit_buffer& bits, LibRaw_byte_buffer* buf,ushort *huff)
{
  int len, diff;

  len = bits._gethuff_lj(buf,*huff,huff+1);
  if (len == 16 && (!dng_version || dng_version >= 0x1010000))
    return -32768;
  diff = bits._getbits_lj(buf,len);
  if ((diff & (1 << (len-1))) == 0)
    diff -= (1 << len) - 1;
  return diff;
}

int CLASS ljpeg_diff_pef (LibRaw_bit_buffer& bits, LibRaw_byte_buffer* buf,ushort *huff)
{
  int len, diff;

  len = bits._gethuff(buf,*huff,huff+1,zero_after_ff);
  if (len == 16 && (!dng_version || dng_version >= 0x1010000))
    return -32768;
  diff = bits._getbits(buf,len,zero_after_ff);
  if ((diff & (1 << (len-1))) == 0)
    diff -= (1 << len) - 1;
  return diff;
}


#endif


#ifndef LIBRAW_LIBRARY_BUILD

ushort * CLASS ljpeg_row (int jrow, struct jhead *jh)
{
  int col, c, diff, pred, spred=0;
  ushort mark=0, *row[3];

  if (jrow * jh->wide % jh->restart == 0) {
    FORC(6) jh->vpred[c] = 1 << (jh->bits-1);
    if (jrow) {
      fseek (ifp, -2, SEEK_CUR);
      do mark = (mark << 8) + (c = fgetc(ifp));
      while (c != EOF && mark >> 4 != 0xffd);
    }
    getbits(-1);
  }
  FORC3 row[c] = jh->row + jh->wide*jh->clrs*((jrow+c) & 1);
  for (col=0; col < jh->wide; col++)
    FORC(jh->clrs) {
      diff = ljpeg_diff (jh->huff[c]);
      if (jh->sraw && c <= jh->sraw && (col | c))
		    pred = spred;
      else if (col) pred = row[0][-jh->clrs];
      else	    pred = (jh->vpred[c] += diff) - diff;
      if (jrow && col) switch (jh->psv) {
	case 1:	break;
	case 2: pred = row[1][0];					break;
	case 3: pred = row[1][-jh->clrs];				break;
	case 4: pred = pred +   row[1][0] - row[1][-jh->clrs];		break;
	case 5: pred = pred + ((row[1][0] - row[1][-jh->clrs]) >> 1);	break;
	case 6: pred = row[1][0] + ((pred - row[1][-jh->clrs]) >> 1);	break;
	case 7: pred = (pred + row[1][0]) >> 1;				break;
	default: pred = 0;
      }
      if ((**row = pred + diff) >> jh->bits) derror();
      if (c <= jh->sraw) spred = **row;
      row[0]++; row[1]++;
    }
  return row[2];
}
#endif

#ifdef LIBRAW_LIBRARY_BUILD
ushort * CLASS ljpeg_row_new (int jrow, struct jhead *jh, LibRaw_bit_buffer& bits,LibRaw_byte_buffer* bytes)
{
  int col, c, diff, pred, spred=0;
  ushort mark=0, *row[3];

  if (jrow * jh->wide % jh->restart == 0) {
    FORC(6) jh->vpred[c] = 1 << (jh->bits-1);
    if (jrow) {
        bytes->unseek2();
        do mark = (mark << 8) + (c = bytes->get_byte());
        while (c != EOF && mark >> 4 != 0xffd);
    }
    bits.reset();
  }
  FORC3 row[c] = jh->row + jh->wide*jh->clrs*((jrow+c) & 1);
  for (col=0; col < jh->wide; col++)
    FORC(jh->clrs) {
        diff = ljpeg_diff_new (bits,bytes,jh->huff[c]);
      if (jh->sraw && c <= jh->sraw && (col | c))
		    pred = spred;
      else if (col) pred = row[0][-jh->clrs];
      else	    pred = (jh->vpred[c] += diff) - diff;
      if (jrow && col) switch (jh->psv) {
	case 1:	break;
	case 2: pred = row[1][0];					break;
	case 3: pred = row[1][-jh->clrs];				break;
	case 4: pred = pred +   row[1][0] - row[1][-jh->clrs];		break;
	case 5: pred = pred + ((row[1][0] - row[1][-jh->clrs]) >> 1);	break;
	case 6: pred = row[1][0] + ((pred - row[1][-jh->clrs]) >> 1);	break;
	case 7: pred = (pred + row[1][0]) >> 1;				break;
	default: pred = 0;
      }
      if ((**row = pred + diff) >> jh->bits) derror();
      if (c <= jh->sraw) spred = **row;
      row[0]++; row[1]++;
    }
  return row[2];
}

#endif

void CLASS lossless_jpeg_load_raw()
{
  int jwide, jrow, jcol, val, c, i, row=0, col=0;
#ifndef LIBRAW_LIBRARY_BUILD
  int jidx,j;
#endif
  struct jhead jh;
  int min=INT_MAX;
  ushort *rp;
#ifdef LIBRAW_LIBRARY_BUILD
  int save_min = 0;
  unsigned slicesW[16],slicesWcnt=0,slices;
  unsigned *offset;
  unsigned t_y=0,t_x=0,t_s=0,slice=0,pixelsInSlice,pixno;
  if (!strcasecmp(make,"KODAK"))
      save_min = 1;
#endif

#ifdef LIBRAW_LIBRARY_BUILD
  if (cr2_slice[0]>15)
      throw LIBRAW_EXCEPTION_IO_EOF; // change many slices
#else
  fprintf(stderr,"Too many CR2 slices: %d\n",cr2_slice[0]+1);
  return;
#endif


  if (!ljpeg_start (&jh, 0)) return;
  jwide = jh.wide * jh.clrs;

#ifdef LIBRAW_LIBRARY_BUILD
  if(cr2_slice[0])
      {
          for(i=0;i<cr2_slice[0];i++)
              slicesW[slicesWcnt++] = cr2_slice[1];
          slicesW[slicesWcnt++] = cr2_slice[2];
      }
  else
      {
          // not sliced
          slicesW[slicesWcnt++] = raw_width; // safe fallback
      }
       
  slices = slicesWcnt * jh.high;
  offset = (unsigned*)calloc(slices+1,sizeof(offset[0]));
  
  for(slice=0;slice<slices;slice++)
      {
          offset[slice] = (t_x + t_y * raw_width)| (t_s<<28);
          if(offset[slice] & 0x0fffffff >= raw_width * raw_height)
              throw LIBRAW_EXCEPTION_IO_BADFILE; 
          t_y++;
          if(t_y == jh.high)
              {
                  t_y = 0;
                  t_x += slicesW[t_s++];
              }
      }
  offset[slices] = offset[slices-1];
  slice = 1; // next slice
  pixno = offset[0];
  pixelsInSlice = slicesW[0];
#endif

#ifdef LIBRAW_LIBRARY_BUILD
  if(!data_size)
      throw LIBRAW_EXCEPTION_IO_BADFILE;
  LibRaw_byte_buffer *buf = ifp->make_byte_buffer(data_size);
  LibRaw_bit_buffer bits;
#endif
  for (jrow=0; jrow < jh.high; jrow++) {
#ifdef LIBRAW_LIBRARY_BUILD
      rp = ljpeg_row_new (jrow, &jh,bits,buf);
#else
    rp = ljpeg_row (jrow, &jh);
#endif
    if (load_flags & 1)
      row = jrow & 1 ? height-1-jrow/2 : jrow/2;
    for (jcol=0; jcol < jwide; jcol++) {
      val = *rp++;
      if (jh.bits <= 12)
	val = curve[val & 0xfff];
#ifndef LIBRAW_LIBRARY_BUILD
      if (cr2_slice[0]) {
	jidx = jrow*jwide + jcol;
	i = jidx / (cr2_slice[1]*jh.high);
	if ((j = i >= cr2_slice[0]))
		 i  = cr2_slice[0];
	jidx -= i * (cr2_slice[1]*jh.high);
	row = jidx / cr2_slice[1+j];
	col = jidx % cr2_slice[1+j] + i*cr2_slice[1];
      }
#else
      row = pixno/raw_width;
//      col = pixno-(row*raw_width);
      col = pixno % raw_width;
      pixno++;
      if (0 == --pixelsInSlice)
          {
              unsigned o = offset[slice++];
              pixno = o & 0x0fffffff;
              pixelsInSlice = slicesW[o>>28];
          }
#endif
#ifndef LIBRAW_LIBRARY_BUILD

      if (raw_width == 3984 && (col -= 2) < 0)
              col += (row--,raw_width);

      if ((unsigned) (row-top_margin) < height) {
	c = FC(row-top_margin,col-left_margin);
	if ((unsigned) (col-left_margin) < width) {
	  BAYER(row-top_margin,col-left_margin) = val;
	  if (min > val) min = val;
	} else if (col > 1 && (unsigned) (col-left_margin+2) > width+3)
	  cblack[c] += (cblack[4+c]++,val);
      }
#else
      if (raw_width == 3984)
          {
              if ( (col -= 2) < 0)
                  col += (row--,raw_width);
              if(row >= 0 && row < raw_height && col >= 0 && col < raw_width)
                  RBAYER(row,col) = val;
          }
      else 
                  RBAYER(row,col) = val;

      if ((unsigned) (row-top_margin) < height) 
          {
              // within image height
              if ((unsigned) (col-left_margin) < width) 
                  {
                      // within image area, save min
                      if(save_min)
                          if (min > val) min = val;
                  } 
              else if (col > 1 && (unsigned) (col-left_margin+2) > width+3) 
                  {
                      c = FC(row-top_margin,col-left_margin);
                      cblack[c] += (cblack[4+c]++,val);
                  }
          }
#endif

#ifndef LIBRAW_LIBRARY_BUILD
      if (++col >= raw_width)
	col = (row++,0);
#endif
    }
  }
  ljpeg_end (&jh);
  FORC4 if (cblack[4+c]) cblack[c] /= cblack[4+c];
  if (!strcasecmp(make,"KODAK"))
    black = min;
#ifdef LIBRAW_LIBRARY_BUILD
  delete buf;
  free(offset);
#endif
}

void CLASS canon_sraw_load_raw()
{
  struct jhead jh;
  short *rp=0, (*ip)[4];
  int jwide, slice, scol, ecol, row, col, jrow=0, jcol=0, pix[3], c;
  int v[3]={0,0,0}, ver, hue;
  char *cp;

  if (!ljpeg_start (&jh, 0)) return;
  jwide = (jh.wide >>= 1) * jh.clrs;

#ifdef LIBRAW_LIBRARY_BUILD
  if(!data_size)
      throw LIBRAW_EXCEPTION_IO_BADFILE;
  LibRaw_byte_buffer *buf = ifp->make_byte_buffer(data_size);
  LibRaw_bit_buffer bits;
#endif


  for (ecol=slice=0; slice <= cr2_slice[0]; slice++) {
    scol = ecol;
    ecol += cr2_slice[1] * 2 / jh.clrs;
    if (!cr2_slice[0] || ecol > raw_width-1) ecol = raw_width & -2;
    for (row=0; row < height; row += (jh.clrs >> 1) - 1) {
      ip = (short (*)[4]) image + row*width;
      for (col=scol; col < ecol; col+=2, jcol+=jh.clrs) {
	if ((jcol %= jwide) == 0)
#ifdef LIBRAW_LIBRARY_BUILD
            rp = (short*) ljpeg_row_new (jrow++, &jh,bits,buf);
#else
            rp = (short *) ljpeg_row (jrow++, &jh);
#endif
	if (col >= width) continue;
	FORC (jh.clrs-2)
	  ip[col + (c >> 1)*width + (c & 1)][0] = rp[jcol+c];
	ip[col][1] = rp[jcol+jh.clrs-2] - 16384;
	ip[col][2] = rp[jcol+jh.clrs-1] - 16384;
      }
    }
  }
  for (cp=model2; *cp && !isdigit(*cp); cp++);
  sscanf (cp, "%d.%d.%d", v, v+1, v+2);
  ver = (v[0]*1000 + v[1])*1000 + v[2];
  hue = (jh.sraw+1) << 2;
  if (unique_id >= 0x80000281 || (unique_id == 0x80000218 && ver > 1000006))
    hue = jh.sraw << 1;
  ip = (short (*)[4]) image;
  rp = ip[0];
  for (row=0; row < height; row++, ip+=width) {
    if (row & (jh.sraw >> 1))
      for (col=0; col < width; col+=2)
	for (c=1; c < 3; c++)
	  if (row == height-1)
	       ip[col][c] =  ip[col-width][c];
	  else ip[col][c] = (ip[col-width][c] + ip[col+width][c] + 1) >> 1;
    for (col=1; col < width; col+=2)
      for (c=1; c < 3; c++)
	if (col == width-1)
	     ip[col][c] =  ip[col-1][c];
	else ip[col][c] = (ip[col-1][c] + ip[col+1][c] + 1) >> 1;
  }
  for ( ; rp < ip[0]; rp+=4) {
    if (unique_id < 0x80000218) {
      pix[0] = rp[0] + rp[2] - 512;
      pix[2] = rp[0] + rp[1] - 512;
      pix[1] = rp[0] + ((-778*rp[1] - (rp[2] << 11)) >> 12) - 512;
    } else {
      rp[1] = (rp[1] << 2) + hue;
      rp[2] = (rp[2] << 2) + hue;
      pix[0] = rp[0] + ((   50*rp[1] + 22929*rp[2]) >> 14);
      pix[1] = rp[0] + ((-5640*rp[1] - 11751*rp[2]) >> 14);
      pix[2] = rp[0] + ((29040*rp[1] -   101*rp[2]) >> 14);
    }
    FORC3 
        rp[c] = CLIP(pix[c] * sraw_mul[c] >> 10);
  }
#ifdef LIBRAW_LIBRARY_BUILD
  delete buf;
#endif
  ljpeg_end (&jh);
  maximum = 0x3fff;
}

void CLASS adobe_copy_pixel (int row, int col, ushort **rp)
{
  unsigned r, c;

#ifndef LIBRAW_LIBRARY_BUILD
  r = row -= top_margin;
  c = col -= left_margin;
  if (is_raw == 2 && shot_select) (*rp)++;
  if (filters) {
    if (fuji_width) {
      r = row + fuji_width - 1 - (col >> 1);
      c = row + ((col+1) >> 1);
    }
    if (r < height && c < width)
      BAYER(r,c) = **rp < 0x1000 ? curve[**rp] : **rp;
    *rp += is_raw;
  } else {
    if (r < height && c < width)
      FORC(tiff_samples)
	image[row*width+col][c] = (*rp)[c] < 0x1000 ? curve[(*rp)[c]]:(*rp)[c];
    *rp += tiff_samples;
  }
#else
  if (is_raw == 2 && shot_select) (*rp)++;
  if (filters) {
      if(row < raw_height && col < raw_width)
          RBAYER(row,col) = **rp < 0x1000 ? curve[**rp] : **rp;
    *rp += is_raw;
  } else {
      if (row < raw_height && col < raw_width)
          FORC(tiff_samples)
              color_image[row*raw_width+col][c] = (*rp)[c]<0x1000 ? curve[(*rp)[c]]:(*rp)[c];
      *rp += tiff_samples;
  }

#endif
  if (is_raw == 2 && shot_select) (*rp)--;

}

void CLASS adobe_dng_load_raw_lj()
{
  unsigned save, trow=0, tcol=0, jwide, jrow, jcol, row, col;
  struct jhead jh;
  ushort *rp;
  while (trow < raw_height) {
    save = ftell(ifp);
    if (tile_length < INT_MAX)
      fseek (ifp, get4(), SEEK_SET);
    if (!ljpeg_start (&jh, 0)) break;
    jwide = jh.wide;
    if (filters) jwide *= jh.clrs;
    jwide /= is_raw;
#ifdef LIBRAW_LIBRARY_BUILD
    if(!data_size)
        throw LIBRAW_EXCEPTION_IO_BADFILE;
    LibRaw_byte_buffer *buf = ifp->make_byte_buffer(data_size);
    LibRaw_bit_buffer bits;
#endif
    for (row=col=jrow=0; jrow < jh.high; jrow++) {
#ifdef LIBRAW_LIBRARY_BUILD
        rp = ljpeg_row_new (jrow, &jh,bits,buf);
#else
        rp = ljpeg_row (jrow, &jh);
#endif
      for (jcol=0; jcol < jwide; jcol++) {
	adobe_copy_pixel (trow+row, tcol+col, &rp);
	if (++col >= tile_width || col >= raw_width)
	  row += 1 + (col = 0);
      }
    }
    fseek (ifp, save+4, SEEK_SET);
    if ((tcol += tile_width) >= raw_width)
      trow += tile_length + (tcol = 0);
    ljpeg_end (&jh);
#ifdef LIBRAW_LIBRARY_BUILD
    delete buf;
#endif
  }
}

void CLASS adobe_dng_load_raw_nc()
{
  ushort *pixel, *rp;
  int row, col;

  pixel = (ushort *) calloc (raw_width * tiff_samples, sizeof *pixel);
  merror (pixel, "adobe_dng_load_raw_nc()");


#ifdef LIBRAW_LIBRARY_BUILD
  int dsz= raw_height*raw_width * tiff_samples * tiff_bps/8;
  LibRaw_byte_buffer *buf = NULL;
  if (tiff_bps != 16)
      {
          buf = ifp->make_byte_buffer(dsz);
      }
  LibRaw_bit_buffer bits;
#endif

  for (row=0; row < raw_height; row++) {
    if (tiff_bps == 16)
      read_shorts (pixel, raw_width * tiff_samples);
    else {
#ifdef LIBRAW_LIBRARY_BUILD
        bits.reset();
        for (col=0; col < raw_width * tiff_samples; col++)
            pixel[col] = bits._getbits(buf,tiff_bps,zero_after_ff);

#else
      getbits(-1);
      for (col=0; col < raw_width * tiff_samples; col++)
	pixel[col] = getbits(tiff_bps);
#endif
    }
    for (rp=pixel, col=0; col < raw_width; col++)
      adobe_copy_pixel (row, col, &rp);
  }
  free (pixel);
#ifdef LIBRAW_LIBRARY_BUILD
    if(buf)
        delete buf;
#endif
}

void CLASS pentax_load_raw()
{
  ushort bit[2][15], huff[4097];
  int dep, row, col, diff, c, i;
  ushort vpred[2][2] = {{0,0},{0,0}}, hpred[2];

  fseek (ifp, meta_offset, SEEK_SET);
  dep = (get2() + 12) & 15;
  fseek (ifp, 12, SEEK_CUR);
  FORC(dep) bit[0][c] = get2();
  FORC(dep) bit[1][c] = fgetc(ifp);
  FORC(dep)
    for (i=bit[0][c]; i <= ((bit[0][c]+(4096 >> bit[1][c])-1) & 4095); )
      huff[++i] = bit[1][c] << 8 | c;
  huff[0] = 12;
  fseek (ifp, data_offset, SEEK_SET);
#ifdef LIBRAW_LIBRARY_BUILD
  if(!data_size)
      throw LIBRAW_EXCEPTION_IO_BADFILE;
  LibRaw_byte_buffer *buf = ifp->make_byte_buffer(data_size);
  LibRaw_bit_buffer bits;
  bits.reset();
#else
  getbits(-1);
#endif
  for (row=0; row < raw_height; row++)
      {
          for (col=0; col < raw_width; col++) {
#ifdef LIBRAW_LIBRARY_BUILD
              diff = ljpeg_diff_pef(bits,buf,huff);
#else
              diff = ljpeg_diff (huff);
#endif
              if (col < 2) hpred[col] = vpred[row & 1][col] += diff;
              else	   hpred[col & 1] += diff;

              unsigned val = hpred[col & 1];

#ifndef LIBRAW_LIBRARY_BUILD
              if ((unsigned) (row-top_margin) < height && 
                  (unsigned)(col-left_margin) < width)
                  BAYER(row-top_margin,col-left_margin) = val;
#else
              RBAYER(row,col) = val;
#endif
              if (val >> tiff_bps) derror();
          }
      }
#ifdef LIBRAW_LIBRARY_BUILD
  delete buf;
#endif
}

void CLASS nikon_compressed_load_raw()
{
  static const uchar nikon_tree[][32] = {
    { 0,1,5,1,1,1,1,1,1,2,0,0,0,0,0,0,	/* 12-bit lossy */
      5,4,3,6,2,7,1,0,8,9,11,10,12 },
    { 0,1,5,1,1,1,1,1,1,2,0,0,0,0,0,0,	/* 12-bit lossy after split */
      0x39,0x5a,0x38,0x27,0x16,5,4,3,2,1,0,11,12,12 },
    { 0,1,4,2,3,1,2,0,0,0,0,0,0,0,0,0,  /* 12-bit lossless */
      5,4,6,3,7,2,8,1,9,0,10,11,12 },
    { 0,1,4,3,1,1,1,1,1,2,0,0,0,0,0,0,	/* 14-bit lossy */
      5,6,4,7,8,3,9,2,1,0,10,11,12,13,14 },
    { 0,1,5,1,1,1,1,1,1,1,2,0,0,0,0,0,	/* 14-bit lossy after split */
      8,0x5c,0x4b,0x3a,0x29,7,6,5,4,3,2,1,0,13,14 },
    { 0,1,4,2,2,3,1,2,0,0,0,0,0,0,0,0,	/* 14-bit lossless */
      7,6,8,5,9,4,10,3,11,12,2,0,1,13,14 } };
  ushort *huff, ver0, ver1, vpred[2][2], hpred[2], csize;
  int i, min, max, step=0, tree=0, split=0, row, col, len, shl, diff;

  fseek (ifp, meta_offset, SEEK_SET);
  ver0 = fgetc(ifp);
  ver1 = fgetc(ifp);
  if (ver0 == 0x49 || ver1 == 0x58)
    fseek (ifp, 2110, SEEK_CUR);
  if (ver0 == 0x46) tree = 2;
  if (tiff_bps == 14) tree += 3;
  read_shorts (vpred[0], 4);
  max = 1 << tiff_bps & 0x7fff;
  if ((csize = get2()) > 1)
    step = max / (csize-1);
  if (ver0 == 0x44 && ver1 == 0x20 && step > 0) {
    for (i=0; i < csize; i++)
      curve[i*step] = get2();
    for (i=0; i < max; i++)
      curve[i] = ( curve[i-i%step]*(step-i%step) +
		   curve[i-i%step+step]*(i%step) ) / step;
#ifdef LIBRAW_LIBRARY_BUILD
    color_flags.curve_state = LIBRAW_COLORSTATE_LOADED;
#endif
    fseek (ifp, meta_offset+562, SEEK_SET);
    split = get2();
  } else if (ver0 != 0x46 && csize <= 0x4001)
      {
    read_shorts (curve, max=csize);
#ifdef LIBRAW_LIBRARY_BUILD
    color_flags.curve_state = LIBRAW_COLORSTATE_LOADED;
#endif
      }
  while (curve[max-2] == curve[max-1]) max--;
  huff = make_decoder (nikon_tree[tree]);
  fseek (ifp, data_offset, SEEK_SET);
#ifdef LIBRAW_LIBRARY_BUILD
  if(!data_size)
      throw LIBRAW_EXCEPTION_IO_BADFILE;
  LibRaw_byte_buffer *buf = ifp->make_byte_buffer(data_size);
  LibRaw_bit_buffer bits;
  bits.reset();
#else
  getbits(-1);
#endif
  for (min=row=0; row < height; row++) {
    if (split && row == split) {
      free (huff);
      huff = make_decoder (nikon_tree[tree+1]);
      max += (min = 16) << 1;
    }
    for (col=0; col < raw_width; col++) {
#ifdef LIBRAW_LIBRARY_BUILD
        i = bits._gethuff(buf,*huff,huff+1,zero_after_ff);
#else
      i = gethuff(huff);
#endif
      len = i & 15;
      shl = i >> 4;
#ifdef LIBRAW_LIBRARY_BUILD
      diff = ((bits._getbits(buf,len-shl,zero_after_ff) << 1) + 1) << shl >> 1;
#else
      diff = ((getbits(len-shl) << 1) + 1) << shl >> 1;
#endif
      if ((diff & (1 << (len-1))) == 0)
	diff -= (1 << len) - !shl;
      if (col < 2) hpred[col] = vpred[row & 1][col] += diff;
      else	   hpred[col & 1] += diff;
      if ((ushort)(hpred[col & 1] + min) >= max) derror();
#ifndef LIBRAW_LIBRARY_BUILD
      if ((unsigned) (col-left_margin) < width)
	BAYER(row,col-left_margin) =  curve[LIM((short)hpred[col & 1],0,0x3fff)];
#else
      ushort xval = hpred[col & 1];
      xval = curve[LIM((short)xval,0,0x3fff)];
      RBAYER(row,col) = xval;
#endif

    }
  }
#ifdef LIBRAW_LIBRARY_BUILD
  delete buf;
#endif
  free (huff);
}

/*
   Figure out if a NEF file is compressed.  These fancy heuristics
   are only needed for the D100, thanks to a bug in some cameras
   that tags all images as "compressed".
 */
int CLASS nikon_is_compressed()
{
  uchar test[256];
  int i;

  fseek (ifp, data_offset, SEEK_SET);
  fread (test, 1, 256, ifp);
  for (i=15; i < 256; i+=16)
    if (test[i]) return 1;
  return 0;
}

/*
   Returns 1 for a Coolpix 995, 0 for anything else.
 */
int CLASS nikon_e995()
{
  int i, histo[256];
  const uchar often[] = { 0x00, 0x55, 0xaa, 0xff };

  memset (histo, 0, sizeof histo);
  fseek (ifp, -2000, SEEK_END);
  for (i=0; i < 2000; i++)
    histo[fgetc(ifp)]++;
  for (i=0; i < 4; i++)
    if (histo[often[i]] < 200)
      return 0;
  return 1;
}

/*
   Returns 1 for a Coolpix 2100, 0 for anything else.
 */
int CLASS nikon_e2100()
{
  uchar t[12];
  int i;

  fseek (ifp, 0, SEEK_SET);
  for (i=0; i < 1024; i++) {
    fread (t, 1, 12, ifp);
    if (((t[2] & t[4] & t[7] & t[9]) >> 4
	& t[1] & t[6] & t[8] & t[11] & 3) != 3)
      return 0;
  }
  return 1;
}

void CLASS nikon_3700()
{
  int bits, i;
  uchar dp[24];
  static const struct {
    int bits;
    char t_make[12], t_model[15];
  } table[] = {
    { 0x00, "PENTAX",  "Optio 33WR" },
    { 0x03, "NIKON",   "E3200" },
    { 0x32, "NIKON",   "E3700" },
    { 0x33, "OLYMPUS", "C740UZ" } };

  fseek (ifp, 3072, SEEK_SET);
  fread (dp, 1, 24, ifp);
  bits = (dp[8] & 3) << 4 | (dp[20] & 3);
  for (i=0; i < sizeof table / sizeof *table; i++)
    if (bits == table[i].bits) {
      strcpy (make,  table[i].t_make );
      strcpy (model, table[i].t_model);
    }
}

/*
   Separates a Minolta DiMAGE Z2 from a Nikon E4300.
 */
int CLASS minolta_z2()
{
  int i, nz;
  char tail[424];

  fseek (ifp, -sizeof tail, SEEK_END);
  fread (tail, 1, sizeof tail, ifp);
  for (nz=i=0; i < sizeof tail; i++)
    if (tail[i]) nz++;
  return nz > 20;
}

/*
   The Fuji Super CCD is just a Bayer grid rotated 45 degrees.
 */
void CLASS fuji_load_raw()
{
#ifndef LIBRAW_LIBRARY_BUILD
  ushort *pixel;
  int wide, row, col, r, c;

  fseek (ifp, (top_margin*raw_width + left_margin) * 2, SEEK_CUR);
  wide = fuji_width << !fuji_layout;
  pixel = (ushort *) calloc (wide, sizeof *pixel);
  merror (pixel, "fuji_load_raw()");
  for (row=0; row < raw_height; row++) {
    read_shorts (pixel, wide);
    fseek (ifp, 2*(raw_width - wide), SEEK_CUR);
    for (col=0; col < wide; col++) {
      if (fuji_layout) {
	r = fuji_width - 1 - col + (row >> 1);
	c = col + ((row+1) >> 1);
      } else {
	r = fuji_width - 1 + row - (col >> 1);
	c = row + ((col+1) >> 1);
      }
      BAYER(r,c) = pixel[col];
    }
  }
  free (pixel);
#else
  read_shorts(raw_image,raw_width*raw_height);
#endif
}
//@end COMMON

void CLASS jpeg_thumb();

//@out COMMON
void CLASS ppm_thumb()
{
  char *thumb;
  thumb_length = thumb_width*thumb_height*3;
  thumb = (char *) malloc (thumb_length);
  merror (thumb, "ppm_thumb()");
  fprintf (ofp, "P6\n%d %d\n255\n", thumb_width, thumb_height);
  fread  (thumb, 1, thumb_length, ifp);
  fwrite (thumb, 1, thumb_length, ofp);
  free (thumb);
}

void CLASS layer_thumb()
{
  int i, c;
  char *thumb, map[][4] = { "012","102" };

  colors = thumb_misc >> 5 & 7;
  thumb_length = thumb_width*thumb_height;
  thumb = (char *) calloc (colors, thumb_length);
  merror (thumb, "layer_thumb()");
  fprintf (ofp, "P%d\n%d %d\n255\n",
	5 + (colors >> 1), thumb_width, thumb_height);
  fread (thumb, thumb_length, colors, ifp);
  for (i=0; i < thumb_length; i++)
    FORCC putc (thumb[i+thumb_length*(map[thumb_misc >> 8][c]-'0')], ofp);
  free (thumb);
}

void CLASS rollei_thumb()
{
  unsigned i;
  ushort *thumb;

  thumb_length = thumb_width * thumb_height;
  thumb = (ushort *) calloc (thumb_length, 2);
  merror (thumb, "rollei_thumb()");
  fprintf (ofp, "P6\n%d %d\n255\n", thumb_width, thumb_height);
  read_shorts (thumb, thumb_length);
  for (i=0; i < thumb_length; i++) {
    putc (thumb[i] << 3, ofp);
    putc (thumb[i] >> 5  << 2, ofp);
    putc (thumb[i] >> 11 << 3, ofp);
  }
  free (thumb);
}

void CLASS rollei_load_raw()
{
  uchar pixel[10];
  unsigned iten=0, isix, i, buffer=0, row, col, todo[16];

  isix = raw_width * raw_height * 5 / 8;
  while (fread (pixel, 1, 10, ifp) == 10) {
    for (i=0; i < 10; i+=2) {
      todo[i]   = iten++;
      todo[i+1] = pixel[i] << 8 | pixel[i+1];
      buffer    = pixel[i] >> 2 | buffer << 6;
    }
    for (   ; i < 16; i+=2) {
      todo[i]   = isix++;
      todo[i+1] = buffer >> (14-i)*5;
    }
    for (i=0; i < 16; i+=2) {
#ifndef LIBRAW_LIBRARY_BUILD
      row = todo[i] / raw_width - top_margin;
      col = todo[i] % raw_width - left_margin;
      if (row < height && col < width)
              BAYER(row,col) = (todo[i+1] & 0x3ff);
#else
      RBAYER(todo[i] / raw_width,todo[i] % raw_width) = (todo[i+1] & 0x3ff);
#endif
    }
  }
  maximum = 0x3ff;
}

int CLASS bayer (unsigned row, unsigned col)
{
  return (row < height && col < width) ? BAYER(row,col) : 0;
}

void CLASS phase_one_flat_field (int is_float, int nc)
{
  ushort head[8];
  unsigned wide, y, x, c, rend, cend, row, col;
  float *mrow, num, mult[4];

  read_shorts (head, 8);
  wide = head[2] / head[4];
  mrow = (float *) calloc (nc*wide, sizeof *mrow);
  merror (mrow, "phase_one_flat_field()");
  for (y=0; y < head[3] / head[5]; y++) {
    for (x=0; x < wide; x++)
      for (c=0; c < nc; c+=2) {
	num = is_float ? getreal(11) : get2()/32768.0;
	if (y==0) mrow[c*wide+x] = num;
	else mrow[(c+1)*wide+x] = (num - mrow[c*wide+x]) / head[5];
      }
    if (y==0) continue;
    rend = head[1]-top_margin + y*head[5];
    for (row = rend-head[5]; row < height && row < rend; row++) {
      for (x=1; x < wide; x++) {
	for (c=0; c < nc; c+=2) {
	  mult[c] = mrow[c*wide+x-1];
	  mult[c+1] = (mrow[c*wide+x] - mult[c]) / head[4];
	}
	cend = head[0]-left_margin + x*head[4];
	for (col = cend-head[4]; col < width && col < cend; col++) {
	  c = nc > 2 ? FC(row,col) : 0;
	  if (!(c & 1)) {
	    c = BAYER(row,col) * mult[c];
	    BAYER(row,col) = LIM(c,0,65535);
	  }
	  for (c=0; c < nc; c+=2)
	    mult[c] += mult[c+1];
	}
      }
      for (x=0; x < wide; x++)
	for (c=0; c < nc; c+=2)
	  mrow[c*wide+x] += mrow[(c+1)*wide+x];
    }
  }
  free (mrow);
}

void CLASS phase_one_correct()
{
  unsigned entries, tag, data, save, col, row, type;
  int len, i, j, k, cip, val[4], dev[4], sum, max;
  int head[9], diff, mindiff=INT_MAX, off_412=0;
  static const signed char dir[12][2] =
    { {-1,-1}, {-1,1}, {1,-1}, {1,1}, {-2,0}, {0,-2}, {0,2}, {2,0},
      {-2,-2}, {-2,2}, {2,-2}, {2,2} };
  float poly[8], num, cfrac, frac, mult[2], *yval[2];
  ushort *xval[2];

  if (half_size || !meta_length) return;
#ifdef DCRAW_VERBOSE
  if (verbose) fprintf (stderr,_("Phase One correction...\n"));
#endif
  fseek (ifp, meta_offset, SEEK_SET);
  order = get2();
  fseek (ifp, 6, SEEK_CUR);
  fseek (ifp, meta_offset+get4(), SEEK_SET);
  entries = get4();  get4();
  while (entries--) {
    tag  = get4();
    len  = get4();
    data = get4();
    save = ftell(ifp);
    fseek (ifp, meta_offset+data, SEEK_SET);
    if (tag == 0x419) {				/* Polynomial curve */
      for (get4(), i=0; i < 8; i++)
	poly[i] = getreal(11);
      poly[3] += (ph1.tag_210 - poly[7]) * poly[6] + 1;
      for (i=0; i < 0x10000; i++) {
	num = (poly[5]*i + poly[3])*i + poly[1];
	curve[i] = LIM(num,0,65535);
      } goto apply;				/* apply to right half */
    } else if (tag == 0x41a) {			/* Polynomial curve */
      for (i=0; i < 4; i++)
	poly[i] = getreal(11);
      for (i=0; i < 0x10000; i++) {
	for (num=0, j=4; j--; )
	  num = num * i + poly[j];
	curve[i] = LIM(num+i,0,65535);
      } apply:					/* apply to whole image */
      for (row=0; row < height; row++)
	for (col = (tag & 1)*ph1.split_col; col < width; col++)
	  BAYER(row,col) = curve[BAYER(row,col)];
    } else if (tag == 0x400) {			/* Sensor defects */
      while ((len -= 8) >= 0) {
	col  = get2() - left_margin;
	row  = get2() - top_margin;
	type = get2(); get2();
	if (col >= width) continue;
	if (type == 131)			/* Bad column */
	  for (row=0; row < height; row++)
	    if (FC(row,col) == 1) {
	      for (sum=i=0; i < 4; i++)
		sum += val[i] = bayer (row+dir[i][0], col+dir[i][1]);
	      for (max=i=0; i < 4; i++) {
		dev[i] = abs((val[i] << 2) - sum);
		if (dev[max] < dev[i]) max = i;
	      }
	      BAYER(row,col) = (sum - val[max])/3.0 + 0.5;
	    } else {
	      for (sum=0, i=8; i < 12; i++)
		sum += bayer (row+dir[i][0], col+dir[i][1]);
	      BAYER(row,col) = 0.5 + sum * 0.0732233 +
		(bayer(row,col-2) + bayer(row,col+2)) * 0.3535534;
	    }
	else if (type == 129) {			/* Bad pixel */
	  if (row >= height) continue;
	  j = (FC(row,col) != 1) * 4;
	  for (sum=0, i=j; i < j+8; i++)
	    sum += bayer (row+dir[i][0], col+dir[i][1]);
	  BAYER(row,col) = (sum + 4) >> 3;
	}
      }
    } else if (tag == 0x401) {			/* All-color flat fields */
      phase_one_flat_field (1, 2);
    } else if (tag == 0x416 || tag == 0x410) {
      phase_one_flat_field (0, 2);
    } else if (tag == 0x40b) {			/* Red+blue flat field */
      phase_one_flat_field (0, 4);
    } else if (tag == 0x412) {
      fseek (ifp, 36, SEEK_CUR);
      diff = abs (get2() - ph1.tag_21a);
      if (mindiff > diff) {
	mindiff = diff;
	off_412 = ftell(ifp) - 38;
      }
    }
    fseek (ifp, save, SEEK_SET);
  }
  if (off_412) {
    fseek (ifp, off_412, SEEK_SET);
    for (i=0; i < 9; i++) head[i] = get4() & 0x7fff;
    yval[0] = (float *) calloc (head[1]*head[3] + head[2]*head[4], 6);
    merror (yval[0], "phase_one_correct()");
    yval[1] = (float  *) (yval[0] + head[1]*head[3]);
    xval[0] = (ushort *) (yval[1] + head[2]*head[4]);
    xval[1] = (ushort *) (xval[0] + head[1]*head[3]);
    get2();
    for (i=0; i < 2; i++)
      for (j=0; j < head[i+1]*head[i+3]; j++)
	yval[i][j] = getreal(11);
    for (i=0; i < 2; i++)
      for (j=0; j < head[i+1]*head[i+3]; j++)
	xval[i][j] = get2();
    for (row=0; row < height; row++)
      for (col=0; col < width; col++) {
	cfrac = (float) col * head[3] / raw_width;
	cfrac -= cip = cfrac;
	num = BAYER(row,col) * 0.5;
	for (i=cip; i < cip+2; i++) {
	  for (k=j=0; j < head[1]; j++)
	    if (num < xval[0][k = head[1]*i+j]) break;
	  frac = (j == 0 || j == head[1]) ? 0 :
		(xval[0][k] - num) / (xval[0][k] - xval[0][k-1]);
	  mult[i-cip] = yval[0][k-1] * frac + yval[0][k] * (1-frac);
	}
	i = ((mult[0] * (1-cfrac) + mult[1] * cfrac)
		* (row + top_margin) + num) * 2;
	BAYER(row,col) = LIM(i,0,65535);
      }
    free (yval[0]);
  }
}

void CLASS phase_one_load_raw()
{
  int row, col, a, b;
  ushort *pixel, akey, bkey, mask;

  fseek (ifp, ph1.key_off, SEEK_SET);
  akey = get2();
  bkey = get2();
  mask = ph1.format == 1 ? 0x5555:0x1354;
#ifndef LIBRAW_LIBRARY_BUILD
  fseek (ifp, data_offset + top_margin*raw_width*2, SEEK_SET);
  pixel = (ushort *) calloc (raw_width, sizeof *pixel);
  merror (pixel, "phase_one_load_raw()");
  for (row=0; row < height; row++) {
    read_shorts (pixel, raw_width);
    if (ph1.format)
      for (col=0; col < raw_width; col+=2) {
	a = pixel[col+0] ^ akey;
	b = pixel[col+1] ^ bkey;
	pixel[col+0] = (a & mask) | (b & ~mask);
	pixel[col+1] = (b & mask) | (a & ~mask);
      }
    for (col=0; col < width; col++)
      BAYER(row,col) = pixel[col+left_margin];
  }
  free (pixel);
  phase_one_correct();
#else
  fseek (ifp, data_offset, SEEK_SET);
  pixel = (ushort *) calloc (raw_width, sizeof *pixel);
  merror (pixel, "phase_one_load_raw()");
  for (row=0; row < raw_height; row++) {
    read_shorts (pixel, raw_width);
    if (ph1.format)
        for (col=0; col < raw_width; col+=2) {
            a = pixel[col+0] ^ akey;
            b = pixel[col+1] ^ bkey;
            pixel[col+0] = (a & mask) | (b & ~mask);
            pixel[col+1] = (b & mask) | (a & ~mask);
        }
    memmove(&raw_image[row*raw_width],pixel,raw_width*sizeof(pixel[0]));
  }
  free (pixel);
  // use correct on postprocessing!
  imgdata.rawdata.use_ph1_correct=1;
#endif
}

unsigned CLASS ph1_bithuff (int nbits, ushort *huff)
{
#ifndef LIBRAW_NOTHREADS
#define bitbuf tls->ph1_bits.bitbuf
#define vbits  tls->ph1_bits.vbits    
#else
  static UINT64 bitbuf=0;
  static int vbits=0;
#endif
  unsigned c;

  if (nbits == -1)
    return bitbuf = vbits = 0;
  if (nbits == 0) return 0;
  if (vbits < nbits) {
    bitbuf = bitbuf << 32 | get4();
    vbits += 32;
  }
  c = bitbuf << (64-vbits) >> (64-nbits);
  if (huff) {
    vbits -= huff[c] >> 8;
    return (uchar) huff[c];
  }
  vbits -= nbits;
  return c;
#ifndef LIBRAW_NOTHREADS
#undef bitbuf
#undef vbits
#endif
}
#define ph1_bits(n) ph1_bithuff(n,0)
#define ph1_huff(h) ph1_bithuff(*h,h+1)

void CLASS phase_one_load_raw_c()
{
  static const int length[] = { 8,7,6,9,11,10,5,12,14,13 };
  int *offset, len[2], pred[2], row, col, i, j;
  ushort *pixel;
  short (*t_black)[2];

  pixel = (ushort *) calloc (raw_width + raw_height*4, 2);
  merror (pixel, "phase_one_load_raw_c()");
  offset = (int *) (pixel + raw_width);
  fseek (ifp, strip_offset, SEEK_SET);
  for (row=0; row < raw_height; row++)
    offset[row] = get4();
  t_black = (short (*)[2]) offset + raw_height;
  fseek (ifp, ph1.black_off, SEEK_SET);
  if (ph1.black_off)
      {
          read_shorts ((ushort *) t_black[0], raw_height*2);
#ifdef LIBRAW_LIBRARY_BUILD
          imgdata.rawdata.ph1_black = (ushort (*)[2])calloc(raw_height*2,sizeof(ushort));
          merror (imgdata.rawdata.ph1_black, "phase_one_load_raw_c()");
          memmove(imgdata.rawdata.ph1_black,(ushort *) t_black[0],raw_height*2*sizeof(ushort));
#endif
      }
  for (i=0; i < 256; i++)
    curve[i] = i*i / 3.969 + 0.5;
#ifdef LIBRAW_LIBRARY_BUILD
  color_flags.curve_state = LIBRAW_COLORSTATE_CALCULATED;
#endif
  for (row=0; row < raw_height; row++) {
    fseek (ifp, data_offset + offset[row], SEEK_SET);
    ph1_bits(-1);
    pred[0] = pred[1] = 0;
    for (col=0; col < raw_width; col++) {
      if (col >= (raw_width & -8))
	len[0] = len[1] = 14;
      else if ((col & 7) == 0)
	for (i=0; i < 2; i++) {
	  for (j=0; j < 5 && !ph1_bits(1); j++);
	  if (j--) len[i] = length[j*2 + ph1_bits(1)];
	}
      if ((i = len[col & 1]) == 14)
	pixel[col] = pred[col & 1] = ph1_bits(16);
      else
	pixel[col] = pred[col & 1] += ph1_bits(i) + 1 - (1 << (i - 1));
      if (pred[col & 1] >> 16) derror();
      if (ph1.format == 5 && pixel[col] < 256)
	pixel[col] = curve[pixel[col]];
    }
#ifndef LIBRAW_LIBRARY_BUILD
    if ((unsigned) (row-top_margin) < height)
      for (col=0; col < width; col++) {
	i = (pixel[col+left_margin] << 2)
		- ph1.t_black + t_black[row][col >= ph1.split_col];
	if (i > 0) BAYER(row-top_margin,col) = i;
      }
#else
    for (col=0; col < raw_width; col++) 
        {
            i = (pixel[col] << 2);
            RBAYER(row,col) = i;
        }
#endif
  }
  free (pixel);
#ifndef LIBRAW_LIBRARY_BUILD
  phase_one_correct();
  maximum = 0xfffc - ph1.t_black;
#else
  maximum = 0xfffc;
  black = ph1.t_black;
#endif
}

void CLASS hasselblad_load_raw()
{
  struct jhead jh;
  int row, col, pred[2], len[2], diff, c;

  if (!ljpeg_start (&jh, 0)) return;
  order = 0x4949;
  ph1_bits(-1);
#ifndef LIBRAW_LIBRARY_BUILD
  for (row=-top_margin; row < height; row++) {
    pred[0] = pred[1] = 0x8000 + load_flags;
    for (col=-left_margin; col < raw_width-left_margin; col+=2) {
      FORC(2) len[c] = ph1_huff(jh.huff[0]);
      FORC(2) {
	diff = ph1_bits(len[c]);
	if ((diff & (1 << (len[c]-1))) == 0)
	  diff -= (1 << len[c]) - 1;
	if (diff == 65535) diff = -32768;
	pred[c] += diff;
	if (row >= 0 && (unsigned)(col+c) < width)
	  BAYER(row,col+c) = pred[c];
      }
    }
  }
#else
  for (row=0; row < raw_height; row++) {
    pred[0] = pred[1] = 0x8000 + load_flags;
    for (col=0; col < raw_width; col+=2) {
      FORC(2) len[c] = ph1_huff(jh.huff[0]);
      FORC(2) {
	diff = ph1_bits(len[c]);
	if ((diff & (1 << (len[c]-1))) == 0)
	  diff -= (1 << len[c]) - 1;
	if (diff == 65535) diff = -32768;
	pred[c] += diff;
        RBAYER(row,col+c) = pred[c];
      }
    }
  }

#endif
  ljpeg_end (&jh);
  maximum = 0xffff;
}

void CLASS leaf_hdr_load_raw()
{
  ushort *pixel;
  unsigned tile=0, r, c, row, col;

  pixel = (ushort *) calloc (raw_width, sizeof *pixel);
  merror (pixel, "leaf_hdr_load_raw()");
  FORC(tiff_samples)
    for (r=0; r < raw_height; r++) {
      if (r % tile_length == 0) {
	fseek (ifp, data_offset + 4*tile++, SEEK_SET);
	fseek (ifp, get4() + 2*left_margin, SEEK_SET);
      }
      if (filters && c != shot_select) continue;
      read_shorts (pixel, raw_width);
#ifndef LIBRAW_LIBRARY_BUILD
      if ((row = r - top_margin) >= height) continue;
      for (col=0; col < width; col++)
	if (filters)  BAYER(row,col) = pixel[col];
	else image[row*width+col][c] = pixel[col];
#else
      if(filters)
          memmove(&raw_image[r*raw_width],pixel,raw_width*sizeof(pixel[0]));
      else
          for (col=0; col < raw_width; col++)
              color_image[r*raw_width+col][c] = pixel[col];
#endif
    }
  free (pixel);
  if (!filters) {
    maximum = 0xffff;
    raw_color = 1;
  }
}

//@end COMMON
void CLASS unpacked_load_raw();

//@out COMMON
void CLASS sinar_4shot_load_raw()
{
  ushort *pixel;
  unsigned shot, row, col, r, c;

  if ((shot = shot_select) || half_size) {
    if (shot) shot--;
    if (shot > 3) shot = 3;
    fseek (ifp, data_offset + shot*4, SEEK_SET);
    fseek (ifp, get4(), SEEK_SET);
    unpacked_load_raw();
    return;
  }
  free (image);
  image = (ushort (*)[4])
	calloc ((iheight=height)*(iwidth=width), sizeof *image);
  merror (image, "sinar_4shot_load_raw()");
  pixel = (ushort *) calloc (raw_width, sizeof *pixel);
  merror (pixel, "sinar_4shot_load_raw()");
  for (shot=0; shot < 4; shot++) {
    fseek (ifp, data_offset + shot*4, SEEK_SET);
    fseek (ifp, get4(), SEEK_SET);
#ifndef LIBRAW_LIBRARY_BUILD
    for (row=0; row < raw_height; row++) {
      read_shorts (pixel, raw_width);
      if ((r = row-top_margin - (shot >> 1 & 1)) >= height) continue;
      for (col=0; col < raw_width; col++) {
	if ((c = col-left_margin - (shot & 1)) >= width) continue;
	image[r*width+c][FC(row,col)] = pixel[col];
      }
    }
#else
    for (row=0; row < raw_height; row++) {
      read_shorts (pixel, raw_width);
      if ((r = row - (shot >> 1 & 1)) >= raw_height) continue;
      for (col=0; col < raw_width; col++) {
	if ((c = col- (shot & 1)) >= raw_width) continue;
        color_image[r*width+c][FC(row,col)] = pixel[col];
      }
    }
#endif
  }
  free (pixel);
  shrink = filters = 0;
}

void CLASS imacon_full_load_raw()
{
  int row, col;

#ifndef LIBRAW_LIBRARY_BUILD
  for (row=0; row < height; row++)
    for (col=0; col < width; col++)
        {
            read_shorts (image[row*width+col], 3);
        }
#else
  for (row=0; row < height; row++)
    for (col=0; col < width; col++)
        {
            read_shorts (color_image[(row+top_margin)*raw_width+col+left_margin], 3);
        }
#endif
}

void CLASS packed_load_raw()
{
  int vbits=0, bwide, pwide, rbits, bite, half, irow, row, col, val, i;
  int zero=0;
  UINT64 bitbuf=0;

  if (raw_width * 8 >= width * tiff_bps)	/* Is raw_width in bytes? */
       pwide = (bwide = raw_width) * 8 / tiff_bps;
  else bwide = (pwide = raw_width) * tiff_bps / 8;
  rbits = bwide * 8 - pwide * tiff_bps;
  if (load_flags & 1) bwide = bwide * 16 / 15;
  fseek (ifp, top_margin*bwide, SEEK_CUR);
  bite = 8 + (load_flags & 24);
  half = (height+1) >> 1;
  for (irow=0; irow < height; irow++) 
  {
    row = irow;
    if (load_flags & 2 &&
	(row = irow % half * 2 + irow / half) == 1 &&
	load_flags & 4) {
      if (vbits=0, tiff_compress)
	fseek (ifp, data_offset - (-half*bwide & -2048), SEEK_SET);
      else {
	fseek (ifp, 0, SEEK_END);
	fseek (ifp, ftell(ifp) >> 3 << 2, SEEK_SET);
      }
    }
    for (col=0; col < pwide; col++) {
      for (vbits -= tiff_bps; vbits < 0; vbits += bite) {
	bitbuf <<= bite;
	for (i=0; i < bite; i+=8)
	  bitbuf |= (unsigned) (fgetc(ifp) << i);
      }
      val = bitbuf << (64-tiff_bps-vbits) >> (64-tiff_bps);
      i = (col ^ (load_flags >> 6)) - left_margin;
#ifdef LIBRAW_LIBRARY_BUILD
      RBAYER(row+top_margin,i+left_margin) = val;
      if (((unsigned)i>=width) && (load_flags & 32) ) {
	black += val;
	zero += !val;
      }
#else
      if ((unsigned) i < width)
	BAYER(row,i+left_margin) = val;
      else if (load_flags & 32) {
	black += val;
	zero += !val;
      }
#endif
      if (load_flags & 1 && (col % 10) == 9 &&
	fgetc(ifp) && col < width+left_margin) derror();
    }
    vbits -= rbits;
  }
  if (load_flags & 32 && pwide > width)
    black /= (pwide - width) * height;
  if (zero*4 > (pwide - width) * height)
    black = 0;
}

void CLASS unpacked_load_raw()
{
  ushort *pixel;
  int row, col, bits=0;

  while (1 << ++bits < maximum);
#ifndef LIBRAW_LIBRARY_BUILD
  fseek (ifp, (top_margin*raw_width + left_margin) * 2, SEEK_CUR);
  pixel = (ushort *) calloc (width, sizeof *pixel);
  merror (pixel, "unpacked_load_raw()");
  for (row=0; row < height; row++) {
    read_shorts (pixel, width);
    fseek (ifp, 2*(raw_width - width), SEEK_CUR);
    for (col=0; col < width; col++)
      if ((BAYER2(row,col) = pixel[col] >> load_flags) >> bits) derror();
  }
  free (pixel);
#else
  // fseek (ifp, (top_margin*raw_width + left_margin) * 2, SEEK_CUR);
  pixel = (ushort *) calloc (raw_width, sizeof *pixel);
  merror (pixel, "unpacked_load_raw()");
  for (row=0; row < raw_height; row++) {
    read_shorts (pixel, raw_width);
    for (col=0; col < raw_width; col++)
        {
            RBAYER(row,col) = pixel[col]>>load_flags;
            if( ((unsigned)(row-top_margin) < height)
                && ((unsigned)(col-left_margin)<width ))
                if(RBAYER(row,col)>>bits)
                    derror();
        }
  }
  free (pixel);
#endif
}

void CLASS nokia_load_raw()
{
  uchar  *data,  *dp;
  ushort *pixel, *pix;
  int rev, dwide, row, c;

  rev = 3 * (order == 0x4949);
  dwide = raw_width * 5 / 4;
  data = (uchar *) malloc (dwide + raw_width*2);
  merror (data, "nokia_load_raw()");
  pixel = (ushort *) (data + dwide);
  for (row=0; row < raw_height; row++) {
    if (fread (data+dwide, 1, dwide, ifp) < dwide) derror();
    FORC(dwide) data[c] = data[dwide+(c ^ rev)];
    for (dp=data, pix=pixel; pix < pixel+raw_width; dp+=5, pix+=4)
      FORC4 pix[c] = (dp[c] << 2) | (dp[4] >> (c << 1) & 3);
    if (row < top_margin)
      FORC(width) black += pixel[c];
#ifndef LIBRAW_LIBRARY_BUILD
    else
      FORC(width) BAYER(row-top_margin,c) = pixel[c];
#else
    memmove(&raw_image[row*raw_width],pixel,width*sizeof(pixel[0]));
#endif
  }
  free (data);
  if (top_margin) black /= top_margin * width;
  maximum = 0x3ff;
}

unsigned CLASS pana_bits (int nbits)
{
#ifndef LIBRAW_NOTHREADS
#define buf tls->pana_bits.buf
#define vbits tls->pana_bits.vbits   
#else
  static uchar buf[0x4000];
  static int vbits;
#endif
  int byte;

  if (!nbits) return vbits=0;
  if (!vbits) {
    fread (buf+load_flags, 1, 0x4000-load_flags, ifp);
    fread (buf, 1, load_flags, ifp);
  }
  vbits = (vbits - nbits) & 0x1ffff;
  byte = vbits >> 3 ^ 0x3ff0;
  return (buf[byte] | buf[byte+1] << 8) >> (vbits & 7) & ~(-1 << nbits);
#ifndef LIBRAW_NOTHREADS
#undef buf
#undef vbits
#endif
}

void CLASS panasonic_load_raw()
{
  int row, col, i, j, sh=0, pred[2], nonz[2];

  pana_bits(0);
  for (row=0; row < height; row++)
    for (col=0; col < raw_width; col++) {
      if ((i = col % 14) == 0)
	pred[0] = pred[1] = nonz[0] = nonz[1] = 0;
      if (i % 3 == 2) sh = 4 >> (3 - pana_bits(2));
      if (nonz[i & 1]) {
	if ((j = pana_bits(8))) {
	  if ((pred[i & 1] -= 0x80 << sh) < 0 || sh == 4)
	       pred[i & 1] &= ~(-1 << sh);
	  pred[i & 1] += j << sh;
	}
      } else if ((nonz[i & 1] = pana_bits(8)) || i > 11)
	pred[i & 1] = nonz[i & 1] << 4 | pana_bits(4);
#ifndef LIBRAW_LIBRARY_BUILD
      if (col < width)
              if ((BAYER(row,col) = pred[col & 1]) > 4098) derror();
#else
      RBAYER(row,col) = pred[col & 1];
      if (col < width)
          if (RBAYER(row,col) > 4098) derror();
#endif
    }
}


void CLASS olympus_load_raw()
{
  ushort huff[4096];
  int row, col, nbits, sign, low, high, i, c, w, n, nw;
  int acarry[2][3], *carry, pred, diff;

  huff[n=0] = 0xc0c;
  for (i=12; i--; )
    FORC(2048 >> i) huff[++n] = (i+1) << 8 | i;
  fseek (ifp, 7, SEEK_CUR);
#ifdef LIBRAW_LIBRARY_BUILD
  if(!data_size)
      throw LIBRAW_EXCEPTION_IO_BADFILE;
  LibRaw_byte_buffer *buf = ifp->make_byte_buffer(data_size);
  LibRaw_bit_buffer bits;
  bits.reset();
#else
  getbits(-1);
#endif
  for (row=0; row < height; row++) {
    memset (acarry, 0, sizeof acarry);
    for (col=0; col < raw_width; col++) {
      carry = acarry[col & 1];
      i = 2 * (carry[2] < 3);
      for (nbits=2+i; (ushort) carry[0] >> (nbits+i); nbits++);
#ifdef LIBRAW_LIBRARY_BUILD
      low = (sign = bits._getbits(buf,3,zero_after_ff)) & 3;
      sign = sign << 29 >> 31;
      if ((high = bits._gethuff(buf,12,huff,zero_after_ff)) == 12)
          high = bits._getbits(buf,16-nbits,zero_after_ff) >> 1;
      carry[0] = (high << nbits) | bits._getbits(buf,nbits,zero_after_ff);
#else
      low = (sign = getbits(3)) & 3;
      sign = sign << 29 >> 31;
      if ((high = getbithuff(12,huff)) == 12)
	high = getbits(16-nbits) >> 1;
      carry[0] = (high << nbits) | getbits(nbits);
#endif
      diff = (carry[0] ^ sign) + carry[1];
      carry[1] = (diff*3 + carry[1]) >> 5;
      carry[2] = carry[0] > 16 ? 0 : carry[2]+1;
      if (col >= width) continue;
      if (row < 2 && col < 2) pred = 0;
      else if (row < 2) pred = RBAYER(row,col-2);
      else if (col < 2) pred = RBAYER(row-2,col);
      else {
	w  = RBAYER(row,col-2);
	n  = RBAYER(row-2,col);
	nw = RBAYER(row-2,col-2);
	if ((w < nw && nw < n) || (n < nw && nw < w)) {
	  if (ABS(w-nw) > 32 || ABS(n-nw) > 32)
	    pred = w + n - nw;
	  else pred = (w + n) >> 1;
	} else pred = ABS(w-nw) > ABS(n-nw) ? w : n;
      }
      if ((RBAYER(row,col) = pred + ((diff << 2) | low)) >> 12) derror();
    }
  }
#ifdef LIBRAW_LIBRARY_BUILD
  delete buf;
#endif
}


void CLASS minolta_rd175_load_raw()
{
  uchar pixel[768];
  unsigned irow, box, row, col;

  for (irow=0; irow < 1481; irow++) {
    if (fread (pixel, 1, 768, ifp) < 768) derror();
    box = irow / 82;
    row = irow % 82 * 12 + ((box < 12) ? box | 1 : (box-12)*2);
    switch (irow) {
      case 1477: case 1479: continue;
      case 1476: row = 984; break;
      case 1480: row = 985; break;
      case 1478: row = 985; box = 1;
    }
    if ((box < 12) && (box & 1)) {
      for (col=0; col < 1533; col++, row ^= 1)
	if (col != 1) RRBAYER(row,col) = (col+1) & 2 ?
		   pixel[col/2-1] + pixel[col/2+1] : pixel[col/2] << 1;
      RRBAYER(row,1)    = pixel[1]   << 1;
      RRBAYER(row,1533) = pixel[765] << 1;
    } else
      for (col=row & 1; col < 1534; col+=2)
          RRBAYER(row,col) = pixel[col/2] << 1;
  }
  maximum = 0xff << 1;
}

void CLASS quicktake_100_load_raw()
{
  uchar pixel[484][644];
  static const short gstep[16] =
  { -89,-60,-44,-32,-22,-15,-8,-2,2,8,15,22,32,44,60,89 };
  static const short rstep[6][4] =
  { {  -3,-1,1,3  }, {  -5,-1,1,5  }, {  -8,-2,2,8  },
    { -13,-3,3,13 }, { -19,-4,4,19 }, { -28,-6,6,28 } };
  static const short t_curve[256] =
  { 0,1,2,3,4,5,6,7,8,9,11,12,13,14,15,16,17,18,19,20,21,22,23,24,25,26,27,
    28,29,30,32,33,34,35,36,37,38,39,40,41,42,43,44,45,46,47,48,49,50,51,53,
    54,55,56,57,58,59,60,61,62,63,64,65,66,67,68,69,70,71,72,74,75,76,77,78,
    79,80,81,82,83,84,86,88,90,92,94,97,99,101,103,105,107,110,112,114,116,
    118,120,123,125,127,129,131,134,136,138,140,142,144,147,149,151,153,155,
    158,160,162,164,166,168,171,173,175,177,179,181,184,186,188,190,192,195,
    197,199,201,203,205,208,210,212,214,216,218,221,223,226,230,235,239,244,
    248,252,257,261,265,270,274,278,283,287,291,296,300,305,309,313,318,322,
    326,331,335,339,344,348,352,357,361,365,370,374,379,383,387,392,396,400,
    405,409,413,418,422,426,431,435,440,444,448,453,457,461,466,470,474,479,
    483,487,492,496,500,508,519,531,542,553,564,575,587,598,609,620,631,643,
    654,665,676,687,698,710,721,732,743,754,766,777,788,799,810,822,833,844,
    855,866,878,889,900,911,922,933,945,956,967,978,989,1001,1012,1023 };
  int rb, row, col, sharp, val=0;

  getbits(-1);
  memset (pixel, 0x80, sizeof pixel);
  for (row=2; row < height+2; row++) {
    for (col=2+(row & 1); col < width+2; col+=2) {
      val = ((pixel[row-1][col-1] + 2*pixel[row-1][col+1] +
		pixel[row][col-2]) >> 2) + gstep[getbits(4)];
      pixel[row][col] = val = LIM(val,0,255);
      if (col < 4)
	pixel[row][col-2] = pixel[row+1][~row & 1] = val;
      if (row == 2)
	pixel[row-1][col+1] = pixel[row-1][col+3] = val;
    }
    pixel[row][col] = val;
  }
  for (rb=0; rb < 2; rb++)
    for (row=2+rb; row < height+2; row+=2)
      for (col=3-(row & 1); col < width+2; col+=2) {
	if (row < 4 || col < 4) sharp = 2;
	else {
	  val = ABS(pixel[row-2][col] - pixel[row][col-2])
	      + ABS(pixel[row-2][col] - pixel[row-2][col-2])
	      + ABS(pixel[row][col-2] - pixel[row-2][col-2]);
	  sharp = val <  4 ? 0 : val <  8 ? 1 : val < 16 ? 2 :
		  val < 32 ? 3 : val < 48 ? 4 : 5;
	}
	val = ((pixel[row-2][col] + pixel[row][col-2]) >> 1)
	      + rstep[sharp][getbits(2)];
	pixel[row][col] = val = LIM(val,0,255);
	if (row < 4) pixel[row-2][col+2] = val;
	if (col < 4) pixel[row+2][col-2] = val;
      }
  for (row=2; row < height+2; row++)
    for (col=3-(row & 1); col < width+2; col+=2) {
      val = ((pixel[row][col-1] + (pixel[row][col] << 2) +
	      pixel[row][col+1]) >> 1) - 0x100;
      pixel[row][col] = LIM(val,0,255);
    }
  for (row=0; row < height; row++)
    for (col=0; col < width; col++)
            RBAYER(row,col) = t_curve[pixel[row+2][col+2]];
  maximum = 0x3ff;
}

#define radc_token(tree) ((signed char) getbithuff(8,huff[tree]))

#define FORYX for (y=1; y < 3; y++) for (x=col+1; x >= col; x--)

#define PREDICTOR (c ? (buf[c][y-1][x] + buf[c][y][x+1]) / 2 \
: (buf[c][y-1][x+1] + 2*buf[c][y-1][x] + buf[c][y][x+1]) / 4)

void CLASS kodak_radc_load_raw()
{
  static const char src[] = {
    1,1, 2,3, 3,4, 4,2, 5,7, 6,5, 7,6, 7,8,
    1,0, 2,1, 3,3, 4,4, 5,2, 6,7, 7,6, 8,5, 8,8,
    2,1, 2,3, 3,0, 3,2, 3,4, 4,6, 5,5, 6,7, 6,8,
    2,0, 2,1, 2,3, 3,2, 4,4, 5,6, 6,7, 7,5, 7,8,
    2,1, 2,4, 3,0, 3,2, 3,3, 4,7, 5,5, 6,6, 6,8,
    2,3, 3,1, 3,2, 3,4, 3,5, 3,6, 4,7, 5,0, 5,8,
    2,3, 2,6, 3,0, 3,1, 4,4, 4,5, 4,7, 5,2, 5,8,
    2,4, 2,7, 3,3, 3,6, 4,1, 4,2, 4,5, 5,0, 5,8,
    2,6, 3,1, 3,3, 3,5, 3,7, 3,8, 4,0, 5,2, 5,4,
    2,0, 2,1, 3,2, 3,3, 4,4, 4,5, 5,6, 5,7, 4,8,
    1,0, 2,2, 2,-2,
    1,-3, 1,3,
    2,-17, 2,-5, 2,5, 2,17,
    2,-7, 2,2, 2,9, 2,18,
    2,-18, 2,-9, 2,-2, 2,7,
    2,-28, 2,28, 3,-49, 3,-9, 3,9, 4,49, 5,-79, 5,79,
    2,-1, 2,13, 2,26, 3,39, 4,-16, 5,55, 6,-37, 6,76,
    2,-26, 2,-13, 2,1, 3,-39, 4,16, 5,-55, 6,-76, 6,37
  };
  ushort huff[19][256];
  int row, col, tree, nreps, rep, step, i, c, s, r, x, y, val;
  short last[3] = { 16,16,16 }, mul[3], buf[3][3][386];
  static const ushort pt[] =
    { 0,0, 1280,1344, 2320,3616, 3328,8000, 4095,16383, 65535,16383 };

  for (i=2; i < 12; i+=2)
    for (c=pt[i-2]; c <= pt[i]; c++)
      curve[c] = (float)
	(c-pt[i-2]) / (pt[i]-pt[i-2]) * (pt[i+1]-pt[i-1]) + pt[i-1] + 0.5;
  for (s=i=0; i < sizeof src; i+=2)
    FORC(256 >> src[i])
      huff[0][s++] = src[i] << 8 | (uchar) src[i+1];
  s = kodak_cbpp == 243 ? 2 : 3;
  FORC(256) huff[18][c] = (8-s) << 8 | c >> s << s | 1 << (s-1);
  getbits(-1);
  for (i=0; i < sizeof(buf)/sizeof(short); i++)
    buf[0][0][i] = 2048;
  for (row=0; row < height; row+=4) {
    FORC3 mul[c] = getbits(6);
    FORC3 {
      val = ((0x1000000/last[c] + 0x7ff) >> 12) * mul[c];
      s = val > 65564 ? 10:12;
      x = ~(-1 << (s-1));
      val <<= 12-s;
      for (i=0; i < sizeof(buf[0])/sizeof(short); i++)
	buf[c][0][i] = (buf[c][0][i] * val + x) >> s;
      last[c] = mul[c];
      for (r=0; r <= !c; r++) {
	buf[c][1][width/2] = buf[c][2][width/2] = mul[c] << 7;
	for (tree=1, col=width/2; col > 0; ) {
	  if ((tree = radc_token(tree))) {
	    col -= 2;
	    if (tree == 8)
	      FORYX buf[c][y][x] = (uchar) radc_token(18) * mul[c];
	    else
	      FORYX buf[c][y][x] = radc_token(tree+10) * 16 + PREDICTOR;
	  } else
	    do {
	      nreps = (col > 2) ? radc_token(9) + 1 : 1;
	      for (rep=0; rep < 8 && rep < nreps && col > 0; rep++) {
		col -= 2;
		FORYX buf[c][y][x] = PREDICTOR;
		if (rep & 1) {
		  step = radc_token(10) << 4;
		  FORYX buf[c][y][x] += step;
		}
	      }
	    } while (nreps == 9);
	}
	for (y=0; y < 2; y++)
	  for (x=0; x < width/2; x++) {
	    val = (buf[c][y+1][x] << 4) / mul[c];
	    if (val < 0) val = 0;
	    if (c) CBAYER(row+y*2+c-1,x*2+2-c) = val;
	    else   CBAYER(row+r*2+y,x*2+y) = val;
	  }
	memcpy (buf[c][0]+!c, buf[c][2], sizeof buf[c][0]-2*!c);
      }
    }
    for (y=row; y < row+4; y++)
      for (x=0; x < width; x++)
	if ((x+y) & 1) {
	  r = x ? x-1 : x+1;
	  s = x+1 < width ? x+1 : x-1;
	  val = (CBAYER(y,x)-2048)*2 + (CBAYER(y,r)+CBAYER(y,s))/2;
	  if (val < 0) val = 0;
	  CBAYER(y,x) = val;
	}
  }
#ifndef LIBRAW_LIBRARY_BUILD
  for (i=0; i < iheight*iwidth*4; i++)
    image[0][i] = curve[image[0][i]];
#else
  for (i=0; i < height*width*4; i++)
    color_image[0][i] = curve[color_image[0][i]];
#endif
  maximum = 0x3fff;
}

#undef FORYX
#undef PREDICTOR

#ifdef NO_JPEG
void CLASS kodak_jpeg_load_raw() {}
#else

METHODDEF(boolean)
fill_input_buffer (j_decompress_ptr cinfo)
{
#ifndef LIBRAW_NOTHREADS
#define jpeg_buffer tls->jpeg_buffer
#else
  static uchar jpeg_buffer[4096];
#endif
  size_t nbytes;

  nbytes = fread (jpeg_buffer, 1, 4096, ifp);
  swab (jpeg_buffer, jpeg_buffer, nbytes);
  cinfo->src->next_input_byte = jpeg_buffer;
  cinfo->src->bytes_in_buffer = nbytes;
  return TRUE;
#ifndef LIBRAW_NOTHREADS
#undef jpeg_buffer
#endif
}

void CLASS kodak_jpeg_load_raw()
{
  struct jpeg_decompress_struct cinfo;
  struct jpeg_error_mgr jerr;
  JSAMPARRAY buf;
  JSAMPLE (*pixel)[3];
  int row, col;

  cinfo.err = jpeg_std_error (&jerr);
  jpeg_create_decompress (&cinfo);
  jpeg_stdio_src (&cinfo, ifp);
  cinfo.src->fill_input_buffer = fill_input_buffer;
  jpeg_read_header (&cinfo, TRUE);
  jpeg_start_decompress (&cinfo);
  if ((cinfo.output_width      != width  ) ||
      (cinfo.output_height*2   != height ) ||
      (cinfo.output_components != 3      )) {
#ifdef DCRAW_VERBOSE
    fprintf (stderr,_("%s: incorrect JPEG dimensions\n"), ifname);
#endif
    jpeg_destroy_decompress (&cinfo);
#ifdef LIBRAW_LIBRARY_BUILD
    throw LIBRAW_EXCEPTION_DECODE_JPEG;
#else
    longjmp (failure, 3);
#endif
  }
  buf = (*cinfo.mem->alloc_sarray)
		((j_common_ptr) &cinfo, JPOOL_IMAGE, width*3, 1);

  while (cinfo.output_scanline < cinfo.output_height) {
    row = cinfo.output_scanline * 2;
    jpeg_read_scanlines (&cinfo, buf, 1);
    pixel = (JSAMPLE (*)[3]) buf[0];
    for (col=0; col < width; col+=2) {
      RBAYER(row+0,col+0) = pixel[col+0][1] << 1;
      RBAYER(row+1,col+1) = pixel[col+1][1] << 1;
      RBAYER(row+0,col+1) = pixel[col][0] + pixel[col+1][0];
      RBAYER(row+1,col+0) = pixel[col][2] + pixel[col+1][2];
    }
  }
  jpeg_finish_decompress (&cinfo);
  jpeg_destroy_decompress (&cinfo);
  maximum = 0xff << 1;
}
#endif

void CLASS kodak_dc120_load_raw()
{
  static const int mul[4] = { 162, 192, 187,  92 };
  static const int add[4] = {   0, 636, 424, 212 };
  uchar pixel[848];
  int row, shift, col;

  for (row=0; row < height; row++) {
    if (fread (pixel, 1, 848, ifp) < 848) derror();
    shift = row * mul[row & 3] + add[row & 3];
    for (col=0; col < width; col++)
      RBAYER(row,col) = (ushort) pixel[(col + shift) % 848];
  }
  maximum = 0xff;
}

void CLASS eight_bit_load_raw()
{
  uchar *pixel;
  unsigned row, col, val, lblack=0;

  pixel = (uchar *) calloc (raw_width, sizeof *pixel);
  merror (pixel, "eight_bit_load_raw()");
#ifndef LIBRAW_LIBRARY_BUILD
  fseek (ifp, top_margin*raw_width, SEEK_CUR);
  for (row=0; row < height; row++) {
    if (fread (pixel, 1, raw_width, ifp) < raw_width) derror();
    for (col=0; col < raw_width; col++) {
      val = curve[pixel[col]];
      if ((unsigned) (col-left_margin) < width)
	BAYER(row,col-left_margin) = val;
      else lblack += val;
    }
  }
#else
  for (row=0; row < raw_height; row++) {
    if (fread (pixel, 1, raw_width, ifp) < raw_width) derror();
    for (col=0; col < raw_width; col++) {
            val = curve[pixel[col]];
        RBAYER(row,col) = val;
        if((unsigned) (row-top_margin)< height)
            if ((unsigned) (col-left_margin) >= width)
                lblack+=val;
    }
  }
#endif

  free (pixel);
  if (raw_width > width+1)
    black = lblack / ((raw_width - width) * height);
  if (!strncmp(model,"DC2",3))
    black = 0;
  maximum = curve[0xff];
}

void CLASS kodak_yrgb_load_raw()
{
  uchar *pixel;
  int row, col, y, cb, cr, rgb[3], c;

  pixel = (uchar *) calloc (raw_width, 3*sizeof *pixel);
  merror (pixel, "kodak_yrgb_load_raw()");
  for (row=0; row < height; row++) {
    if (~row & 1)
      if (fread (pixel, raw_width, 3, ifp) < 3) derror();
    for (col=0; col < raw_width; col++) {
      y  = pixel[width*2*(row & 1) + col];
      cb = pixel[width + (col & -2)]   - 128;
      cr = pixel[width + (col & -2)+1] - 128;
      rgb[1] = y-((cb + cr + 2) >> 2);
      rgb[2] = rgb[1] + cb;
      rgb[0] = rgb[1] + cr;
      FORC3{
#ifndef LIBRAW_LIBRARY_BUILD
          image[row*width+col][c] = curve[LIM(rgb[c],0,255)];
#else
          color_image[(row+top_margin)*raw_width+col+left_margin][c] = curve[LIM(rgb[c],0,255)];
#endif
      }
    }
  }
  free (pixel);
  maximum = curve[0xff];
}

void CLASS kodak_262_load_raw()
{
  static const uchar kodak_tree[2][26] =
  { { 0,1,5,1,1,2,0,0,0,0,0,0,0,0,0,0, 0,1,2,3,4,5,6,7,8,9 },
    { 0,3,1,1,1,1,1,2,0,0,0,0,0,0,0,0, 0,1,2,3,4,5,6,7,8,9 } };
  ushort *huff[2];
  uchar *pixel;
  int *strip, ns, c, row, col, chess, pi=0, pi1, pi2, pred, val;

  FORC(2) huff[c] = make_decoder (kodak_tree[c]);
  ns = (raw_height+63) >> 5;
  pixel = (uchar *) malloc (raw_width*32 + ns*4);
  merror (pixel, "kodak_262_load_raw()");
  strip = (int *) (pixel + raw_width*32);
  order = 0x4d4d;
  FORC(ns) strip[c] = get4();
  for (row=0; row < raw_height; row++) {
    if ((row & 31) == 0) {
      fseek (ifp, strip[row >> 5], SEEK_SET);
      getbits(-1);
      pi = 0;
    }
    for (col=0; col < raw_width; col++) {
      chess = (row + col) & 1;
      pi1 = chess ? pi-2           : pi-raw_width-1;
      pi2 = chess ? pi-2*raw_width : pi-raw_width+1;
      if (col <= chess) pi1 = -1;
      if (pi1 < 0) pi1 = pi2;
      if (pi2 < 0) pi2 = pi1;
      if (pi1 < 0 && col > 1) pi1 = pi2 = pi-2;
      pred = (pi1 < 0) ? 0 : (pixel[pi1] + pixel[pi2]) >> 1;
      pixel[pi] = val = pred + ljpeg_diff (huff[chess]);
      if (val >> 8) derror();

      val = curve[pixel[pi++]];

#ifdef LIBRAW_LIBRARY_BUILD
      RBAYER(row,col) = val;
      if ((unsigned) (col-left_margin) >= width)
          black+=val;
#else
      if ((unsigned) (col-left_margin) < width)
	BAYER(row,col-left_margin) = val;
      else black += val;
#endif
    }
  }
  free (pixel);
  FORC(2) free (huff[c]);
  if (raw_width > width)
    black /= (raw_width - width) * height;
}

int CLASS kodak_65000_decode (short *out, int bsize)
{
  uchar c, blen[768];
  ushort raw[6];
  INT64 bitbuf=0;
  int save, bits=0, i, j, len, diff;

  save = ftell(ifp);
  bsize = (bsize + 3) & -4;
  for (i=0; i < bsize; i+=2) {
    c = fgetc(ifp);
    if ((blen[i  ] = c & 15) > 12 ||
	(blen[i+1] = c >> 4) > 12 ) {
      fseek (ifp, save, SEEK_SET);
      for (i=0; i < bsize; i+=8) {
	read_shorts (raw, 6);
	out[i  ] = raw[0] >> 12 << 8 | raw[2] >> 12 << 4 | raw[4] >> 12;
	out[i+1] = raw[1] >> 12 << 8 | raw[3] >> 12 << 4 | raw[5] >> 12;
	for (j=0; j < 6; j++)
	  out[i+2+j] = raw[j] & 0xfff;
      }
      return 1;
    }
  }
  if ((bsize & 7) == 4) {
    bitbuf  = fgetc(ifp) << 8;
    bitbuf += fgetc(ifp);
    bits = 16;
  }
  for (i=0; i < bsize; i++) {
    len = blen[i];
    if (bits < len) {
      for (j=0; j < 32; j+=8)
	bitbuf += (INT64) fgetc(ifp) << (bits+(j^8));
      bits += 32;
    }
    diff = bitbuf & (0xffff >> (16-len));
    bitbuf >>= len;
    bits -= len;
    if ((diff & (1 << (len-1))) == 0)
      diff -= (1 << len) - 1;
    out[i] = diff;
  }
  return 0;
}

void CLASS kodak_65000_load_raw()
{
  short buf[256];
  int row, col, len, pred[2], ret, i;

  for (row=0; row < height; row++)
    for (col=0; col < width; col+=256) {
      pred[0] = pred[1] = 0;
      len = MIN (256, width-col);
      ret = kodak_65000_decode (buf, len);
      for (i=0; i < len; i++)
#ifndef LIBRAW_LIBRARY_BUILD
	if ((BAYER(row,col+i) =	curve[ret ? buf[i] :
		(pred[i & 1] += buf[i])]) >> 12) derror();
#else
      {
          ushort val = ret ? buf[i] : (pred[i & 1] += buf[i]);
          val = curve[val];
          RBAYER(row,col+i) = val;
          if(curve[val]>>12) derror();
      }
#endif
    }
}

void CLASS kodak_ycbcr_load_raw()
{
  short buf[384], *bp;
  int row, col, len, c, i, j, k, y[2][2], cb, cr, rgb[3];
  ushort *ip;

  for (row=0; row < height; row+=2)
    for (col=0; col < width; col+=128) {
      len = MIN (128, width-col);
      kodak_65000_decode (buf, len*3);
      y[0][1] = y[1][1] = cb = cr = 0;
      for (bp=buf, i=0; i < len; i+=2, bp+=2) {
	cb += bp[4];
	cr += bp[5];
	rgb[1] = -((cb + cr + 2) >> 2);
	rgb[2] = rgb[1] + cb;
	rgb[0] = rgb[1] + cr;
	for (j=0; j < 2; j++)
	  for (k=0; k < 2; k++) {
	    if ((y[j][k] = y[j][k^1] + *bp++) >> 10) derror();
#ifndef LIBRAW_LIBRARY_BUILD
	    ip = image[(row+j)*width + col+i+k];
	    FORC3 ip[c] = curve[LIM(y[j][k]+rgb[c], 0, 0xfff)];
#else
	    ip = color_image[(row+top_margin+j)*raw_width + col+i+k+left_margin];
            FORC3 ip[c] = curve[LIM(y[j][k]+rgb[c], 0, 0xfff)];
#endif
	  }
      }
    }
}

void CLASS kodak_rgb_load_raw()
{
  short buf[768], *bp;
  int row, col, len, c, i, rgb[3];
#ifndef LIBRAW_LIBRARY_BUILD
  ushort *ip=image[0];
#else
  ushort *ip;
#endif

  for (row=0; row < height; row++)
    for (col=0; col < width; col+=256) {
      len = MIN (256, width-col);
      kodak_65000_decode (buf, len*3);
      memset (rgb, 0, sizeof rgb);
#ifdef LIBRAW_LIBRARY_BUILD
      ip = &color_image[(row+top_margin)*raw_width+left_margin][0];
#endif
      for (bp=buf, i=0; i < len; i++, ip+=4)
          FORC3{
              if ((ip[c] = rgb[c] += *bp++) >> 12) derror();
          }
    }
}

void CLASS kodak_ycbcr_load_thumb()
{
  short buf[384], *bp;
  int row, col, len, c, i, j, k, y[2][2], cb, cr, rgb[3];
  ushort *ip;

  for (row=0; row < height; row+=2)
    for (col=0; col < width; col+=128) {
      len = MIN (128, width-col);
      kodak_65000_decode (buf, len*3);
      y[0][1] = y[1][1] = cb = cr = 0;
      for (bp=buf, i=0; i < len; i+=2, bp+=2) {
	cb += bp[4];
	cr += bp[5];
	rgb[1] = -((cb + cr + 2) >> 2);
	rgb[2] = rgb[1] + cb;
	rgb[0] = rgb[1] + cr;
	for (j=0; j < 2; j++)
	  for (k=0; k < 2; k++) {
	    if ((y[j][k] = y[j][k^1] + *bp++) >> 10) derror();
	    ip = image[(row+j)*width + col+i+k];
	    FORC3 ip[c] = curve[LIM(y[j][k]+rgb[c], 0, 0xfff)];
	  }
      }
    }
}

void CLASS kodak_rgb_load_thumb()
{
  short buf[768], *bp;
  int row, col, len, c, i, rgb[3];
  ushort *ip=image[0];

  for (row=0; row < height; row++)
    for (col=0; col < width; col+=256) {
      len = MIN (256, width-col);
      kodak_65000_decode (buf, len*3);
      memset (rgb, 0, sizeof rgb);
      for (bp=buf, i=0; i < len; i++, ip+=4)
	FORC3 if ((ip[c] = rgb[c] += *bp++) >> 12) derror();
    }
}

void CLASS kodak_thumb_load_raw()
{
  int row, col;
  colors = thumb_misc >> 5;
  for (row=0; row < height; row++)
    for (col=0; col < width; col++)
      read_shorts (image[row*width+col], colors);
  maximum = (1 << (thumb_misc & 31)) - 1;
}

void CLASS sony_decrypt (unsigned *data, int len, int start, int key)
{
#ifndef LIBRAW_NOTHREADS
#define pad tls->sony_decrypt.pad
#define p   tls->sony_decrypt.p
#else
  static unsigned pad[128], p;
#endif

  if (start) {
    for (p=0; p < 4; p++)
      pad[p] = key = key * 48828125 + 1;
    pad[3] = pad[3] << 1 | (pad[0]^pad[2]) >> 31;
    for (p=4; p < 127; p++)
      pad[p] = (pad[p-4]^pad[p-2]) << 1 | (pad[p-3]^pad[p-1]) >> 31;
    for (p=0; p < 127; p++)
      pad[p] = htonl(pad[p]);
  }
  while (len--)
    *data++ ^= pad[p++ & 127] = pad[(p+1) & 127] ^ pad[(p+65) & 127];
#ifndef LIBRAW_NOTHREADS
#undef pad
#undef p
#endif
}

void CLASS sony_load_raw()
{
  uchar head[40];
  ushort *pixel;
  unsigned i, key, row, col;

  fseek (ifp, 200896, SEEK_SET);
  fseek (ifp, (unsigned) fgetc(ifp)*4 - 1, SEEK_CUR);
  order = 0x4d4d;
  key = get4();
  fseek (ifp, 164600, SEEK_SET);
  fread (head, 1, 40, ifp);
  sony_decrypt ((unsigned int *) head, 10, 1, key);
  for (i=26; i-- > 22; )
    key = key << 8 | head[i];
  fseek (ifp, data_offset, SEEK_SET);
  pixel = (ushort *) calloc (raw_width, sizeof *pixel);
  merror (pixel, "sony_load_raw()");
  for (row=0; row < height; row++) {
    if (fread (pixel, 2, raw_width, ifp) < raw_width) derror();
    sony_decrypt ((unsigned int *) pixel, raw_width/2, !row, key);
    for (col=9; col < left_margin; col++)
      black += ntohs(pixel[col]);
#ifndef LIBRAW_LIBRARY_BUILD
    for (col=0; col < width; col++)
      if ((BAYER(row,col) = ntohs(pixel[col+left_margin])) >> 14)
	derror();
#else
    for (col=0; col < raw_width; col++)
        {
            RBAYER(row,col) = ntohs(pixel[col]);
            if(col >= left_margin && col < width+left_margin
               && (RBAYER(row,col)>>14))
                derror();
        }
#endif
   }
  free (pixel);
  if (left_margin > 9)
    black /= (left_margin-9) * height;
  maximum = 0x3ff0;
}

void CLASS sony_arw_load_raw()
{
  ushort huff[32768];
  static const ushort tab[18] =
  { 0xf11,0xf10,0xe0f,0xd0e,0xc0d,0xb0c,0xa0b,0x90a,0x809,
    0x708,0x607,0x506,0x405,0x304,0x303,0x300,0x202,0x201 };
  int i, c, n, col, row, len, diff, sum=0;

  for (n=i=0; i < 18; i++)
    FORC(32768 >> (tab[i] >> 8)) huff[n++] = tab[i];
#ifdef LIBRAW_LIBRARY_BUILD
  LibRaw_byte_buffer *buf=NULL;
  if(data_size)
      buf = ifp->make_byte_buffer(data_size);
  else
      getbits(-1);
      
  LibRaw_bit_buffer bits;
  bits.reset();
#else
  getbits(-1);
#endif
  for (col = raw_width; col--; )
    for (row=0; row < raw_height+1; row+=2) {
      if (row == raw_height) row = 1;
#ifdef LIBRAW_LIBRARY_BUILD
      if(data_size)
          {
              len = bits._gethuff(buf,15,huff,zero_after_ff);
              diff = bits._getbits(buf,len,zero_after_ff);
          }
      else
          {
              len = getbithuff(15,huff);
              diff = getbits(len);
          }
#else
      len = getbithuff(15,huff);
      diff = getbits(len);
#endif
      if ((diff & (1 << (len-1))) == 0)
	diff -= (1 << len) - 1;
      if ((sum += diff) >> 12) derror();
#ifndef LIBRAW_LIBRARY_BUILD
      if (row < height)
          {
              BAYER(row,col) = sum;
          }
#else
      RBAYER(row,col) = sum;
#endif
    }
#ifdef LIBRAW_LIBRARY_BUILD
  if(buf) delete buf;
#endif
}

void CLASS sony_arw2_load_raw()
{
  uchar *data, *dp;
  ushort pix[16];
  int row, col, val, max, min, imax, imin, sh, bit, i;

  data = (uchar *) malloc (raw_width);
  merror (data, "sony_arw2_load_raw()");
  for (row=0; row < height; row++) {
    fread (data, 1, raw_width, ifp);
    for (dp=data, col=0; col < raw_width-30; dp+=16) {
      max = 0x7ff & (val = sget4(dp));
      min = 0x7ff & val >> 11;
      imax = 0x0f & val >> 22;
      imin = 0x0f & val >> 26;
      for (sh=0; sh < 4 && 0x80 << sh <= max-min; sh++);
      for (bit=30, i=0; i < 16; i++)
	if      (i == imax) pix[i] = max;
	else if (i == imin) pix[i] = min;
	else {
	  pix[i] = ((sget2(dp+(bit >> 3)) >> (bit & 7) & 0x7f) << sh) + min;
	  if (pix[i] > 0x7ff) pix[i] = 0x7ff;
	  bit += 7;
	}
      for (i=0; i < 16; i++, col+=2)
<<<<<<< HEAD
	RBAYER(row,col) = curve[pix[i] << 1] >> 2;
=======
	if (col < width) BAYER(row,col) = curve[pix[i] << 1] >> 2;
>>>>>>> 0b144f2b
      col -= col & 1 ? 1:31;
    }
  }
  free (data);
}
 
#define HOLE(row) ((holes >> (((row) - raw_height) & 7)) & 1)

/* Kudos to Rich Taylor for figuring out SMaL's compression algorithm. */
void CLASS smal_decode_segment (unsigned seg[2][2], int holes)
{
  uchar hist[3][13] = {
    { 7, 7, 0, 0, 63, 55, 47, 39, 31, 23, 15, 7, 0 },
    { 7, 7, 0, 0, 63, 55, 47, 39, 31, 23, 15, 7, 0 },
    { 3, 3, 0, 0, 63,     47,     31,     15,    0 } };
  int low, high=0xff, carry=0, nbits=8;
  int s, count, bin, next, i, sym[3];
  uchar diff, pred[]={0,0};
  ushort data=0, range=0;
  unsigned pix, row, col;

  fseek (ifp, seg[0][1]+1, SEEK_SET);
  getbits(-1);
  for (pix=seg[0][0]; pix < seg[1][0]; pix++) {
    for (s=0; s < 3; s++) {
      data = data << nbits | getbits(nbits);
      if (carry < 0)
	carry = (nbits += carry+1) < 1 ? nbits-1 : 0;
      while (--nbits >= 0)
	if ((data >> nbits & 0xff) == 0xff) break;
      if (nbits > 0)
	  data = ((data & ((1 << (nbits-1)) - 1)) << 1) |
	((data + (((data & (1 << (nbits-1)))) << 1)) & (-1 << nbits));
      if (nbits >= 0) {
	data += getbits(1);
	carry = nbits - 8;
      }
      count = ((((data-range+1) & 0xffff) << 2) - 1) / (high >> 4);
      for (bin=0; hist[s][bin+5] > count; bin++);
		low = hist[s][bin+5] * (high >> 4) >> 2;
      if (bin) high = hist[s][bin+4] * (high >> 4) >> 2;
      high -= low;
      for (nbits=0; high << nbits < 128; nbits++);
      range = (range+low) << nbits;
      high <<= nbits;
      next = hist[s][1];
      if (++hist[s][2] > hist[s][3]) {
	next = (next+1) & hist[s][0];
	hist[s][3] = (hist[s][next+4] - hist[s][next+5]) >> 2;
	hist[s][2] = 1;
      }
      if (hist[s][hist[s][1]+4] - hist[s][hist[s][1]+5] > 1) {
	if (bin < hist[s][1])
	  for (i=bin; i < hist[s][1]; i++) hist[s][i+5]--;
	else if (next <= bin)
	  for (i=hist[s][1]; i < bin; i++) hist[s][i+5]++;
      }
      hist[s][1] = next;
      sym[s] = bin;
    }
    diff = sym[2] << 5 | sym[1] << 2 | (sym[0] & 3);
    if (sym[0] & 4)
      diff = diff ? -diff : 0x80;
    if (ftell(ifp) + 12 >= seg[1][1])
      diff = 0;
    pred[pix & 1] += diff;
#ifndef LIBRAW_LIBRARY_BUILD
    row = pix / raw_width - top_margin;
    col = pix % raw_width - left_margin;
    if (row < height && col < width)
            BAYER(row,col) = pred[pix & 1];
#else
    RBAYER(pix / raw_width, pix % raw_width) = pred[pix & 1];
#endif
    if (!(pix & 1) && HOLE(row)) pix += 2;
  }
  maximum = 0xff;
}

void CLASS smal_v6_load_raw()
{
  unsigned seg[2][2];

  fseek (ifp, 16, SEEK_SET);
  seg[0][0] = 0;
  seg[0][1] = get2();
  seg[1][0] = raw_width * raw_height;
  seg[1][1] = INT_MAX;
  smal_decode_segment (seg, 0);
}

int CLASS median4 (int *p)
{
  int min, max, sum, i;

  min = max = sum = p[0];
  for (i=1; i < 4; i++) {
    sum += p[i];
    if (min > p[i]) min = p[i];
    if (max < p[i]) max = p[i];
  }
  return (sum - min - max) >> 1;
}

void CLASS fill_holes (int holes)
{
  int row, col, val[4];

  for (row=2; row < height-2; row++) {
    if (!HOLE(row)) continue;
    for (col=1; col < width-1; col+=4) {
      val[0] = BAYER(row-1,col-1);
      val[1] = BAYER(row-1,col+1);
      val[2] = BAYER(row+1,col-1);
      val[3] = BAYER(row+1,col+1);
      BAYER(row,col) = median4(val);
    }
    for (col=2; col < width-2; col+=4)
      if (HOLE(row-2) || HOLE(row+2))
	BAYER(row,col) = (BAYER(row,col-2) + BAYER(row,col+2)) >> 1;
      else {
	val[0] = BAYER(row,col-2);
	val[1] = BAYER(row,col+2);
	val[2] = BAYER(row-2,col);
	val[3] = BAYER(row+2,col);
	BAYER(row,col) = median4(val);
      }
  }
}

void CLASS smal_v9_load_raw()
{
  unsigned seg[256][2], offset, nseg, holes, i;

  fseek (ifp, 67, SEEK_SET);
  offset = get4();
  nseg = fgetc(ifp);
  fseek (ifp, offset, SEEK_SET);
  for (i=0; i < nseg*2; i++)
    seg[0][i] = get4() + data_offset*(i & 1);
  fseek (ifp, 78, SEEK_SET);
  holes = fgetc(ifp);
  fseek (ifp, 88, SEEK_SET);
  seg[nseg][0] = raw_height * raw_width;
  seg[nseg][1] = get4() + data_offset;
  for (i=0; i < nseg; i++)
    smal_decode_segment (seg+i, holes);
  if (holes) fill_holes (holes);
}

void CLASS redcine_load_raw()
{
#ifndef NO_JASPER
  int c, row, col;
  jas_stream_t *in;
  jas_image_t *jimg;
  jas_matrix_t *jmat;
  jas_seqent_t *data;
  ushort *img, *pix;

  jas_init();
#ifndef LIBRAW_LIBRARY_BUILD
  in = jas_stream_fopen (ifname, "rb");
#else
  in = (jas_stream_t*)ifp->make_jas_stream();
  if(!in)
          throw LIBRAW_EXCEPTION_DECODE_JPEG2000;
#endif
  jas_stream_seek (in, data_offset+20, SEEK_SET);
  jimg = jas_image_decode (in, -1, 0);
#ifndef LIBRAW_LIBRARY_BUILD
  if (!jimg) longjmp (failure, 3);
#else
  if(!jimg)
      {
          jas_stream_close (in);
          throw LIBRAW_EXCEPTION_DECODE_JPEG2000;
      }
#endif
  jmat = jas_matrix_create (height/2, width/2);
  merror (jmat, "redcine_load_raw()");
  img = (ushort *) calloc ((height+2)*(width+2), 2);
  merror (img, "redcine_load_raw()");
  FORC4 {
    jas_image_readcmpt (jimg, c, 0, 0, width/2, height/2, jmat);
    data = jas_matrix_getref (jmat, 0, 0);
    for (row = c >> 1; row < height; row+=2)
      for (col = c & 1; col < width; col+=2)
	img[(row+1)*(width+2)+col+1] = data[(row/2)*(width/2)+col/2];
  }
  for (col=1; col <= width; col++) {
    img[col] = img[2*(width+2)+col];
    img[(height+1)*(width+2)+col] = img[(height-1)*(width+2)+col];
  }
  for (row=0; row < height+2; row++) {
    img[row*(width+2)] = img[row*(width+2)+2];
    img[(row+1)*(width+2)-1] = img[(row+1)*(width+2)-3];
  }
  for (row=1; row <= height; row++) {
    pix = img + row*(width+2) + (col = 1 + (FC(row,1) & 1));
    for (   ; col <= width; col+=2, pix+=2) {
      c = (((pix[0] - 0x800) << 3) +
	pix[-(width+2)] + pix[width+2] + pix[-1] + pix[1]) >> 2;
      pix[0] = LIM(c,0,4095);
    }
  }
  for (row=0; row < height; row++)
    for (col=0; col < width; col++)
      RBAYER(row,col) = curve[img[(row+1)*(width+2)+col+1]];
  free (img);
  jas_matrix_destroy (jmat);
  jas_image_destroy (jimg);
  jas_stream_close (in);
#endif
}
//@end COMMON


/* @out FILEIO
#include <math.h>
#define CLASS LibRaw::
#include "libraw/libraw_types.h"
#define LIBRAW_LIBRARY_BUILD
#include "libraw/libraw.h"
#include "internal/defines.h"
#include "internal/var_defines.h"
@end FILEIO */


// @out FILEIO

/*
   Seach from the current directory up to the root looking for
   a ".badpixels" file, and fix those pixels now.
 */
void CLASS bad_pixels (const char *cfname)
{
  FILE *fp=0;
#ifndef LIBRAW_LIBRARY_BUILD
  char *fname, *cp, line[128];
  int len, time, row, col, r, c, rad, tot, n, fixed=0;
#else
  char *cp, line[128];
  int time, row, col, r, c, rad, tot, n;
#ifdef DCRAW_VERBOSE
  int fixed = 0;
#endif
#endif

  if (!filters) return;
#ifdef LIBRAW_LIBRARY_BUILD
  RUN_CALLBACK(LIBRAW_PROGRESS_BAD_PIXELS,0,2);
#endif
  if (cfname)
    fp = fopen (cfname, "r");
// @end FILEIO
  else {
    for (len=32 ; ; len *= 2) {
      fname = (char *) malloc (len);
      if (!fname) return;
      if (getcwd (fname, len-16)) break;
      free (fname);
      if (errno != ERANGE) return;
    }
#if defined(WIN32) || defined(DJGPP)
    if (fname[1] == ':')
      memmove (fname, fname+2, len-2);
    for (cp=fname; *cp; cp++)
      if (*cp == '\\') *cp = '/';
#endif
    cp = fname + strlen(fname);
    if (cp[-1] == '/') cp--;
    while (*fname == '/') {
      strcpy (cp, "/.badpixels");
      if ((fp = fopen (fname, "r"))) break;
      if (cp == fname) break;
      while (*--cp != '/');
    }
    free (fname);
  }
// @out FILEIO
  if (!fp) 
      {
#ifdef LIBRAW_LIBRARY_BUILD
          imgdata.process_warnings |= LIBRAW_WARN_NO_BADPIXELMAP;
#endif
          return;
      }
  while (fgets (line, 128, fp)) {
    cp = strchr (line, '#');
    if (cp) *cp = 0;
    if (sscanf (line, "%d %d %d", &col, &row, &time) != 3) continue;
    if ((unsigned) col >= width || (unsigned) row >= height) continue;
    if (time > timestamp) continue;
    for (tot=n=0, rad=1; rad < 3 && n==0; rad++)
      for (r = row-rad; r <= row+rad; r++)
	for (c = col-rad; c <= col+rad; c++)
	  if ((unsigned) r < height && (unsigned) c < width &&
		(r != row || c != col) && fc(r,c) == fc(row,col)) {
	    tot += BAYER2(r,c);
	    n++;
	  }
    BAYER2(row,col) = tot/n;
#ifdef DCRAW_VERBOSE
    if (verbose) {
      if (!fixed++)
	fprintf (stderr,_("Fixed dead pixels at:"));
      fprintf (stderr, " %d,%d", col, row);
    }
#endif
  }
#ifdef DCRAW_VERBOSE
  if (fixed) fputc ('\n', stderr);
#endif
  fclose (fp);
#ifdef LIBRAW_LIBRARY_BUILD
  RUN_CALLBACK(LIBRAW_PROGRESS_BAD_PIXELS,1,2);
#endif
}

void CLASS subtract (const char *fname)
{
  FILE *fp;
  int dim[3]={0,0,0}, comment=0, number=0, error=0, nd=0, c, row, col;
  ushort *pixel;
#ifdef LIBRAW_LIBRARY_BUILD
  RUN_CALLBACK(LIBRAW_PROGRESS_DARK_FRAME,0,2);
#endif

  if (!(fp = fopen (fname, "rb"))) {
#ifdef DCRAW_VERBOSE
    perror (fname); 
#endif
#ifdef LIBRAW_LIBRARY_BUILD
    imgdata.process_warnings |= LIBRAW_WARN_BAD_DARKFRAME_FILE;
#endif
    return;
  }
  if (fgetc(fp) != 'P' || fgetc(fp) != '5') error = 1;
  while (!error && nd < 3 && (c = fgetc(fp)) != EOF) {
    if (c == '#')  comment = 1;
    if (c == '\n') comment = 0;
    if (comment) continue;
    if (isdigit(c)) number = 1;
    if (number) {
      if (isdigit(c)) dim[nd] = dim[nd]*10 + c -'0';
      else if (isspace(c)) {
	number = 0;  nd++;
      } else error = 1;
    }
  }
  if (error || nd < 3) {
    fprintf (stderr,_("%s is not a valid PGM file!\n"), fname);
    fclose (fp);  return;
  } else if (dim[0] != width || dim[1] != height || dim[2] != 65535) {
#ifdef DCRAW_VERBOSE
      fprintf (stderr,_("%s has the wrong dimensions!\n"), fname);
#endif
#ifdef LIBRAW_LIBRARY_BUILD
      imgdata.process_warnings |= LIBRAW_WARN_BAD_DARKFRAME_DIM;
#endif
    fclose (fp);  return;
  }
  pixel = (ushort *) calloc (width, sizeof *pixel);
  merror (pixel, "subtract()");
  for (row=0; row < height; row++) {
    fread (pixel, 2, width, fp);
    for (col=0; col < width; col++)
      BAYER(row,col) = MAX (BAYER(row,col) - ntohs(pixel[col]), 0);
  }
  free (pixel);
  fclose (fp);
  memset (cblack, 0, sizeof cblack);
  black = 0;
#ifdef LIBRAW_LIBRARY_BUILD
  RUN_CALLBACK(LIBRAW_PROGRESS_DARK_FRAME,1,2);
#endif
}
//@end FILEIO

//@out COMMON


void CLASS gamma_curve (double pwr, double ts, int mode, int imax)
{
  int i;
  double g[6], bnd[2]={0,0}, r;

  g[0] = pwr;
  g[1] = ts;
  g[2] = g[3] = g[4] = 0;
  bnd[g[1] >= 1] = 1;
  if (g[1] && (g[1]-1)*(g[0]-1) <= 0) {
    for (i=0; i < 48; i++) {
      g[2] = (bnd[0] + bnd[1])/2;
      if (g[0]) bnd[(pow(g[2]/g[1],-g[0]) - 1)/g[0] - 1/g[2] > -1] = g[2];
      else	bnd[g[2]/exp(1-1/g[2]) < g[1]] = g[2];
    }
    g[3] = g[2] / g[1];
    if (g[0]) g[4] = g[2] * (1/g[0] - 1);
  }
  if (g[0]) g[5] = 1 / (g[1]*SQR(g[3])/2 - g[4]*(1 - g[3]) +
		(1 - pow(g[3],1+g[0]))*(1 + g[4])/(1 + g[0])) - 1;
  else      g[5] = 1 / (g[1]*SQR(g[3])/2 + 1
		- g[2] - g[3] -	g[2]*g[3]*(log(g[3]) - 1)) - 1;
  if (!mode--) {
    memcpy (gamm, g, sizeof gamm);
    return;
  }
  for (i=0; i < 0x10000; i++) {
    curve[i] = 0xffff;
    if ((r = (double) i / imax) < 1)
      curve[i] = 0x10000 * ( mode
	? (r < g[3] ? r*g[1] : (g[0] ? pow( r,g[0])*(1+g[4])-g[4]    : log(r)*g[2]+1))
	: (r < g[2] ? r/g[1] : (g[0] ? pow((r+g[4])/(1+g[4]),1/g[0]) : exp((r-1)/g[2]))));
  }
}

void CLASS pseudoinverse (double (*in)[3], double (*out)[3], int size)
{
  double work[3][6], num;
  int i, j, k;

  for (i=0; i < 3; i++) {
    for (j=0; j < 6; j++)
      work[i][j] = j == i+3;
    for (j=0; j < 3; j++)
      for (k=0; k < size; k++)
	work[i][j] += in[k][i] * in[k][j];
  }
  for (i=0; i < 3; i++) {
    num = work[i][i];
    for (j=0; j < 6; j++)
      work[i][j] /= num;
    for (k=0; k < 3; k++) {
      if (k==i) continue;
      num = work[k][i];
      for (j=0; j < 6; j++)
	work[k][j] -= work[i][j] * num;
    }
  }
  for (i=0; i < size; i++)
    for (j=0; j < 3; j++)
      for (out[i][j]=k=0; k < 3; k++)
	out[i][j] += work[j][k+3] * in[i][k];
}

void CLASS cam_xyz_coeff (double cam_xyz[4][3])
{
  double cam_rgb[4][3], inverse[4][3], num;
  int i, j, k;

  for (i=0; i < colors; i++)		/* Multiply out XYZ colorspace */
    for (j=0; j < 3; j++)
      for (cam_rgb[i][j] = k=0; k < 3; k++)
	cam_rgb[i][j] += cam_xyz[i][k] * xyz_rgb[k][j];

  for (i=0; i < colors; i++) {		/* Normalize cam_rgb so that */
    for (num=j=0; j < 3; j++)		/* cam_rgb * (1,1,1) is (1,1,1,1) */
      num += cam_rgb[i][j];
    for (j=0; j < 3; j++)
      cam_rgb[i][j] /= num;
    pre_mul[i] = 1 / num;
  }
  pseudoinverse (cam_rgb, inverse, colors);
  for (raw_color = i=0; i < 3; i++)
    for (j=0; j < colors; j++)
      rgb_cam[i][j] = inverse[j][i];
#ifdef LIBRAW_LIBRARY_BUILD
  color_flags.pre_mul_state = LIBRAW_COLORSTATE_CONST;
  color_flags.rgb_cam_state = LIBRAW_COLORSTATE_CONST;
#endif
}

#ifdef COLORCHECK
void CLASS colorcheck()
{
#define NSQ 24
// Coordinates of the GretagMacbeth ColorChecker squares
// width, height, 1st_column, 1st_row
  int cut[NSQ][4];			// you must set these
// ColorChecker Chart under 6500-kelvin illumination
  static const double gmb_xyY[NSQ][3] = {
    { 0.400, 0.350, 10.1 },		// Dark Skin
    { 0.377, 0.345, 35.8 },		// Light Skin
    { 0.247, 0.251, 19.3 },		// Blue Sky
    { 0.337, 0.422, 13.3 },		// Foliage
    { 0.265, 0.240, 24.3 },		// Blue Flower
    { 0.261, 0.343, 43.1 },		// Bluish Green
    { 0.506, 0.407, 30.1 },		// Orange
    { 0.211, 0.175, 12.0 },		// Purplish Blue
    { 0.453, 0.306, 19.8 },		// Moderate Red
    { 0.285, 0.202, 6.6 },		// Purple
    { 0.380, 0.489, 44.3 },		// Yellow Green
    { 0.473, 0.438, 43.1 },		// Orange Yellow
    { 0.187, 0.129, 6.1 },		// Blue
    { 0.305, 0.478, 23.4 },		// Green
    { 0.539, 0.313, 12.0 },		// Red
    { 0.448, 0.470, 59.1 },		// Yellow
    { 0.364, 0.233, 19.8 },		// Magenta
    { 0.196, 0.252, 19.8 },		// Cyan
    { 0.310, 0.316, 90.0 },		// White
    { 0.310, 0.316, 59.1 },		// Neutral 8
    { 0.310, 0.316, 36.2 },		// Neutral 6.5
    { 0.310, 0.316, 19.8 },		// Neutral 5
    { 0.310, 0.316, 9.0 },		// Neutral 3.5
    { 0.310, 0.316, 3.1 } };		// Black
  double gmb_cam[NSQ][4], gmb_xyz[NSQ][3];
  double inverse[NSQ][3], cam_xyz[4][3], num;
  int c, i, j, k, sq, row, col, count[4];

  memset (gmb_cam, 0, sizeof gmb_cam);
  for (sq=0; sq < NSQ; sq++) {
    FORCC count[c] = 0;
    for   (row=cut[sq][3]; row < cut[sq][3]+cut[sq][1]; row++)
      for (col=cut[sq][2]; col < cut[sq][2]+cut[sq][0]; col++) {
	c = FC(row,col);
	if (c >= colors) c -= 2;
	gmb_cam[sq][c] += BAYER(row,col);
	count[c]++;
      }
    FORCC gmb_cam[sq][c] = gmb_cam[sq][c]/count[c] - black;
    gmb_xyz[sq][0] = gmb_xyY[sq][2] * gmb_xyY[sq][0] / gmb_xyY[sq][1];
    gmb_xyz[sq][1] = gmb_xyY[sq][2];
    gmb_xyz[sq][2] = gmb_xyY[sq][2] *
		(1 - gmb_xyY[sq][0] - gmb_xyY[sq][1]) / gmb_xyY[sq][1];
  }
  pseudoinverse (gmb_xyz, inverse, NSQ);
  for (i=0; i < colors; i++)
    for (j=0; j < 3; j++)
      for (cam_xyz[i][j] = k=0; k < NSQ; k++)
	cam_xyz[i][j] += gmb_cam[k][i] * inverse[k][j];
  cam_xyz_coeff (cam_xyz);
#ifdef DCRAW_VERBOSE
  if (verbose) {
    printf ("    { \"%s %s\", %d,\n\t{", make, model, black);
    num = 10000 / (cam_xyz[1][0] + cam_xyz[1][1] + cam_xyz[1][2]);
    FORCC for (j=0; j < 3; j++)
      printf ("%c%d", (c | j) ? ',':' ', (int) (cam_xyz[c][j] * num + 0.5));
    puts (" } },");
  }
#endif
#undef NSQ
}
#endif

void CLASS hat_transform (float *temp, float *base, int st, int size, int sc)
{
  int i;
  for (i=0; i < sc; i++)
    temp[i] = 2*base[st*i] + base[st*(sc-i)] + base[st*(i+sc)];
  for (; i+sc < size; i++)
    temp[i] = 2*base[st*i] + base[st*(i-sc)] + base[st*(i+sc)];
  for (; i < size; i++)
    temp[i] = 2*base[st*i] + base[st*(i-sc)] + base[st*(2*size-2-(i+sc))];
}

#if !defined(LIBRAW_USE_OPENMP)
void CLASS wavelet_denoise()
{
  float *fimg=0, *temp, thold, mul[2], avg, diff;
  int scale=1, size, lev, hpass, lpass, row, col, nc, c, i, wlast, blk[2];
  ushort *window[4];
  static const float noise[] =
  { 0.8002,0.2735,0.1202,0.0585,0.0291,0.0152,0.0080,0.0044 };

#ifdef DCRAW_VERBOSE
  if (verbose) fprintf (stderr,_("Wavelet denoising...\n"));
#endif

  while (maximum << scale < 0x10000) scale++;
  maximum <<= --scale;
  black <<= scale;
  FORC4 cblack[c] <<= scale;
  if ((size = iheight*iwidth) < 0x15550000)
    fimg = (float *) malloc ((size*3 + iheight + iwidth) * sizeof *fimg);
  merror (fimg, "wavelet_denoise()");
  temp = fimg + size*3;
  if ((nc = colors) == 3 && filters) nc++;
  FORC(nc) {			/* denoise R,G1,B,G3 individually */
    for (i=0; i < size; i++)
        fimg[i] = 256 * sqrt((double)(image[i][c] << scale));
    for (hpass=lev=0; lev < 5; lev++) {
      lpass = size*((lev & 1)+1);
      for (row=0; row < iheight; row++) {
	hat_transform (temp, fimg+hpass+row*iwidth, 1, iwidth, 1 << lev);
	for (col=0; col < iwidth; col++)
	  fimg[lpass + row*iwidth + col] = temp[col] * 0.25;
      }
      for (col=0; col < iwidth; col++) {
	hat_transform (temp, fimg+lpass+col, iwidth, iheight, 1 << lev);
	for (row=0; row < iheight; row++)
	  fimg[lpass + row*iwidth + col] = temp[row] * 0.25;
      }
      thold = threshold * noise[lev];
      for (i=0; i < size; i++) {
	fimg[hpass+i] -= fimg[lpass+i];
	if	(fimg[hpass+i] < -thold) fimg[hpass+i] += thold;
	else if (fimg[hpass+i] >  thold) fimg[hpass+i] -= thold;
	else	 fimg[hpass+i] = 0;
	if (hpass) fimg[i] += fimg[hpass+i];
      }
      hpass = lpass;
    }
    for (i=0; i < size; i++)
      image[i][c] = CLIP(SQR(fimg[i]+fimg[lpass+i])/0x10000);
  }
  if (filters && colors == 3) {  /* pull G1 and G3 closer together */
    for (row=0; row < 2; row++) {
      mul[row] = 0.125 * pre_mul[FC(row+1,0) | 1] / pre_mul[FC(row,0) | 1];
      blk[row] = cblack[FC(row,0) | 1];
    }
    for (i=0; i < 4; i++)
      window[i] = (ushort *) fimg + width*i;
    for (wlast=-1, row=1; row < height-1; row++) {
      while (wlast < row+1) {
	for (wlast++, i=0; i < 4; i++)
	  window[(i+3) & 3] = window[i];
	for (col = FC(wlast,1) & 1; col < width; col+=2)
	  window[2][col] = BAYER(wlast,col);
      }
      thold = threshold/512;
      for (col = (FC(row,0) & 1)+1; col < width-1; col+=2) {
	avg = ( window[0][col-1] + window[0][col+1] +
		window[2][col-1] + window[2][col+1] - blk[~row & 1]*4 )
	      * mul[row & 1] + (window[1][col] + blk[row & 1]) * 0.5;
	avg = avg < 0 ? 0 : sqrt(avg);
	diff = sqrt((double)(BAYER(row,col))) - avg;
	if      (diff < -thold) diff += thold;
	else if (diff >  thold) diff -= thold;
	else diff = 0;
	BAYER(row,col) = CLIP(SQR(avg+diff) + 0.5);
      }
    }
  }
  free (fimg);
}
#else /* LIBRAW_USE_OPENMP */
void CLASS wavelet_denoise()
{
  float *fimg=0, *temp, thold, mul[2], avg, diff;
   int scale=1, size, lev, hpass, lpass, row, col, nc, c, i, wlast, blk[2];
  ushort *window[4];
  static const float noise[] =
  { 0.8002,0.2735,0.1202,0.0585,0.0291,0.0152,0.0080,0.0044 };

#ifdef DCRAW_VERBOSE
  if (verbose) fprintf (stderr,_("Wavelet denoising...\n"));
#endif

  while (maximum << scale < 0x10000) scale++;
  maximum <<= --scale;
  black <<= scale;
  FORC4 cblack[c] <<= scale;
  if ((size = iheight*iwidth) < 0x15550000)
    fimg = (float *) malloc ((size*3 + iheight + iwidth) * sizeof *fimg);
  merror (fimg, "wavelet_denoise()");
  temp = fimg + size*3;
  if ((nc = colors) == 3 && filters) nc++;
#ifdef LIBRAW_LIBRARY_BUILD
#pragma omp parallel default(shared) private(i,col,row,thold,lev,lpass,hpass,temp,c) firstprivate(scale,size) 
#endif
  {
      temp = (float*)malloc( (iheight + iwidth) * sizeof *fimg);
    FORC(nc) {			/* denoise R,G1,B,G3 individually */
#ifdef LIBRAW_LIBRARY_BUILD
#pragma omp for
#endif
      for (i=0; i < size; i++)
        fimg[i] = 256 * sqrt((double)(image[i][c] << scale));
      for (hpass=lev=0; lev < 5; lev++) {
	lpass = size*((lev & 1)+1);
#ifdef LIBRAW_LIBRARY_BUILD
#pragma omp for
#endif
	for (row=0; row < iheight; row++) {
	  hat_transform (temp, fimg+hpass+row*iwidth, 1, iwidth, 1 << lev);
	  for (col=0; col < iwidth; col++)
	    fimg[lpass + row*iwidth + col] = temp[col] * 0.25;
	}
#ifdef LIBRAW_LIBRARY_BUILD
#pragma omp for
#endif
	for (col=0; col < iwidth; col++) {
	  hat_transform (temp, fimg+lpass+col, iwidth, iheight, 1 << lev);
	  for (row=0; row < iheight; row++)
	    fimg[lpass + row*iwidth + col] = temp[row] * 0.25;
	}
	thold = threshold * noise[lev];
#ifdef LIBRAW_LIBRARY_BUILD
#pragma omp for
#endif
	for (i=0; i < size; i++) {
	  fimg[hpass+i] -= fimg[lpass+i];
	  if	(fimg[hpass+i] < -thold) fimg[hpass+i] += thold;
	  else if (fimg[hpass+i] >  thold) fimg[hpass+i] -= thold;
	  else	 fimg[hpass+i] = 0;
	  if (hpass) fimg[i] += fimg[hpass+i];
	}
	hpass = lpass;
      }
#ifdef LIBRAW_LIBRARY_BUILD
#pragma omp for
#endif
      for (i=0; i < size; i++)
	image[i][c] = CLIP(SQR(fimg[i]+fimg[lpass+i])/0x10000);
    }
    free(temp);
  } /* end omp parallel */
/* the following loops are hard to parallize, no idea yes,
 * problem is wlast which is carrying dependency
 * second part should be easyer, but did not yet get it right.
 */
  if (filters && colors == 3) {  /* pull G1 and G3 closer together */
   for (row=0; row < 2; row++){
      mul[row] = 0.125 * pre_mul[FC(row+1,0) | 1] / pre_mul[FC(row,0) | 1];
      blk[row] = cblack[FC(row,0) | 1];
   }
    for (i=0; i < 4; i++)
      window[i] = (ushort *) fimg + width*i;
    for (wlast=-1, row=1; row < height-1; row++) {
      while (wlast < row+1) {
	for (wlast++, i=0; i < 4; i++)
	  window[(i+3) & 3] = window[i];
	for (col = FC(wlast,1) & 1; col < width; col+=2)
	  window[2][col] = BAYER(wlast,col);
      }
      thold = threshold/512;
      for (col = (FC(row,0) & 1)+1; col < width-1; col+=2) {
	avg = ( window[0][col-1] + window[0][col+1] +
		window[2][col-1] + window[2][col+1] - blk[~row & 1]*4 )
	      * mul[row & 1] + (window[1][col] + blk[row & 1]) * 0.5;
	avg = avg < 0 ? 0 : sqrt(avg);
	diff = sqrt((double)BAYER(row,col)) - avg;
	if      (diff < -thold) diff += thold;
	else if (diff >  thold) diff -= thold;
	else diff = 0;
	BAYER(row,col) = CLIP(SQR(avg+diff) + 0.5);
      }
    }
  }
  free (fimg);
}

#endif



// green equilibration
void CLASS green_matching()
{
  int i,j;
  double m1,m2,c1,c2;
  int o1_1,o1_2,o1_3,o1_4;
  int o2_1,o2_2,o2_3,o2_4;
  ushort (*img)[4];
  const int margin = 3;
  int oj = 2, oi = 2;
  float f;
  const float thr = 0.01f;
  if(half_size || shrink) return;
  if(FC(oj, oi) != 3) oj++;
  if(FC(oj, oi) != 3) oi++;
  if(FC(oj, oi) != 3) oj--;

  img = (ushort (*)[4]) calloc (height*width, sizeof *image);
  merror (img, "green_matching()");
  memcpy(img,image,height*width*sizeof *image);

  for(j=oj;j<height-margin;j+=2)
    for(i=oi;i<width-margin;i+=2){
      o1_1=img[(j-1)*width+i-1][1];
      o1_2=img[(j-1)*width+i+1][1];
      o1_3=img[(j+1)*width+i-1][1];
      o1_4=img[(j+1)*width+i+1][1];
      o2_1=img[(j-2)*width+i][3];
      o2_2=img[(j+2)*width+i][3];
      o2_3=img[j*width+i-2][3];
      o2_4=img[j*width+i+2][3];

      m1=(o1_1+o1_2+o1_3+o1_4)/4.0;
      m2=(o2_1+o2_2+o2_3+o2_4)/4.0;

      c1=(abs(o1_1-o1_2)+abs(o1_1-o1_3)+abs(o1_1-o1_4)+abs(o1_2-o1_3)+abs(o1_3-o1_4)+abs(o1_2-o1_4))/6.0;
      c2=(abs(o2_1-o2_2)+abs(o2_1-o2_3)+abs(o2_1-o2_4)+abs(o2_2-o2_3)+abs(o2_3-o2_4)+abs(o2_2-o2_4))/6.0;
      if((img[j*width+i][3]<maximum*0.95)&&(c1<maximum*thr)&&(c2<maximum*thr))
      {
        f = image[j*width+i][3]*m1/m2;
        image[j*width+i][3]=f>0xffff?0xffff:f;
      }
    }
  free(img);
}


void CLASS scale_colors()
{
  unsigned bottom, right, size, row, col, ur, uc, x, y, c, sum[8];
  int val, dark, sat,i;
  double dsum[8], dmin, dmax;
  float scale_mul[4], fr, fc;
  ushort *img=0, *pix;

#ifdef LIBRAW_LIBRARY_BUILD
  RUN_CALLBACK(LIBRAW_PROGRESS_SCALE_COLORS,0,2);
#endif

  FORC4 cblack[c] += black;
  if (user_mul[0])
    memcpy (pre_mul, user_mul, sizeof pre_mul);
  if (use_auto_wb || (use_camera_wb && cam_mul[0] == -1)) {
    memset (dsum, 0, sizeof dsum);
    bottom = MIN (greybox[1]+greybox[3], height);
    right  = MIN (greybox[0]+greybox[2], width);
    for (row=greybox[1]; row < bottom; row += 8)
      for (col=greybox[0]; col < right; col += 8) {
	memset (sum, 0, sizeof sum);
	for (y=row; y < row+8 && y < bottom; y++)
	  for (x=col; x < col+8 && x < right; x++)
	    FORC4 {
	      if (filters) {
		c = FC(y,x);
		val = BAYER(y,x);
	      } else
		val = image[y*width+x][c];
	      if (val > maximum-25) goto skip_block;
	      if ((val -= cblack[c]) < 0) val = 0;
	      sum[c] += val;
	      sum[c+4]++;
	      if (filters) break;
	    }
	FORC(8) dsum[c] += sum[c];
skip_block: ;
      }
    FORC4 if (dsum[c]) pre_mul[c] = dsum[c+4] / dsum[c];
#ifdef LIBRAW_LIBRARY_BUILD
    color_flags.pre_mul_state = LIBRAW_COLORSTATE_CALCULATED;
#endif
  }
  if (use_camera_wb && cam_mul[0] != -1) {
    memset (sum, 0, sizeof sum);
    for (row=0; row < 8; row++)
      for (col=0; col < 8; col++) {
	c = FC(row,col);
	if ((val = white[row][col] - cblack[c]) > 0)
	  sum[c] += val;
	sum[c+4]++;
      }
    if (sum[0] && sum[1] && sum[2] && sum[3])
        {
            FORC4 pre_mul[c] = (float) sum[c+4] / sum[c];
#ifdef LIBRAW_LIBRARY_BUILD
            color_flags.pre_mul_state = LIBRAW_COLORSTATE_CALCULATED;
#endif
        }
    else if (cam_mul[0] && cam_mul[2])
        {
            memcpy (pre_mul, cam_mul, sizeof pre_mul);
#ifdef LIBRAW_LIBRARY_BUILD
            color_flags.pre_mul_state =color_flags.pre_mul_state;
#endif
        }
    else
        {
#ifdef LIBRAW_LIBRARY_BUILD
            imgdata.process_warnings |= LIBRAW_WARN_BAD_CAMERA_WB;
#endif
#ifdef DCRAW_VERBOSE
            fprintf (stderr,_("%s: Cannot use camera white balance.\n"), ifname);
#endif
        }
  }
  if (pre_mul[3] == 0) pre_mul[3] = colors < 4 ? pre_mul[1] : 1;
  dark = black;
  sat = maximum;
  if (threshold) wavelet_denoise();
  maximum -= black;
  for (dmin=DBL_MAX, dmax=c=0; c < 4; c++) {
    if (dmin > pre_mul[c])
	dmin = pre_mul[c];
    if (dmax < pre_mul[c])
	dmax = pre_mul[c];
  }
  if (!highlight) dmax = dmin;
  FORC4 scale_mul[c] = (pre_mul[c] /= dmax) * 65535.0 / maximum;
#ifdef DCRAW_VERBOSE
  if (verbose) {
    fprintf (stderr,
      _("Scaling with darkness %d, saturation %d, and\nmultipliers"), dark, sat);
    FORC4 fprintf (stderr, " %f", pre_mul[c]);
    fputc ('\n', stderr);
  }
#endif

  size = iheight*iwidth;
#if defined(LIBRAW_USE_OPENMP)
#pragma omp parallel for private(val) default(shared)
#endif
  for (i=0; i < size*4; i++) {
    val = image[0][i];
    if (!val) continue;
    val -= cblack[i & 3];
    val *= scale_mul[i & 3];
    image[0][i] = CLIP(val);
  }
  if ((aber[0] != 1 || aber[2] != 1) && colors == 3) {
#ifdef DCRAW_VERBOSE
    if (verbose)
      fprintf (stderr,_("Correcting chromatic aberration...\n"));
#endif
    for (c=0; c < 4; c+=2) {
      if (aber[c] == 1) continue;
      img = (ushort *) malloc (size * sizeof *img);
      merror (img, "scale_colors()");
      for (i=0; i < size; i++)
	img[i] = image[i][c];
      for (row=0; row < iheight; row++) {
	ur = fr = (row - iheight*0.5) * aber[c] + iheight*0.5;
	if (ur > iheight-2) continue;
	fr -= ur;
	for (col=0; col < iwidth; col++) {
	  uc = fc = (col - iwidth*0.5) * aber[c] + iwidth*0.5;
	  if (uc > iwidth-2) continue;
	  fc -= uc;
	  pix = img + ur*iwidth + uc;
	  image[row*iwidth+col][c] =
	    (pix[     0]*(1-fc) + pix[       1]*fc) * (1-fr) +
	    (pix[iwidth]*(1-fc) + pix[iwidth+1]*fc) * fr;
	}
      }
      free(img);
    }
  }
#ifdef LIBRAW_LIBRARY_BUILD
  RUN_CALLBACK(LIBRAW_PROGRESS_SCALE_COLORS,1,2);
#endif
}

void CLASS pre_interpolate()
{
  ushort (*img)[4];
  int row, col, c;

#ifdef LIBRAW_LIBRARY_BUILD
  RUN_CALLBACK(LIBRAW_PROGRESS_PRE_INTERPOLATE,0,2);
#endif
  if (shrink) {
    if (half_size) {
      height = iheight;
      width  = iwidth;
    } else {
      img = (ushort (*)[4]) calloc (height*width, sizeof *img);
      merror (img, "pre_interpolate()");
      for (row=0; row < height; row++)
	for (col=0; col < width; col++) {
	  c = fc(row,col);
	  img[row*width+col][c] = image[(row >> 1)*iwidth+(col >> 1)][c];
	}
      free (image);
      image = img;
      shrink = 0;
    }
  }
  if (filters && colors == 3) {
    if ((mix_green = four_color_rgb)) colors++;
    else {
      for (row = FC(1,0) >> 1; row < height; row+=2)
	for (col = FC(row,1) & 1; col < width; col+=2)
	  image[row*width+col][1] = image[row*width+col][3];
      filters &= ~((filters & 0x55555555) << 1);
    }
  }
  if (half_size) filters = 0;
#ifdef LIBRAW_LIBRARY_BUILD
  RUN_CALLBACK(LIBRAW_PROGRESS_PRE_INTERPOLATE,1,2);
#endif
}

void CLASS border_interpolate (int border)
{
  unsigned row, col, y, x, f, c, sum[8];

  for (row=0; row < height; row++)
    for (col=0; col < width; col++) {
      if (col==border && row >= border && row < height-border)
	col = width-border;
      memset (sum, 0, sizeof sum);
      for (y=row-1; y != row+2; y++)
	for (x=col-1; x != col+2; x++)
	  if (y < height && x < width) {
	    f = fc(y,x);
	    sum[f] += image[y*width+x][f];
	    sum[f+4]++;
	  }
      f = fc(row,col);
      FORCC if (c != f && sum[c+4])
	image[row*width+col][c] = sum[c] / sum[c+4];
    }
}

void CLASS lin_interpolate()
{
  int code[16][16][32], *ip, sum[4];
  int c, i, x, y, row, col, shift, color;
  ushort *pix;

#ifdef DCRAW_VERBOSE
  if (verbose) fprintf (stderr,_("Bilinear interpolation...\n"));
#endif

#ifdef LIBRAW_LIBRARY_BUILD
  RUN_CALLBACK(LIBRAW_PROGRESS_INTERPOLATE,0,3);
#endif
  border_interpolate(1);
  for (row=0; row < 16; row++)
    for (col=0; col < 16; col++) {
      ip = code[row][col];
      memset (sum, 0, sizeof sum);
      for (y=-1; y <= 1; y++)
	for (x=-1; x <= 1; x++) {
	  shift = (y==0) + (x==0);
	  if (shift == 2) continue;
	  color = fc(row+y,col+x);
	  *ip++ = (width*y + x)*4 + color;
	  *ip++ = shift;
	  *ip++ = color;
	  sum[color] += 1 << shift;
	}
      FORCC
	if (c != fc(row,col)) {
	  *ip++ = c;
	  *ip++ = 256 / sum[c];
	}
    }
#ifdef LIBRAW_LIBRARY_BUILD
  RUN_CALLBACK(LIBRAW_PROGRESS_INTERPOLATE,1,3);
#endif
  for (row=1; row < height-1; row++)
    for (col=1; col < width-1; col++) {
      pix = image[row*width+col];
      ip = code[row & 15][col & 15];
      memset (sum, 0, sizeof sum);
      for (i=8; i--; ip+=3)
	sum[ip[2]] += pix[ip[0]] << ip[1];
      for (i=colors; --i; ip+=2)
	pix[ip[0]] = sum[ip[0]] * ip[1] >> 8;
    }
#ifdef LIBRAW_LIBRARY_BUILD
  RUN_CALLBACK(LIBRAW_PROGRESS_INTERPOLATE,2,3);
#endif
}

/*
   This algorithm is officially called:

   "Interpolation using a Threshold-based variable number of gradients"

   described in http://scien.stanford.edu/pages/labsite/1999/psych221/projects/99/tingchen/algodep/vargra.html

   I've extended the basic idea to work with non-Bayer filter arrays.
   Gradients are numbered clockwise from NW=0 to W=7.
 */
void CLASS vng_interpolate()
{
  static const signed char *cp, terms[] = {
    -2,-2,+0,-1,0,0x01, -2,-2,+0,+0,1,0x01, -2,-1,-1,+0,0,0x01,
    -2,-1,+0,-1,0,0x02, -2,-1,+0,+0,0,0x03, -2,-1,+0,+1,1,0x01,
    -2,+0,+0,-1,0,0x06, -2,+0,+0,+0,1,0x02, -2,+0,+0,+1,0,0x03,
    -2,+1,-1,+0,0,0x04, -2,+1,+0,-1,1,0x04, -2,+1,+0,+0,0,0x06,
    -2,+1,+0,+1,0,0x02, -2,+2,+0,+0,1,0x04, -2,+2,+0,+1,0,0x04,
    -1,-2,-1,+0,0,0x80, -1,-2,+0,-1,0,0x01, -1,-2,+1,-1,0,0x01,
    -1,-2,+1,+0,1,0x01, -1,-1,-1,+1,0,0x88, -1,-1,+1,-2,0,0x40,
    -1,-1,+1,-1,0,0x22, -1,-1,+1,+0,0,0x33, -1,-1,+1,+1,1,0x11,
    -1,+0,-1,+2,0,0x08, -1,+0,+0,-1,0,0x44, -1,+0,+0,+1,0,0x11,
    -1,+0,+1,-2,1,0x40, -1,+0,+1,-1,0,0x66, -1,+0,+1,+0,1,0x22,
    -1,+0,+1,+1,0,0x33, -1,+0,+1,+2,1,0x10, -1,+1,+1,-1,1,0x44,
    -1,+1,+1,+0,0,0x66, -1,+1,+1,+1,0,0x22, -1,+1,+1,+2,0,0x10,
    -1,+2,+0,+1,0,0x04, -1,+2,+1,+0,1,0x04, -1,+2,+1,+1,0,0x04,
    +0,-2,+0,+0,1,0x80, +0,-1,+0,+1,1,0x88, +0,-1,+1,-2,0,0x40,
    +0,-1,+1,+0,0,0x11, +0,-1,+2,-2,0,0x40, +0,-1,+2,-1,0,0x20,
    +0,-1,+2,+0,0,0x30, +0,-1,+2,+1,1,0x10, +0,+0,+0,+2,1,0x08,
    +0,+0,+2,-2,1,0x40, +0,+0,+2,-1,0,0x60, +0,+0,+2,+0,1,0x20,
    +0,+0,+2,+1,0,0x30, +0,+0,+2,+2,1,0x10, +0,+1,+1,+0,0,0x44,
    +0,+1,+1,+2,0,0x10, +0,+1,+2,-1,1,0x40, +0,+1,+2,+0,0,0x60,
    +0,+1,+2,+1,0,0x20, +0,+1,+2,+2,0,0x10, +1,-2,+1,+0,0,0x80,
    +1,-1,+1,+1,0,0x88, +1,+0,+1,+2,0,0x08, +1,+0,+2,-1,0,0x40,
    +1,+0,+2,+1,0,0x10
  }, chood[] = { -1,-1, -1,0, -1,+1, 0,+1, +1,+1, +1,0, +1,-1, 0,-1 };
  ushort (*brow[5])[4], *pix;
  int prow=7, pcol=1, *ip, *code[16][16], gval[8], gmin, gmax, sum[4];
  int row, col, x, y, x1, x2, y1, y2, t, weight, grads, color, diag;
  int g, diff, thold, num, c;
  lin_interpolate();
#ifdef DCRAW_VERBOSE
  if (verbose) fprintf (stderr,_("VNG interpolation...\n"));
#endif

  if (filters == 1) prow = pcol = 15;
  ip = (int *) calloc ((prow+1)*(pcol+1), 1280);
  merror (ip, "vng_interpolate()");
  for (row=0; row <= prow; row++)		/* Precalculate for VNG */
    for (col=0; col <= pcol; col++) {
      code[row][col] = ip;
      for (cp=terms, t=0; t < 64; t++) {
	y1 = *cp++;  x1 = *cp++;
	y2 = *cp++;  x2 = *cp++;
	weight = *cp++;
	grads = *cp++;
	color = fc(row+y1,col+x1);
	if (fc(row+y2,col+x2) != color) continue;
	diag = (fc(row,col+1) == color && fc(row+1,col) == color) ? 2:1;
	if (abs(y1-y2) == diag && abs(x1-x2) == diag) continue;
	*ip++ = (y1*width + x1)*4 + color;
	*ip++ = (y2*width + x2)*4 + color;
	*ip++ = weight;
	for (g=0; g < 8; g++)
	  if (grads & 1<<g) *ip++ = g;
	*ip++ = -1;
      }
      *ip++ = INT_MAX;
      for (cp=chood, g=0; g < 8; g++) {
	y = *cp++;  x = *cp++;
	*ip++ = (y*width + x) * 4;
	color = fc(row,col);
	if (fc(row+y,col+x) != color && fc(row+y*2,col+x*2) == color)
	  *ip++ = (y*width + x) * 8 + color;
	else
	  *ip++ = 0;
      }
    }
  brow[4] = (ushort (*)[4]) calloc (width*3, sizeof **brow);
  merror (brow[4], "vng_interpolate()");
  for (row=0; row < 3; row++)
    brow[row] = brow[4] + row*width;
  for (row=2; row < height-2; row++) {		/* Do VNG interpolation */
#ifdef LIBRAW_LIBRARY_BUILD
      if(!((row-2)%256))RUN_CALLBACK(LIBRAW_PROGRESS_INTERPOLATE,(row-2)/256+1,((height-3)/256)+1);
#endif
    for (col=2; col < width-2; col++) {
      pix = image[row*width+col];
      ip = code[row & prow][col & pcol];
      memset (gval, 0, sizeof gval);
      while ((g = ip[0]) != INT_MAX) {		/* Calculate gradients */
	diff = ABS(pix[g] - pix[ip[1]]) << ip[2];
	gval[ip[3]] += diff;
	ip += 5;
	if ((g = ip[-1]) == -1) continue;
	gval[g] += diff;
	while ((g = *ip++) != -1)
	  gval[g] += diff;
      }
      ip++;
      gmin = gmax = gval[0];			/* Choose a threshold */
      for (g=1; g < 8; g++) {
	if (gmin > gval[g]) gmin = gval[g];
	if (gmax < gval[g]) gmax = gval[g];
      }
      if (gmax == 0) {
	memcpy (brow[2][col], pix, sizeof *image);
	continue;
      }
      thold = gmin + (gmax >> 1);
      memset (sum, 0, sizeof sum);
      color = fc(row,col);
      for (num=g=0; g < 8; g++,ip+=2) {		/* Average the neighbors */
	if (gval[g] <= thold) {
	  FORCC
	    if (c == color && ip[1])
	      sum[c] += (pix[c] + pix[ip[1]]) >> 1;
	    else
	      sum[c] += pix[ip[0] + c];
	  num++;
	}
      }
      FORCC {					/* Save to buffer */
	t = pix[color];
	if (c != color)
	  t += (sum[c] - sum[color]) / num;
	brow[2][col][c] = CLIP(t);
      }
    }
    if (row > 3)				/* Write buffer to image */
      memcpy (image[(row-2)*width+2], brow[0]+2, (width-4)*sizeof *image);
    for (g=0; g < 4; g++)
      brow[(g-1) & 3] = brow[g];
  }
  memcpy (image[(row-2)*width+2], brow[0]+2, (width-4)*sizeof *image);
  memcpy (image[(row-1)*width+2], brow[1]+2, (width-4)*sizeof *image);
  free (brow[4]);
  free (code[0][0]);
}

/*
   Patterned Pixel Grouping Interpolation by Alain Desbiolles
*/
void CLASS ppg_interpolate()
{
  int dir[5] = { 1, width, -1, -width, 1 };
  int row, col, diff[2], guess[2], c, d, i;
  ushort (*pix)[4];

  border_interpolate(3);
#ifdef DCRAW_VERBOSE
  if (verbose) fprintf (stderr,_("PPG interpolation...\n"));
#endif

/*  Fill in the green layer with gradients and pattern recognition: */
#ifdef LIBRAW_LIBRARY_BUILD
  RUN_CALLBACK(LIBRAW_PROGRESS_INTERPOLATE,0,3);
#ifdef LIBRAW_USE_OPENMP
#pragma omp parallel for default(shared) private(guess, diff, row, col, d, c, i, pix) schedule(static)
#endif
#endif
  for (row=3; row < height-3; row++)
    for (col=3+(FC(row,3) & 1), c=FC(row,col); col < width-3; col+=2) {
      pix = image + row*width+col;
      for (i=0; (d=dir[i]) > 0; i++) {
	guess[i] = (pix[-d][1] + pix[0][c] + pix[d][1]) * 2
		      - pix[-2*d][c] - pix[2*d][c];
	diff[i] = ( ABS(pix[-2*d][c] - pix[ 0][c]) +
		    ABS(pix[ 2*d][c] - pix[ 0][c]) +
		    ABS(pix[  -d][1] - pix[ d][1]) ) * 3 +
		  ( ABS(pix[ 3*d][1] - pix[ d][1]) +
		    ABS(pix[-3*d][1] - pix[-d][1]) ) * 2;
      }
      d = dir[i = diff[0] > diff[1]];
      pix[0][1] = ULIM(guess[i] >> 2, pix[d][1], pix[-d][1]);
    }
/*  Calculate red and blue for each green pixel:		*/
#ifdef LIBRAW_LIBRARY_BUILD
  RUN_CALLBACK(LIBRAW_PROGRESS_INTERPOLATE,1,3);
#ifdef LIBRAW_USE_OPENMP
#pragma omp parallel for default(shared) private(guess, diff, row, col, d, c, i, pix) schedule(static)
#endif
#endif
  for (row=1; row < height-1; row++)
    for (col=1+(FC(row,2) & 1), c=FC(row,col+1); col < width-1; col+=2) {
      pix = image + row*width+col;
      for (i=0; (d=dir[i]) > 0; c=2-c, i++)
	pix[0][c] = CLIP((pix[-d][c] + pix[d][c] + 2*pix[0][1]
			- pix[-d][1] - pix[d][1]) >> 1);
    }
/*  Calculate blue for red pixels and vice versa:		*/
#ifdef LIBRAW_LIBRARY_BUILD
  RUN_CALLBACK(LIBRAW_PROGRESS_INTERPOLATE,2,3);
#ifdef LIBRAW_USE_OPENMP
#pragma omp parallel for default(shared) private(guess, diff, row, col, d, c, i, pix) schedule(static)
#endif
#endif
  for (row=1; row < height-1; row++)
    for (col=1+(FC(row,1) & 1), c=2-FC(row,col); col < width-1; col+=2) {
      pix = image + row*width+col;
      for (i=0; (d=dir[i]+dir[i+1]) > 0; i++) {
	diff[i] = ABS(pix[-d][c] - pix[d][c]) +
		  ABS(pix[-d][1] - pix[0][1]) +
		  ABS(pix[ d][1] - pix[0][1]);
	guess[i] = pix[-d][c] + pix[d][c] + 2*pix[0][1]
		 - pix[-d][1] - pix[d][1];
      }
      if (diff[0] != diff[1])
	pix[0][c] = CLIP(guess[diff[0] > diff[1]] >> 1);
      else
	pix[0][c] = CLIP((guess[0]+guess[1]) >> 2);
    }
}

/*
   Adaptive Homogeneity-Directed interpolation is based on
   the work of Keigo Hirakawa, Thomas Parks, and Paul Lee.
 */
#define TS 256		/* Tile Size */
static float dcraw_cbrt[0x10000] = {-1.0f};

static inline float calc_64cbrt(float f)
{
  unsigned u;
  static float lower = dcraw_cbrt[0];
  static float upper = dcraw_cbrt[0xffff];

  if (f <= 0) {
    return lower;
  }

  u = (unsigned) f;
  if (u >= 0xffff) {
    return upper;
  }
  return dcraw_cbrt[u];
}
void CLASS ahd_interpolate_green_h_and_v(int top, int left, ushort (*out_rgb)[TS][TS][3])
{
  int row, col;
  int c, val;
  ushort (*pix)[4];
  const int rowlimit = MIN(top+TS, height-2);
  const int collimit = MIN(left+TS, width-2);

  for (row = top; row < rowlimit; row++) {
    col = left + (FC(row,left) & 1);
    for (c = FC(row,col); col < collimit; col+=2) {
      pix = image + row*width+col;
      val = ((pix[-1][1] + pix[0][c] + pix[1][1]) * 2
            - pix[-2][c] - pix[2][c]) >> 2;
      out_rgb[0][row-top][col-left][1] = ULIM(val,pix[-1][1],pix[1][1]);
      val = ((pix[-width][1] + pix[0][c] + pix[width][1]) * 2
            - pix[-2*width][c] - pix[2*width][c]) >> 2;
      out_rgb[1][row-top][col-left][1] = ULIM(val,pix[-width][1],pix[width][1]);
    }
  }
}
void CLASS ahd_interpolate_r_and_b_in_rgb_and_convert_to_cielab(int top, int left, ushort (*inout_rgb)[TS][3], short (*out_lab)[TS][3], const float (&xyz_cam)[3][4])
{
  unsigned row, col;
  int c, val;
  ushort (*pix)[4];
  ushort (*rix)[3];
  short (*lix)[3];
  float xyz[3];
  const unsigned num_pix_per_row = 4*width;
  const unsigned rowlimit = MIN(top+TS-1, height-3);
  const unsigned collimit = MIN(left+TS-1, width-3);
  ushort *pix_above;
  ushort *pix_below;
  int t1, t2;

  for (row = top+1; row < rowlimit; row++) {
    pix = image + row*width + left;
    rix = &inout_rgb[row-top][0];
    lix = &out_lab[row-top][0];

    for (col = left+1; col < collimit; col++) {
      pix++;
      pix_above = &pix[0][0] - num_pix_per_row;
      pix_below = &pix[0][0] + num_pix_per_row;
      rix++;
      lix++;

      c = 2 - FC(row, col);

      if (c == 1) {
        c = FC(row+1,col);
	t1 = 2-c;
        val = pix[0][1] + (( pix[-1][t1] + pix[1][t1]
              - rix[-1][1] - rix[1][1] ) >> 1);
        rix[0][t1] = CLIP(val);
        val = pix[0][1] + (( pix_above[c] + pix_below[c]
              - rix[-TS][1] - rix[TS][1] ) >> 1);
      } else {
	t1 = -4+c; /* -4+c: pixel of color c to the left */
	t2 = 4+c; /* 4+c: pixel of color c to the right */
        val = rix[0][1] + (( pix_above[t1] + pix_above[t2]
              + pix_below[t1] + pix_below[t2]
              - rix[-TS-1][1] - rix[-TS+1][1]
              - rix[+TS-1][1] - rix[+TS+1][1] + 1) >> 2);
      }
      rix[0][c] = CLIP(val);
      c = FC(row,col);
      rix[0][c] = pix[0][c];
      xyz[0] = xyz[1] = xyz[2] = 0.5;
      FORC3 {
	/*
	 * Technically this ought to be FORCC, but the rest of
	 * ahd_interpolate() assumes 3 colors so let's help the compiler.
	 */
        xyz[0] += xyz_cam[0][c] * rix[0][c];
        xyz[1] += xyz_cam[1][c] * rix[0][c];
        xyz[2] += xyz_cam[2][c] * rix[0][c];
      }
      FORC3 {
	xyz[c] = calc_64cbrt(xyz[c]);
      }
      lix[0][0] = (116 * xyz[1] - 16);
      lix[0][1] = 500 * (xyz[0] - xyz[1]);
      lix[0][2] = 200 * (xyz[1] - xyz[2]);
    }
  }
}
void CLASS ahd_interpolate_r_and_b_and_convert_to_cielab(int top, int left, ushort (*inout_rgb)[TS][TS][3], short (*out_lab)[TS][TS][3], const float (&xyz_cam)[3][4])
{
  int direction;
  for (direction = 0; direction < 2; direction++) {
    ahd_interpolate_r_and_b_in_rgb_and_convert_to_cielab(top, left, inout_rgb[direction], out_lab[direction], xyz_cam);
  }
}
void CLASS ahd_interpolate_build_homogeneity_map(int top, int left, short (*lab)[TS][TS][3], char (*out_homogeneity_map)[TS][2])
{
  int row, col;
  int tr, tc;
  int direction;
  int i;
  short (*lix)[3];
  short (*lixs[2])[3];
  short *adjacent_lix;
  unsigned ldiff[2][4], abdiff[2][4], leps, abeps;
  static const int dir[4] = { -1, 1, -TS, TS };
  const int rowlimit = MIN(top+TS-2, height-4);
  const int collimit = MIN(left+TS-2, width-4);
  int homogeneity;
  char (*homogeneity_map_p)[2];

  memset (out_homogeneity_map, 0, 2*TS*TS);

  for (row=top+2; row < rowlimit; row++) {
    tr = row-top;
    homogeneity_map_p = &out_homogeneity_map[tr][1];
    for (direction=0; direction < 2; direction++) {
      lixs[direction] = &lab[direction][tr][1];
    }

    for (col=left+2; col < collimit; col++) {
      tc = col-left;
      homogeneity_map_p++;

      for (direction=0; direction < 2; direction++) {
        lix = ++lixs[direction];
        for (i=0; i < 4; i++) {
	  adjacent_lix = lix[dir[i]];
          ldiff[direction][i] = ABS(lix[0][0]-adjacent_lix[0]);
          abdiff[direction][i] = SQR(lix[0][1]-adjacent_lix[1])
            + SQR(lix[0][2]-adjacent_lix[2]);
        }
      }
      leps = MIN(MAX(ldiff[0][0],ldiff[0][1]),
          MAX(ldiff[1][2],ldiff[1][3]));
      abeps = MIN(MAX(abdiff[0][0],abdiff[0][1]),
          MAX(abdiff[1][2],abdiff[1][3]));
      for (direction=0; direction < 2; direction++) {
	homogeneity = 0;
        for (i=0; i < 4; i++) {
          if (ldiff[direction][i] <= leps && abdiff[direction][i] <= abeps) {
	    homogeneity++;
	  }
	}
	homogeneity_map_p[0][direction] = homogeneity;
      }
    }
  }
}
void CLASS ahd_interpolate_combine_homogeneous_pixels(int top, int left, ushort (*rgb)[TS][TS][3], char (*homogeneity_map)[TS][2])
{
  int row, col;
  int tr, tc;
  int i, j;
  int direction;
  int hm[2];
  int c;
  const int rowlimit = MIN(top+TS-3, height-5);
  const int collimit = MIN(left+TS-3, width-5);

  ushort (*pix)[4];
  ushort (*rix[2])[3];

  for (row=top+3; row < rowlimit; row++) {
    tr = row-top;
    pix = &image[row*width+left+2];
    for (direction = 0; direction < 2; direction++) {
      rix[direction] = &rgb[direction][tr][2];
    }

    for (col=left+3; col < collimit; col++) {
      tc = col-left;
      pix++;
      for (direction = 0; direction < 2; direction++) {
        rix[direction]++;
      }

      for (direction=0; direction < 2; direction++) {
        hm[direction] = 0;
        for (i=tr-1; i <= tr+1; i++) {
          for (j=tc-1; j <= tc+1; j++) {
            hm[direction] += homogeneity_map[i][j][direction];
          }
        }
      }
      if (hm[0] != hm[1]) {
        memcpy(pix[0], rix[hm[1] > hm[0]][0], 3 * sizeof(ushort));
      } else {
        FORC3 {
          pix[0][c] = (rix[0][0][c] + rix[1][0][c]) >> 1;
        }
      }
    }
  }
}
void CLASS ahd_interpolate()
{
  int i, j, k, top, left;
  float xyz_cam[3][4],r;
  char *buffer;
  ushort (*rgb)[TS][TS][3];
  short (*lab)[TS][TS][3];
  char (*homo)[TS][2];
  int terminate_flag = 0;

  if(dcraw_cbrt[0]<-0.1){
      for (i=0x10000-1; i >=0; i--) {
          r = i / 65535.0;
          dcraw_cbrt[i] = 64.0*(r > 0.008856 ? pow((double)r,1/3.0) : 7.787*r + 16/116.0);
      }
  }

#ifdef DCRAW_VERBOSE
  if (verbose) fprintf (stderr,_("AHD interpolation...\n"));
#endif

  for (i=0; i < 3; i++) {
    for (j=0; j < colors; j++) {
      xyz_cam[i][j] = 0;
      for (k=0; k < 3; k++) {
        xyz_cam[i][j] += xyz_rgb[i][k] * rgb_cam[k][j] / d65_white[i];
      }
    }
  }

  border_interpolate(5);

#ifdef LIBRAW_LIBRARY_BUILD
#ifdef LIBRAW_USE_OPENMP
#pragma omp parallel private(buffer,rgb,lab,homo,top,left,i,j,k) shared(xyz_cam,terminate_flag)
#endif
#endif
  {
    buffer = (char *) malloc (26*TS*TS);		/* 1664 kB */
    merror (buffer, "ahd_interpolate()");
    rgb  = (ushort(*)[TS][TS][3]) buffer;
    lab  = (short (*)[TS][TS][3])(buffer + 12*TS*TS);
    homo = (char  (*)[TS][2])    (buffer + 24*TS*TS);

#ifdef LIBRAW_LIBRARY_BUILD
#ifdef LIBRAW_USE_OPENMP
#pragma omp for schedule(dynamic)
#endif
#endif
    for (top=2; top < height-5; top += TS-6){
#ifdef LIBRAW_LIBRARY_BUILD
#ifdef LIBRAW_USE_OPENMP
        if(0== omp_get_thread_num())
#endif
           if(callbacks.progress_cb) {                                     
               int rr = (*callbacks.progress_cb)(callbacks.progresscb_data,LIBRAW_PROGRESS_INTERPOLATE,top-2,height-7);
               if(rr)
                   terminate_flag = 1;
           }
#endif
        for (left=2; !terminate_flag && (left < width-5); left += TS-6) {
            ahd_interpolate_green_h_and_v(top, left, rgb);
            ahd_interpolate_r_and_b_and_convert_to_cielab(top, left, rgb, lab, xyz_cam);
            ahd_interpolate_build_homogeneity_map(top, left, lab, homo);
            ahd_interpolate_combine_homogeneous_pixels(top, left, rgb, homo);
      }
    }
    free (buffer);
  }
#ifdef LIBRAW_LIBRARY_BUILD 
  if(terminate_flag)
      throw LIBRAW_EXCEPTION_CANCELLED_BY_CALLBACK;
#endif
}



#undef TS

void CLASS median_filter()
{
  ushort (*pix)[4];
  int pass, c, i, j, k, med[9];
  static const uchar opt[] =	/* Optimal 9-element median search */
  { 1,2, 4,5, 7,8, 0,1, 3,4, 6,7, 1,2, 4,5, 7,8,
    0,3, 5,8, 4,7, 3,6, 1,4, 2,5, 4,7, 4,2, 6,4, 4,2 };

  for (pass=1; pass <= med_passes; pass++) {
#ifdef LIBRAW_LIBRARY_BUILD
      RUN_CALLBACK(LIBRAW_PROGRESS_MEDIAN_FILTER,pass-1,med_passes);
#endif
#ifdef DCRAW_VERBOSE
    if (verbose)
      fprintf (stderr,_("Median filter pass %d...\n"), pass);
#endif
    for (c=0; c < 3; c+=2) {
      for (pix = image; pix < image+width*height; pix++)
	pix[0][3] = pix[0][c];
      for (pix = image+width; pix < image+width*(height-1); pix++) {
	if ((pix-image+1) % width < 2) continue;
	for (k=0, i = -width; i <= width; i += width)
	  for (j = i-1; j <= i+1; j++)
	    med[k++] = pix[j][3] - pix[j][1];
	for (i=0; i < sizeof opt; i+=2)
	  if     (med[opt[i]] > med[opt[i+1]])
	    SWAP (med[opt[i]] , med[opt[i+1]]);
	pix[0][c] = CLIP(med[4] + pix[0][1]);
      }
    }
  }
}

void CLASS blend_highlights()
{
  int clip=INT_MAX, row, col, c, i, j;
  static const float trans[2][4][4] =
  { { { 1,1,1 }, { 1.7320508,-1.7320508,0 }, { -1,-1,2 } },
    { { 1,1,1,1 }, { 1,-1,1,-1 }, { 1,1,-1,-1 }, { 1,-1,-1,1 } } };
  static const float itrans[2][4][4] =
  { { { 1,0.8660254,-0.5 }, { 1,-0.8660254,-0.5 }, { 1,0,1 } },
    { { 1,1,1,1 }, { 1,-1,1,-1 }, { 1,1,-1,-1 }, { 1,-1,-1,1 } } };
  float cam[2][4], lab[2][4], sum[2], chratio;

  if ((unsigned) (colors-3) > 1) return;
#ifdef DCRAW_VERBOSE
  if (verbose) fprintf (stderr,_("Blending highlights...\n"));
#endif
  FORCC if (clip > (i = 65535*pre_mul[c])) clip = i;
#ifdef LIBRAW_LIBRARY_BUILD
  RUN_CALLBACK(LIBRAW_PROGRESS_HIGHLIGHTS,0,2);
#endif
  for (row=0; row < height; row++)
    for (col=0; col < width; col++) {
      FORCC if (image[row*width+col][c] > clip) break;
      if (c == colors) continue;
      FORCC {
	cam[0][c] = image[row*width+col][c];
	cam[1][c] = MIN(cam[0][c],clip);
      }
      for (i=0; i < 2; i++) {
	FORCC for (lab[i][c]=j=0; j < colors; j++)
	  lab[i][c] += trans[colors-3][c][j] * cam[i][j];
	for (sum[i]=0,c=1; c < colors; c++)
	  sum[i] += SQR(lab[i][c]);
      }
      chratio = sqrt(sum[1]/sum[0]);
      for (c=1; c < colors; c++)
	lab[0][c] *= chratio;
      FORCC for (cam[0][c]=j=0; j < colors; j++)
	cam[0][c] += itrans[colors-3][c][j] * lab[0][j];
      FORCC image[row*width+col][c] = cam[0][c] / colors;
    }
#ifdef LIBRAW_LIBRARY_BUILD
  RUN_CALLBACK(LIBRAW_PROGRESS_HIGHLIGHTS,1,2);
#endif
}

#define SCALE (4 >> shrink)
void CLASS recover_highlights()
{
  float *map, sum, wgt, grow;
  int hsat[4], count, spread, change, val, i;
  unsigned high, wide, mrow, mcol, row, col, kc, c, d, y, x;
  ushort *pixel;
  static const signed char dir[8][2] =
    { {-1,-1}, {-1,0}, {-1,1}, {0,1}, {1,1}, {1,0}, {1,-1}, {0,-1} };

#ifdef DCRAW_VERBOSE
  if (verbose) fprintf (stderr,_("Rebuilding highlights...\n"));
#endif

  grow = pow (2.0, 4.0-highlight);
  FORCC hsat[c] = 32000 * pre_mul[c];
  for (kc=0, c=1; c < colors; c++)
    if (pre_mul[kc] < pre_mul[c]) kc = c;
  high = height / SCALE;
  wide =  width / SCALE;
  map = (float *) calloc (high*wide, sizeof *map);
  merror (map, "recover_highlights()");
  FORCC if (c != kc) {
#ifdef LIBRAW_LIBRARY_BUILD
      RUN_CALLBACK(LIBRAW_PROGRESS_HIGHLIGHTS,c-1,colors-1);
#endif
    memset (map, 0, high*wide*sizeof *map);
    for (mrow=0; mrow < high; mrow++)
      for (mcol=0; mcol < wide; mcol++) {
	sum = wgt = count = 0;
	for (row = mrow*SCALE; row < (mrow+1)*SCALE; row++)
	  for (col = mcol*SCALE; col < (mcol+1)*SCALE; col++) {
	    pixel = image[row*width+col];
	    if (pixel[c] / hsat[c] == 1 && pixel[kc] > 24000) {
	      sum += pixel[c];
	      wgt += pixel[kc];
	      count++;
	    }
	  }
	if (count == SCALE*SCALE)
	  map[mrow*wide+mcol] = sum / wgt;
      }
    for (spread = 32/grow; spread--; ) {
      for (mrow=0; mrow < high; mrow++)
	for (mcol=0; mcol < wide; mcol++) {
	  if (map[mrow*wide+mcol]) continue;
	  sum = count = 0;
	  for (d=0; d < 8; d++) {
	    y = mrow + dir[d][0];
	    x = mcol + dir[d][1];
	    if (y < high && x < wide && map[y*wide+x] > 0) {
	      sum  += (1 + (d & 1)) * map[y*wide+x];
	      count += 1 + (d & 1);
	    }
	  }
	  if (count > 3)
	    map[mrow*wide+mcol] = - (sum+grow) / (count+grow);
	}
      for (change=i=0; i < high*wide; i++)
	if (map[i] < 0) {
	  map[i] = -map[i];
	  change = 1;
	}
      if (!change) break;
    }
    for (i=0; i < high*wide; i++)
      if (map[i] == 0) map[i] = 1;
    for (mrow=0; mrow < high; mrow++)
      for (mcol=0; mcol < wide; mcol++) {
	for (row = mrow*SCALE; row < (mrow+1)*SCALE; row++)
	  for (col = mcol*SCALE; col < (mcol+1)*SCALE; col++) {
	    pixel = image[row*width+col];
	    if (pixel[c] / hsat[c] > 1) {
	      val = pixel[kc] * map[mrow*wide+mcol];
	      if (pixel[c] < val) pixel[c] = CLIP(val);
	    }
	  }
      }
  }
  free (map);
}
#undef SCALE

void CLASS tiff_get (unsigned base,
	unsigned *tag, unsigned *type, unsigned *len, unsigned *save)
{
  *tag  = get2();
  *type = get2();
  *len  = get4();
  *save = ftell(ifp) + 4;
  if (*len * ("11124811248488"[*type < 14 ? *type:0]-'0') > 4)
    fseek (ifp, get4()+base, SEEK_SET);
}

void CLASS parse_thumb_note (int base, unsigned toff, unsigned tlen)
{
  unsigned entries, tag, type, len, save;

  entries = get2();
  while (entries--) {
    tiff_get (base, &tag, &type, &len, &save);
    if (tag == toff) thumb_offset = get4()+base;
    if (tag == tlen) thumb_length = get4();
    fseek (ifp, save, SEEK_SET);
  }
}

//@end COMMON
int CLASS parse_tiff_ifd (int base);

//@out COMMON
void CLASS parse_makernote (int base, int uptag)
{
  static const uchar xlat[2][256] = {
  { 0xc1,0xbf,0x6d,0x0d,0x59,0xc5,0x13,0x9d,0x83,0x61,0x6b,0x4f,0xc7,0x7f,0x3d,0x3d,
    0x53,0x59,0xe3,0xc7,0xe9,0x2f,0x95,0xa7,0x95,0x1f,0xdf,0x7f,0x2b,0x29,0xc7,0x0d,
    0xdf,0x07,0xef,0x71,0x89,0x3d,0x13,0x3d,0x3b,0x13,0xfb,0x0d,0x89,0xc1,0x65,0x1f,
    0xb3,0x0d,0x6b,0x29,0xe3,0xfb,0xef,0xa3,0x6b,0x47,0x7f,0x95,0x35,0xa7,0x47,0x4f,
    0xc7,0xf1,0x59,0x95,0x35,0x11,0x29,0x61,0xf1,0x3d,0xb3,0x2b,0x0d,0x43,0x89,0xc1,
    0x9d,0x9d,0x89,0x65,0xf1,0xe9,0xdf,0xbf,0x3d,0x7f,0x53,0x97,0xe5,0xe9,0x95,0x17,
    0x1d,0x3d,0x8b,0xfb,0xc7,0xe3,0x67,0xa7,0x07,0xf1,0x71,0xa7,0x53,0xb5,0x29,0x89,
    0xe5,0x2b,0xa7,0x17,0x29,0xe9,0x4f,0xc5,0x65,0x6d,0x6b,0xef,0x0d,0x89,0x49,0x2f,
    0xb3,0x43,0x53,0x65,0x1d,0x49,0xa3,0x13,0x89,0x59,0xef,0x6b,0xef,0x65,0x1d,0x0b,
    0x59,0x13,0xe3,0x4f,0x9d,0xb3,0x29,0x43,0x2b,0x07,0x1d,0x95,0x59,0x59,0x47,0xfb,
    0xe5,0xe9,0x61,0x47,0x2f,0x35,0x7f,0x17,0x7f,0xef,0x7f,0x95,0x95,0x71,0xd3,0xa3,
    0x0b,0x71,0xa3,0xad,0x0b,0x3b,0xb5,0xfb,0xa3,0xbf,0x4f,0x83,0x1d,0xad,0xe9,0x2f,
    0x71,0x65,0xa3,0xe5,0x07,0x35,0x3d,0x0d,0xb5,0xe9,0xe5,0x47,0x3b,0x9d,0xef,0x35,
    0xa3,0xbf,0xb3,0xdf,0x53,0xd3,0x97,0x53,0x49,0x71,0x07,0x35,0x61,0x71,0x2f,0x43,
    0x2f,0x11,0xdf,0x17,0x97,0xfb,0x95,0x3b,0x7f,0x6b,0xd3,0x25,0xbf,0xad,0xc7,0xc5,
    0xc5,0xb5,0x8b,0xef,0x2f,0xd3,0x07,0x6b,0x25,0x49,0x95,0x25,0x49,0x6d,0x71,0xc7 },
  { 0xa7,0xbc,0xc9,0xad,0x91,0xdf,0x85,0xe5,0xd4,0x78,0xd5,0x17,0x46,0x7c,0x29,0x4c,
    0x4d,0x03,0xe9,0x25,0x68,0x11,0x86,0xb3,0xbd,0xf7,0x6f,0x61,0x22,0xa2,0x26,0x34,
    0x2a,0xbe,0x1e,0x46,0x14,0x68,0x9d,0x44,0x18,0xc2,0x40,0xf4,0x7e,0x5f,0x1b,0xad,
    0x0b,0x94,0xb6,0x67,0xb4,0x0b,0xe1,0xea,0x95,0x9c,0x66,0xdc,0xe7,0x5d,0x6c,0x05,
    0xda,0xd5,0xdf,0x7a,0xef,0xf6,0xdb,0x1f,0x82,0x4c,0xc0,0x68,0x47,0xa1,0xbd,0xee,
    0x39,0x50,0x56,0x4a,0xdd,0xdf,0xa5,0xf8,0xc6,0xda,0xca,0x90,0xca,0x01,0x42,0x9d,
    0x8b,0x0c,0x73,0x43,0x75,0x05,0x94,0xde,0x24,0xb3,0x80,0x34,0xe5,0x2c,0xdc,0x9b,
    0x3f,0xca,0x33,0x45,0xd0,0xdb,0x5f,0xf5,0x52,0xc3,0x21,0xda,0xe2,0x22,0x72,0x6b,
    0x3e,0xd0,0x5b,0xa8,0x87,0x8c,0x06,0x5d,0x0f,0xdd,0x09,0x19,0x93,0xd0,0xb9,0xfc,
    0x8b,0x0f,0x84,0x60,0x33,0x1c,0x9b,0x45,0xf1,0xf0,0xa3,0x94,0x3a,0x12,0x77,0x33,
    0x4d,0x44,0x78,0x28,0x3c,0x9e,0xfd,0x65,0x57,0x16,0x94,0x6b,0xfb,0x59,0xd0,0xc8,
    0x22,0x36,0xdb,0xd2,0x63,0x98,0x43,0xa1,0x04,0x87,0x86,0xf7,0xa6,0x26,0xbb,0xd6,
    0x59,0x4d,0xbf,0x6a,0x2e,0xaa,0x2b,0xef,0xe6,0x78,0xb6,0x4e,0xe0,0x2f,0xdc,0x7c,
    0xbe,0x57,0x19,0x32,0x7e,0x2a,0xd0,0xb8,0xba,0x29,0x00,0x3c,0x52,0x7d,0xa8,0x49,
    0x3b,0x2d,0xeb,0x25,0x49,0xfa,0xa3,0xaa,0x39,0xa7,0xc5,0xa7,0x50,0x11,0x36,0xfb,
    0xc6,0x67,0x4a,0xf5,0xa5,0x12,0x65,0x7e,0xb0,0xdf,0xaf,0x4e,0xb3,0x61,0x7f,0x2f } };
  unsigned offset=0, entries, tag, type, len, save, c;
  unsigned ver97=0, serial=0, i, wbi=0, wb[4]={0,0,0,0};
  uchar buf97[324], ci, cj, ck;
  short morder, sorder=order;
  char buf[10];
/*
   The MakerNote might have its own TIFF header (possibly with
   its own byte-order!), or it might just be a table.
 */
  if (!strcmp(make,"Nokia")) return;
  fread (buf, 1, 10, ifp);
  if (!strncmp (buf,"KDK" ,3) ||	/* these aren't TIFF tables */
      !strncmp (buf,"VER" ,3) ||
      !strncmp (buf,"IIII",4) ||
      !strncmp (buf,"MMMM",4)) return;
  if (!strncmp (buf,"KC"  ,2) ||	/* Konica KD-400Z, KD-510Z */
      !strncmp (buf,"MLY" ,3)) {	/* Minolta DiMAGE G series */
    order = 0x4d4d;
    while ((i=ftell(ifp)) < data_offset && i < 16384) {
      wb[0] = wb[2];  wb[2] = wb[1];  wb[1] = wb[3];
      wb[3] = get2();
      if (wb[1] == 256 && wb[3] == 256 &&
	  wb[0] > 256 && wb[0] < 640 && wb[2] > 256 && wb[2] < 640)
	FORC4 cam_mul[c] = wb[c];
#ifdef LIBRAW_LIBRARY_BUILD
      color_flags.cam_mul_state = LIBRAW_COLORSTATE_LOADED;
#endif
    }
    goto quit;
  }
  if (!strcmp (buf,"Nikon")) {
    base = ftell(ifp);
    order = get2();
    if (get2() != 42) goto quit;
    offset = get4();
    fseek (ifp, offset-8, SEEK_CUR);
  } else if (!strcmp (buf,"OLYMPUS")) {
    base = ftell(ifp)-10;
    fseek (ifp, -2, SEEK_CUR);
    order = get2();  get2();
  } else if (!strncmp (buf,"SONY",4) ||
	     !strcmp  (buf,"Panasonic")) {
    goto nf;
  } else if (!strncmp (buf,"FUJIFILM",8)) {
    base = ftell(ifp)-10;
nf: order = 0x4949;
    fseek (ifp,  2, SEEK_CUR);
  } else if (!strcmp (buf,"OLYMP") ||
	     !strcmp (buf,"LEICA") ||
	     !strcmp (buf,"Ricoh") ||
	     !strcmp (buf,"EPSON"))
    fseek (ifp, -2, SEEK_CUR);
  else if (!strcmp (buf,"AOC") ||
	   !strcmp (buf,"QVC"))
    fseek (ifp, -4, SEEK_CUR);
  else {
    fseek (ifp, -10, SEEK_CUR);
    if (!strncmp(make,"SAMSUNG",7))
      base = ftell(ifp);
  }
  entries = get2();
  if (entries > 1000) return;
  morder = order;
  while (entries--) {
    order = morder;
    tiff_get (base, &tag, &type, &len, &save);
    tag |= uptag << 16;
    if (tag == 2 && strstr(make,"NIKON") && !iso_speed)
      iso_speed = (get2(),get2());
    if (tag == 4 && len > 26 && len < 35) {
      if ((i=(get4(),get2())) != 0x7fff && !iso_speed)
	iso_speed = 50 * pow (2.0, i/32.0 - 4);
      if ((i=(get2(),get2())) != 0x7fff && !aperture)
	aperture = pow (2.0, i/64.0);
      if ((i=get2()) != 0xffff && !shutter)
	shutter = pow (2.0, (short) i/-32.0);
      wbi = (get2(),get2());
      shot_order = (get2(),get2());
    }
    if ((tag == 4 || tag == 0x114) && !strncmp(make,"KONICA",6)) {
      fseek (ifp, tag == 4 ? 140:160, SEEK_CUR);
      switch (get2()) {
	case 72:  flip = 0;  break;
	case 76:  flip = 6;  break;
	case 82:  flip = 5;  break;
      }
    }
    if (tag == 7 && type == 2 && len > 20)
      fgets (model2, 64, ifp);
    if (tag == 8 && type == 4)
      shot_order = get4();
    if (tag == 9 && !strcmp(make,"Canon"))
      fread (artist, 64, 1, ifp);
    if (tag == 0xc && len == 4) {
      cam_mul[0] = getreal(type);
      cam_mul[2] = getreal(type);
#ifdef LIBRAW_LIBRARY_BUILD
      color_flags.cam_mul_state = LIBRAW_COLORSTATE_LOADED;
#endif
    }
    if (tag == 0xd && type == 7 && get2() == 0xaaaa) {
      fread (buf97, 1, sizeof buf97, ifp);
      char *pp = (char*)memmem ((char*)buf97, sizeof buf97,(char*)"\xbb\xbb",2);
      i = ((uchar*)pp  - buf97) + 10;
      if (i < 70 && buf97[i] < 3)
	flip = "065"[buf97[i]]-'0';
    }
    if (tag == 0x10 && type == 4)
      unique_id = get4();
    if (tag == 0x11 && is_raw && !strncmp(make,"NIKON",5)) {
      fseek (ifp, get4()+base, SEEK_SET);
      parse_tiff_ifd (base);
    }
    if (tag == 0x14 && type == 7) {
      if (len == 2560) {
	fseek (ifp, 1248, SEEK_CUR);
	goto get2_256;
      }
      fread (buf, 1, 10, ifp);
      if (!strncmp(buf,"NRW ",4)) {
	fseek (ifp, strcmp(buf+4,"0100") ? 46:1546, SEEK_CUR);
	cam_mul[0] = get4() << 2;
	cam_mul[1] = get4() + get4();
	cam_mul[2] = get4() << 2;
      }
    }
    if (tag == 0x15 && type == 2 && is_raw)
      fread (model, 64, 1, ifp);
    if (strstr(make,"PENTAX")) {
      if (tag == 0x1b) tag = 0x1018;
      if (tag == 0x1c) tag = 0x1017;
    }
    if (tag == 0x1d)
      while ((c = fgetc(ifp)) && c != EOF)
	serial = serial*10 + (isdigit(c) ? c - '0' : c % 10);
    if (tag == 0x81 && type == 4) {
      data_offset = get4();
      fseek (ifp, data_offset + 41, SEEK_SET);
      raw_height = get2() * 2;
      raw_width  = get2();
      filters = 0x61616161;
    }
    if (tag == 0x29 && type == 1) {
      c = wbi < 18 ? "012347800000005896"[wbi]-'0' : 0;
      fseek (ifp, 8 + c*32, SEEK_CUR);
      FORC4 cam_mul[c ^ (c >> 1) ^ 1] = get4();
#ifdef LIBRAW_LIBRARY_BUILD
      color_flags.cam_mul_state = LIBRAW_COLORSTATE_LOADED;
#endif
    }
    if ((tag == 0x81  && type == 7) ||
	(tag == 0x100 && type == 7) ||
	(tag == 0x280 && type == 1)) {
      thumb_offset = ftell(ifp);
      thumb_length = len;
    }
    if (tag == 0x88 && type == 4 && (thumb_offset = get4()))
      thumb_offset += base;
    if (tag == 0x89 && type == 4)
      thumb_length = get4();
    if (tag == 0x8c || tag == 0x96)
      meta_offset = ftell(ifp);
    if (tag == 0x97) {
      for (i=0; i < 4; i++)
	ver97 = ver97 * 10 + fgetc(ifp)-'0';
      switch (ver97) {
	case 100:
	  fseek (ifp, 68, SEEK_CUR);
	  FORC4 cam_mul[(c >> 1) | ((c & 1) << 1)] = get2();
#ifdef LIBRAW_LIBRARY_BUILD
          color_flags.cam_mul_state = LIBRAW_COLORSTATE_LOADED;
#endif
	  break;
	case 102:
	  fseek (ifp, 6, SEEK_CUR);
	  goto get2_rggb;
	case 103:
	  fseek (ifp, 16, SEEK_CUR);
	  FORC4 cam_mul[c] = get2();
#ifdef LIBRAW_LIBRARY_BUILD
          color_flags.cam_mul_state = LIBRAW_COLORSTATE_LOADED;
#endif
      }
      if (ver97 >= 200) {
	if (ver97 != 205) fseek (ifp, 280, SEEK_CUR);
	fread (buf97, 324, 1, ifp);
      }
    }
    if (tag == 0xa1 && type == 7) {
      order = 0x4949;
      fseek (ifp, 140, SEEK_CUR);
      FORC3 cam_mul[c] = get4();
    }
    if (tag == 0xa4 && type == 3) {
      fseek (ifp, wbi*48, SEEK_CUR);
      FORC3 cam_mul[c] = get2();
#ifdef LIBRAW_LIBRARY_BUILD
      color_flags.cam_mul_state = LIBRAW_COLORSTATE_LOADED;
#endif
    }
    if (tag == 0xa7 && (unsigned) (ver97-200) < 17) {
      ci = xlat[0][serial & 0xff];
      cj = xlat[1][fgetc(ifp)^fgetc(ifp)^fgetc(ifp)^fgetc(ifp)];
      ck = 0x60;
      for (i=0; i < 324; i++)
	buf97[i] ^= (cj += ci * ck++);
      i = "66666>666;6A;:;55"[ver97-200] - '0';
      FORC4 cam_mul[c ^ (c >> 1) ^ (i & 1)] =
	sget2 (buf97 + (i & -2) + c*2);
#ifdef LIBRAW_LIBRARY_BUILD
      color_flags.cam_mul_state = LIBRAW_COLORSTATE_LOADED;
#endif
    }
    if (tag == 0x200 && len == 3)
      shot_order = (get4(),get4());
    if (tag == 0x200 && len == 4)
      FORC4 cblack[c ^ c >> 1] = get2();
    if (tag == 0x201 && len == 4)
      goto get2_rggb;
    if (tag == 0x220 && type == 7)
      meta_offset = ftell(ifp);
    if (tag == 0x401 && type == 4 && len == 4)
      FORC4 cblack[c ^ c >> 1] = get4();
    if (tag == 0xe01) {		/* Nikon Capture Note */
      order = 0x4949;
      fseek (ifp, 22, SEEK_CUR);
      for (offset=22; offset+22 < len; offset += 22+i) {
	tag = get4();
	fseek (ifp, 14, SEEK_CUR);
	i = get4()-4;
	if (tag == 0x76a43207) flip = get2();
	else fseek (ifp, i, SEEK_CUR);
      }
    }
    if (tag == 0xe80 && len == 256 && type == 7) {
      fseek (ifp, 48, SEEK_CUR);
      cam_mul[0] = get2() * 508 * 1.078 / 0x10000;
      cam_mul[2] = get2() * 382 * 1.173 / 0x10000;
#ifdef LIBRAW_LIBRARY_BUILD
      color_flags.cam_mul_state = LIBRAW_COLORSTATE_LOADED;
#endif
    }
    if (tag == 0xf00 && type == 7) {
      if (len == 614)
	fseek (ifp, 176, SEEK_CUR);
      else if (len == 734 || len == 1502)
	fseek (ifp, 148, SEEK_CUR);
      else goto next;
      goto get2_256;
    }
    if ((tag == 0x1011 && len == 9) || tag == 0x20400200)
        {
      for (i=0; i < 3; i++)
	FORC3 cmatrix[i][c] = ((short) get2()) / 256.0;
#ifdef LIBRAW_LIBRARY_BUILD
      color_flags.cmatrix_state = LIBRAW_COLORSTATE_LOADED;
#endif
        }
    if ((tag == 0x1012 || tag == 0x20400600) && len == 4)
      FORC4 cblack[c ^ c >> 1] = get2();
    if (tag == 0x1017 || tag == 0x20400100)
        {
      cam_mul[0] = get2() / 256.0;
#ifdef LIBRAW_LIBRARY_BUILD
      color_flags.cam_mul_state = LIBRAW_COLORSTATE_LOADED;
#endif
        }
    if (tag == 0x1018 || tag == 0x20400100)
        {
      cam_mul[2] = get2() / 256.0;
#ifdef LIBRAW_LIBRARY_BUILD
      color_flags.cam_mul_state = LIBRAW_COLORSTATE_LOADED;
#endif
        }
    if (tag == 0x2011 && len == 2) {
get2_256:
      order = 0x4d4d;
      cam_mul[0] = get2() / 256.0;
      cam_mul[2] = get2() / 256.0;
#ifdef LIBRAW_LIBRARY_BUILD
      color_flags.cam_mul_state = LIBRAW_COLORSTATE_LOADED;
#endif
    }
    if ((tag | 0x70) == 0x2070 && type == 4)
      fseek (ifp, get4()+base, SEEK_SET);
    if (tag == 0x2010 && type != 7)
      load_raw = &CLASS olympus_load_raw;
    if (tag == 0x2020)
      parse_thumb_note (base, 257, 258);
    if (tag == 0x2040)
      parse_makernote (base, 0x2040);
    if (tag == 0xb028) {
      fseek (ifp, get4()+base, SEEK_SET);
      parse_thumb_note (base, 136, 137);
    }
    if (tag == 0x4001 && len > 500) {
      i = len == 582 ? 50 : len == 653 ? 68 : len == 5120 ? 142 : 126;
      fseek (ifp, i, SEEK_CUR);
get2_rggb:
      FORC4 cam_mul[c ^ (c >> 1)] = get2();
#ifdef LIBRAW_LIBRARY_BUILD
      color_flags.cam_mul_state = LIBRAW_COLORSTATE_LOADED;
#endif
      fseek (ifp, 22, SEEK_CUR);
      FORC4 sraw_mul[c ^ (c >> 1)] = get2();
    }
    if (tag == 0xa021)
      FORC4 cam_mul[c ^ (c >> 1)] = get4();
    if (tag == 0xa028)
      FORC4 cam_mul[c ^ (c >> 1)] -= get4();
next:
    fseek (ifp, save, SEEK_SET);
  }
quit:
  order = sorder;
}

/*
   Since the TIFF DateTime string has no timezone information,
   assume that the camera's clock was set to Universal Time.
 */
void CLASS get_timestamp (int reversed)
{
  struct tm t;
  char str[20];
  int i;

  str[19] = 0;
  if (reversed)
    for (i=19; i--; ) str[i] = fgetc(ifp);
  else
    fread (str, 19, 1, ifp);
  memset (&t, 0, sizeof t);
  if (sscanf (str, "%d:%d:%d %d:%d:%d", &t.tm_year, &t.tm_mon,
	&t.tm_mday, &t.tm_hour, &t.tm_min, &t.tm_sec) != 6)
    return;
  t.tm_year -= 1900;
  t.tm_mon -= 1;
  t.tm_isdst = -1;
  if (mktime(&t) > 0)
    timestamp = mktime(&t);
}

void CLASS parse_exif (int base)
{
  unsigned kodak, entries, tag, type, len, save, c;
  double expo;

  kodak = !strncmp(make,"EASTMAN",7) && tiff_nifds < 3;
  entries = get2();
  while (entries--) {
    tiff_get (base, &tag, &type, &len, &save);
    switch (tag) {
      case 33434:  shutter = getreal(type);		break;
      case 33437:  aperture = getreal(type);		break;
      case 34855:  iso_speed = get2();			break;
      case 36867:
      case 36868:  get_timestamp(0);			break;
      case 37377:  if ((expo = -getreal(type)) < 128)
		     shutter = pow (2.0, expo);		break;
      case 37378:  aperture = pow (2.0, getreal(type)/2);	break;
      case 37386:  focal_len = getreal(type);		break;
      case 37500:  parse_makernote (base, 0);		break;
      case 40962:  if (kodak) raw_width  = get4();	break;
      case 40963:  if (kodak) raw_height = get4();	break;
      case 41730:
	if (get4() == 0x20002)
	  for (exif_cfa=c=0; c < 8; c+=2)
	    exif_cfa |= fgetc(ifp) * 0x01010101 << c;
    }
    fseek (ifp, save, SEEK_SET);
  }
}

void CLASS parse_gps (int base)
{
  unsigned entries, tag, type, len, save, c;

  entries = get2();
  while (entries--) {
    tiff_get (base, &tag, &type, &len, &save);
    switch (tag) {
      case 1: case 3: case 5:
	gpsdata[29+tag/2] = getc(ifp);			break;
      case 2: case 4: case 7:
	FORC(6) gpsdata[tag/3*6+c] = get4();		break;
      case 6:
	FORC(2) gpsdata[18+c] = get4();			break;
      case 18: case 29:
	fgets ((char *) (gpsdata+14+tag/3), MIN(len,12), ifp);
    }
    fseek (ifp, save, SEEK_SET);
  }
}

void CLASS romm_coeff (float romm_cam[3][3])
{
  static const float rgb_romm[3][3] =	/* ROMM == Kodak ProPhoto */
  { {  2.034193, -0.727420, -0.306766 },
    { -0.228811,  1.231729, -0.002922 },
    { -0.008565, -0.153273,  1.161839 } };
  int i, j, k;

  for (i=0; i < 3; i++)
    for (j=0; j < 3; j++)
      for (cmatrix[i][j] = k=0; k < 3; k++)
	cmatrix[i][j] += rgb_romm[i][k] * romm_cam[k][j];
#ifdef LIBRAW_LIBRARY_BUILD
  color_flags.cmatrix_state = LIBRAW_COLORSTATE_CALCULATED;
#endif
}

void CLASS parse_mos (int offset)
{
  char data[40];
  int skip, from, i, c, neut[4], planes=0, frot=0;
  static const char *mod[] =
  { "","DCB2","Volare","Cantare","CMost","Valeo 6","Valeo 11","Valeo 22",
    "Valeo 11p","Valeo 17","","Aptus 17","Aptus 22","Aptus 75","Aptus 65",
    "Aptus 54S","Aptus 65S","Aptus 75S","AFi 5","AFi 6","AFi 7",
    "AFi-II 7","","","AFi-II 6","","","AFi-II 10","AFi-II 5"
    "","","","","","AFi-II 10R","AFi-II 8","","AFi-II 12"};

  float romm_cam[3][3];

  fseek (ifp, offset, SEEK_SET);
  while (1) {
    if (get4() != 0x504b5453) break;
    get4();
    fread (data, 1, 40, ifp);
    skip = get4();
    from = ftell(ifp);
    if (!strcmp(data,"JPEG_preview_data")) {
      thumb_offset = from;
      thumb_length = skip;
    }
    if (!strcmp(data,"icc_camera_profile")) {
      profile_offset = from;
      profile_length = skip;
    }
    if (!strcmp(data,"ShootObj_back_type")) {
      fscanf (ifp, "%d", &i);
      if ((unsigned) i < sizeof mod / sizeof (*mod))
	strcpy (model, mod[i]);
    }
    if (!strcmp(data,"icc_camera_to_tone_matrix")) {
      for (i=0; i < 9; i++)
	romm_cam[0][i] = int_to_float(get4());
      romm_coeff (romm_cam);
    }
    if (!strcmp(data,"CaptProf_color_matrix")) {
      for (i=0; i < 9; i++)
	fscanf (ifp, "%f", &romm_cam[0][i]);
      romm_coeff (romm_cam);
    }
    if (!strcmp(data,"CaptProf_number_of_planes"))
      fscanf (ifp, "%d", &planes);
    if (!strcmp(data,"CaptProf_raw_data_rotation"))
      fscanf (ifp, "%d", &flip);
    if (!strcmp(data,"CaptProf_mosaic_pattern"))
      FORC4 {
	fscanf (ifp, "%d", &i);
	if (i == 1) frot = c ^ (c >> 1);
      }
    if (!strcmp(data,"ImgProf_rotation_angle")) {
      fscanf (ifp, "%d", &i);
      flip = i - flip;
    }
    if (!strcmp(data,"NeutObj_neutrals") && !cam_mul[0]) {
      FORC4 fscanf (ifp, "%d", neut+c);
      FORC3 cam_mul[c] = (float) neut[0] / neut[c+1];
#ifdef LIBRAW_LIBRARY_BUILD
      color_flags.cam_mul_state = LIBRAW_COLORSTATE_LOADED;
#endif
    }
    if (!strcmp(data,"Rows_data"))
      load_flags = get4();
    parse_mos (from);
    fseek (ifp, skip+from, SEEK_SET);
  }
  if (planes)
    filters = (planes == 1) * 0x01010101 *
	(uchar) "\x94\x61\x16\x49"[(flip/90 + frot) & 3];
}

void CLASS linear_table (unsigned len)
{
  int i;
  if (len > 0x1000) len = 0x1000;
  read_shorts (curve, len);
#ifdef LIBRAW_LIBRARY_BUILD
  color_flags.curve_state = LIBRAW_COLORSTATE_LOADED;
#endif
  for (i=len; i < 0x1000; i++)
    curve[i] = curve[i-1];
  maximum = curve[0xfff];
}

void CLASS parse_kodak_ifd (int base)
{
  unsigned entries, tag, type, len, save;
  int i, c, wbi=-2, wbtemp=6500;
  float mul[3]={1,1,1}, num;
  static const int wbtag[] = { 64037,64040,64039,64041,-1,-1,64042 };

  entries = get2();
  if (entries > 1024) return;
  while (entries--) {
    tiff_get (base, &tag, &type, &len, &save);
    if (tag == 1020) wbi = getint(type);
    if (tag == 1021 && len == 72) {		/* WB set in software */
      fseek (ifp, 40, SEEK_CUR);
      FORC3 cam_mul[c] = 2048.0 / get2();
#ifdef LIBRAW_LIBRARY_BUILD
      color_flags.cam_mul_state = LIBRAW_COLORSTATE_LOADED;
#endif
      wbi = -2;
    }
    if (tag == 2118) wbtemp = getint(type);
    if (tag == 2130 + wbi)
      FORC3 mul[c] = getreal(type);
    if (tag == 2140 + wbi && wbi >= 0)
        {
      FORC3 {
	for (num=i=0; i < 4; i++)
	  num += getreal(type) * pow (wbtemp/100.0, i);
	cam_mul[c] = 2048 / (num * mul[c]);
      }
#ifdef LIBRAW_LIBRARY_BUILD
      color_flags.cam_mul_state = LIBRAW_COLORSTATE_LOADED;
#endif
        }
    if (tag == 2317) linear_table (len);
    if (tag == 6020) iso_speed = getint(type);
    if (tag == 64013) wbi = fgetc(ifp);
    if ((unsigned) wbi < 7 && tag == wbtag[wbi])
      FORC3 cam_mul[c] = get4();
    if (tag == 64019) width = getint(type);
    if (tag == 64020) height = (getint(type)+1) & -2;
    fseek (ifp, save, SEEK_SET);
  }
}

//@end COMMON
void CLASS parse_minolta (int base);
int CLASS parse_tiff (int base);

//@out COMMON
int CLASS parse_tiff_ifd (int base)
{
  unsigned entries, tag, type, len, plen=16, save;
  int ifd, use_cm=0, cfa, i, j, c, ima_len=0;
  int blrr=1, blrc=1, dblack[] = { 0,0,0,0 };
  char software[64], *cbuf, *cp;
  uchar cfa_pat[16], cfa_pc[] = { 0,1,2,3 }, tab[256];
  double cc[4][4], cm[4][3], cam_xyz[4][3], num;
  double ab[]={ 1,1,1,1 }, asn[] = { 0,0,0,0 }, xyz[] = { 1,1,1 };
  unsigned sony_curve[] = { 0,0,0,0,0,4095 };
  unsigned *buf, sony_offset=0, sony_length=0, sony_key=0;
  struct jhead jh;
#ifndef LIBRAW_LIBRARY_BUILD
  FILE *sfp;
#endif

  if (tiff_nifds >= sizeof tiff_ifd / sizeof tiff_ifd[0])
    return 1;
  ifd = tiff_nifds++;
  for (j=0; j < 4; j++)
    for (i=0; i < 4; i++)
      cc[j][i] = i == j;
  entries = get2();
  if (entries > 512) return 1;
  while (entries--) {
    tiff_get (base, &tag, &type, &len, &save);
    switch (tag) {
      case 5:   width  = get2();  break;
      case 6:   height = get2();  break;
      case 7:   width += get2();  break;
      case 9:  filters = get2();  break;
      case 17: case 18:
	if (type == 3 && len == 1)
            {
	  cam_mul[(tag-17)*2] = get2() / 256.0;
#ifdef LIBRAW_LIBRARY_BUILD
          color_flags.cam_mul_state = LIBRAW_COLORSTATE_LOADED;
#endif
            }
	break;
      case 23:
	if (type == 3) iso_speed = get2();
	break;
      case 36: case 37: case 38:
	cam_mul[tag-0x24] = get2();
	break;
      case 39:
	if (len < 50 || cam_mul[0]) break;
	fseek (ifp, 12, SEEK_CUR);
	FORC3 cam_mul[c] = get2();
#ifdef LIBRAW_LIBRARY_BUILD
        color_flags.cam_mul_state = LIBRAW_COLORSTATE_LOADED;
#endif
	break;
      case 46:
	if (type != 7 || fgetc(ifp) != 0xff || fgetc(ifp) != 0xd8) break;
	thumb_offset = ftell(ifp) - 2;
	thumb_length = len;
	break;
      case 61440:			/* Fuji HS10 table */
	parse_tiff_ifd (base);
	break;
      case 2: case 256: case 61441:	/* ImageWidth */
	tiff_ifd[ifd].t_width = getint(type);
	break;
      case 3: case 257: case 61442:	/* ImageHeight */
	tiff_ifd[ifd].t_height = getint(type);
	break;
      case 258:				/* BitsPerSample */
      case 61443:
	tiff_ifd[ifd].samples = len & 7;
	tiff_ifd[ifd].bps = getint(type);
	break;
      case 61446:
	raw_height = 0;
	load_raw = &CLASS packed_load_raw;
	load_flags = get4() && (filters=0x16161616) ? 24:80;
	break;
      case 259:				/* Compression */
	tiff_ifd[ifd].comp = get2();
	break;
      case 262:				/* PhotometricInterpretation */
	tiff_ifd[ifd].phint = get2();
	break;
      case 270:				/* ImageDescription */
	fread (desc, 512, 1, ifp);
	break;
      case 271:				/* Make */
	fgets (make, 64, ifp);
	break;
      case 272:				/* Model */
	fgets (model, 64, ifp);
	break;
      case 280:				/* Panasonic RW2 offset */
	if (type != 4) break;
	load_raw = &CLASS panasonic_load_raw;
	load_flags = 0x2008;
      case 273:				/* StripOffset */
      case 513:				/* JpegIFOffset */
      case 61447:
	tiff_ifd[ifd].offset = get4()+base;
	if (!tiff_ifd[ifd].bps && tiff_ifd[ifd].offset > 0) {
	  fseek (ifp, tiff_ifd[ifd].offset, SEEK_SET);
	  if (ljpeg_start (&jh, 1)) {
	    tiff_ifd[ifd].comp    = 6;
	    tiff_ifd[ifd].t_width   = jh.wide;
	    tiff_ifd[ifd].t_height  = jh.high;
	    tiff_ifd[ifd].bps     = jh.bits;
	    tiff_ifd[ifd].samples = jh.clrs;
	    if (!(jh.sraw || (jh.clrs & 1)))
	      tiff_ifd[ifd].t_width *= jh.clrs;
	    i = order;
	    parse_tiff (tiff_ifd[ifd].offset + 12);
	    order = i;
	  }
	}
	break;
      case 274:				/* Orientation */
	tiff_ifd[ifd].t_flip = "50132467"[get2() & 7]-'0';
	break;
      case 277:				/* SamplesPerPixel */
	tiff_ifd[ifd].samples = getint(type) & 7;
	break;
      case 279:				/* StripByteCounts */
      case 514:
      case 61448:
	tiff_ifd[ifd].bytes = get4();
	break;
      case 61454:
	FORC3 cam_mul[(4-c) % 3] = getint(type);
	break;
      case 305:  case 11:		/* Software */
	fgets (software, 64, ifp);
	if (!strncmp(software,"Adobe",5) ||
	    !strncmp(software,"dcraw",5) ||
	    !strncmp(software,"UFRaw",5) ||
	    !strncmp(software,"Bibble",6) ||
	    !strncmp(software,"Nikon Scan",10) ||
	    !strcmp (software,"Digital Photo Professional"))
	  is_raw = 0;
	break;
      case 306:				/* DateTime */
	get_timestamp(0);
	break;
      case 315:				/* Artist */
	fread (artist, 64, 1, ifp);
	break;
      case 322:				/* TileWidth */
	tile_width = getint(type);
	break;
      case 323:				/* TileLength */
	tile_length = getint(type);
	break;
      case 324:				/* TileOffsets */
	tiff_ifd[ifd].offset = len > 1 ? ftell(ifp) : get4();
	if (len == 4) {
	  load_raw = &CLASS sinar_4shot_load_raw;
	  is_raw = 5;
	}
	break;
#ifdef LIBRAW_LIBRARY_BUILD
      case 325:				/* TileByteCount */
          tiff_ifd[ifd].tile_maxbytes = 0;
          for(int jj=0;jj<len;jj++)
              {
                  int s = get4();
                  if(s > tiff_ifd[ifd].tile_maxbytes) tiff_ifd[ifd].tile_maxbytes=s;
              }
	break;
#endif
      case 330:				/* SubIFDs */
	if (!strcmp(model,"DSLR-A100") && tiff_ifd[ifd].t_width == 3872) {
	  load_raw = &CLASS sony_arw_load_raw;
	  data_offset = get4()+base;
	  ifd++;  break;
	}
	while (len--) {
	  i = ftell(ifp);
	  fseek (ifp, get4()+base, SEEK_SET);
	  if (parse_tiff_ifd (base)) break;
	  fseek (ifp, i+4, SEEK_SET);
	}
	break;
      case 400:
	strcpy (make, "Sarnoff");
	maximum = 0xfff;
	break;
      case 28688:
	FORC4 sony_curve[c+1] = get2() >> 2 & 0xfff;
	for (i=0; i < 5; i++)
	  for (j = sony_curve[i]+1; j <= sony_curve[i+1]; j++)
	    curve[j] = curve[j-1] + (1 << i);
#ifdef LIBRAW_LIBRARY_BUILD
        color_flags.curve_state = LIBRAW_COLORSTATE_LOADED;
#endif
	break;
      case 29184: sony_offset = get4();  break;
      case 29185: sony_length = get4();  break;
      case 29217: sony_key    = get4();  break;
      case 29264:
	parse_minolta (ftell(ifp));
	raw_width = 0;
	break;
      case 29443:
	FORC4 cam_mul[c ^ (c < 2)] = get2();
#ifdef LIBRAW_LIBRARY_BUILD
        color_flags.cam_mul_state = LIBRAW_COLORSTATE_LOADED;
#endif
	break;
      case 29459:
       FORC4 cam_mul[c] = get2();
       i = (cam_mul[1] == 1024 && cam_mul[2] == 1024) << 1;
       SWAP (cam_mul[i],cam_mul[i+1])
#ifdef LIBRAW_LIBRARY_BUILD
        color_flags.cam_mul_state = LIBRAW_COLORSTATE_LOADED;
#endif
	break;
      case 33405:			/* Model2 */
	fgets (model2, 64, ifp);
	break;
      case 33422:			/* CFAPattern */
      case 64777:			/* Kodak P-series */
	if ((plen=len) > 16) plen = 16;
	fread (cfa_pat, 1, plen, ifp);
	for (colors=cfa=i=0; i < plen; i++) {
	  colors += !(cfa & (1 << cfa_pat[i]));
	  cfa |= 1 << cfa_pat[i];
	}
	if (cfa == 070) memcpy (cfa_pc,"\003\004\005",3);	/* CMY */
	if (cfa == 072) memcpy (cfa_pc,"\005\003\004\001",4);	/* GMCY */
	goto guess_cfa_pc;
      case 33424:
      case 65024:
	fseek (ifp, get4()+base, SEEK_SET);
	parse_kodak_ifd (base);
	break;
      case 33434:			/* ExposureTime */
	shutter = getreal(type);
	break;
      case 33437:			/* FNumber */
	aperture = getreal(type);
	break;
      case 34306:			/* Leaf white balance */
	FORC4 cam_mul[c ^ 1] = 4096.0 / get2();
#ifdef LIBRAW_LIBRARY_BUILD
        color_flags.cam_mul_state = LIBRAW_COLORSTATE_LOADED;
#endif
	break;
      case 34307:			/* Leaf CatchLight color matrix */
	fread (software, 1, 7, ifp);
	if (strncmp(software,"MATRIX",6)) break;
	colors = 4;
	for (raw_color = i=0; i < 3; i++) {
	  FORC4 fscanf (ifp, "%f", &rgb_cam[i][c^1]);
	  if (!use_camera_wb) continue;
	  num = 0;
	  FORC4 num += rgb_cam[i][c];
	  FORC4 rgb_cam[i][c] /= num;
#ifdef LIBRAW_LIBRARY_BUILD
          color_flags.rgb_cam_state = LIBRAW_COLORSTATE_LOADED;
#endif
	}
	break;
      case 34310:			/* Leaf metadata */
	parse_mos (ftell(ifp));
      case 34303:
	strcpy (make, "Leaf");
	break;
      case 34665:			/* EXIF tag */
	fseek (ifp, get4()+base, SEEK_SET);
	parse_exif (base);
	break;
      case 34853:			/* GPSInfo tag */
	fseek (ifp, get4()+base, SEEK_SET);
	parse_gps (base);
	break;
      case 34675:			/* InterColorProfile */
      case 50831:			/* AsShotICCProfile */
	profile_offset = ftell(ifp);
	profile_length = len;
	break;
      case 37122:			/* CompressedBitsPerPixel */
	kodak_cbpp = get4();
	break;
      case 37386:			/* FocalLength */
	focal_len = getreal(type);
	break;
      case 37393:			/* ImageNumber */
	shot_order = getint(type);
	break;
      case 37400:			/* old Kodak KDC tag */
	for (raw_color = i=0; i < 3; i++) {
	  getreal(type);
	  FORC3 rgb_cam[i][c] = getreal(type);
	}
#ifdef LIBRAW_LIBRARY_BUILD
        color_flags.rgb_cam_state = LIBRAW_COLORSTATE_LOADED;
#endif
	break;
      case 46275:			/* Imacon tags */
	strcpy (make, "Imacon");
	data_offset = ftell(ifp);
	ima_len = len;
	break;
      case 46279:
	if (!ima_len) break;
	fseek (ifp, 78, SEEK_CUR);
	raw_width  = get4();
	raw_height = get4();
	left_margin = get4() & 7;
	width = raw_width - left_margin - (get4() & 7);
	top_margin = get4() & 7;
	height = raw_height - top_margin - (get4() & 7);
	if (raw_width == 7262) {
	  height = 5444;
	  width  = 7244;
	  left_margin = 7;
	}
	fseek (ifp, 52, SEEK_CUR);
	FORC3 cam_mul[c] = getreal(11);
#ifdef LIBRAW_LIBRARY_BUILD
        color_flags.cam_mul_state = LIBRAW_COLORSTATE_LOADED;
#endif
	fseek (ifp, 114, SEEK_CUR);
	flip = (get2() >> 7) * 90;
	if (width * height * 6 == ima_len) {
	  if (flip % 180 == 90) SWAP(width,height);
	  filters = flip = 0;
	}
	sprintf (model, "Ixpress %d-Mp", height*width/1000000);
	load_raw = &CLASS imacon_full_load_raw;
	if (filters) {
	  if (left_margin & 1) filters = 0x61616161;
	  load_raw = &CLASS unpacked_load_raw;
	}
	maximum = 0xffff;
	break;
      case 50454:			/* Sinar tag */
      case 50455:
	if (!(cbuf = (char *) malloc(len))) break;
	fread (cbuf, 1, len, ifp);
	for (cp = cbuf-1; cp && cp < cbuf+len; cp = strchr(cp,'\n'))
	  if (!strncmp (++cp,"Neutral ",8))
              {
	    sscanf (cp+8, "%f %f %f", cam_mul, cam_mul+1, cam_mul+2);
#ifdef LIBRAW_LIBRARY_BUILD
            color_flags.cam_mul_state = LIBRAW_COLORSTATE_LOADED;
#endif
              }
	free (cbuf);
	break;
      case 50458:
	if (!make[0]) strcpy (make, "Hasselblad");
	break;
      case 50459:			/* Hasselblad tag */
	i = order;
	j = ftell(ifp);
	c = tiff_nifds;
	order = get2();
	fseek (ifp, j+(get2(),get4()), SEEK_SET);
	parse_tiff_ifd (j);
	maximum = 0xffff;
	tiff_nifds = c;
	order = i;
	break;
      case 50706:			/* DNGVersion */
	FORC4 dng_version = (dng_version << 8) + fgetc(ifp);
	if (!make[0]) strcpy (make, "DNG");
	is_raw = 1;
	break;
      case 50710:			/* CFAPlaneColor */
	if (len > 4) len = 4;
	colors = len;
	fread (cfa_pc, 1, colors, ifp);
guess_cfa_pc:
	FORCC tab[cfa_pc[c]] = c;
	cdesc[c] = 0;
	for (i=16; i--; )
	  filters = filters << 2 | tab[cfa_pat[i % plen]];
	break;
      case 50711:			/* CFALayout */
	if (get2() == 2) {
	  fuji_width = 1;
	  filters = 0x49494949;
	}
	break;
      case 291:
      case 50712:			/* LinearizationTable */
	linear_table (len);
	break;
      case 50713:			/* BlackLevelRepeatDim */
	blrr = get2();
	blrc = get2();
	break;
      case 61450:
	blrr = blrc = 2;
      case 50714:			/* BlackLevel */
	black = getreal(type);
	if (!filters || !~filters) break;
	dblack[0] = black;
	dblack[1] = (blrc == 2) ? getreal(type):dblack[0];
	dblack[2] = (blrr == 2) ? getreal(type):dblack[0];
	dblack[3] = (blrc == 2 && blrr == 2) ? getreal(type):dblack[1];
	if (colors == 3)
	  filters |= ((filters >> 2 & 0x22222222) |
		      (filters << 2 & 0x88888888)) & filters << 1;
	FORC4 cblack[filters >> (c << 1) & 3] = dblack[c];
	black = 0;
	break;
      case 50715:			/* BlackLevelDeltaH */
      case 50716:			/* BlackLevelDeltaV */
	for (num=i=0; i < len; i++)
	  num += getreal(type);
	black += num/len + 0.5;
	break;
      case 50717:			/* WhiteLevel */
	maximum = getint(type);
	break;
      case 50718:			/* DefaultScale */
	pixel_aspect  = getreal(type);
	pixel_aspect /= getreal(type);
	break;
      case 50721:			/* ColorMatrix1 */
      case 50722:			/* ColorMatrix2 */
	FORCC for (j=0; j < 3; j++)
	  cm[c][j] = getreal(type);
	use_cm = 1;
	break;
      case 50723:			/* CameraCalibration1 */
      case 50724:			/* CameraCalibration2 */
	for (i=0; i < colors; i++)
	  FORCC cc[i][c] = getreal(type);
	break;
      case 50727:			/* AnalogBalance */
	FORCC ab[c] = getreal(type);
	break;
      case 50728:			/* AsShotNeutral */
	FORCC asn[c] = getreal(type);
	break;
      case 50729:			/* AsShotWhiteXY */
	xyz[0] = getreal(type);
	xyz[1] = getreal(type);
	xyz[2] = 1 - xyz[0] - xyz[1];
	FORC3 xyz[c] /= d65_white[c];
	break;
      case 50740:			/* DNGPrivateData */
	if (dng_version) break;
	parse_minolta (j = get4()+base);
	fseek (ifp, j, SEEK_SET);
	parse_tiff_ifd (base);
	break;
      case 50752:
	read_shorts (cr2_slice, 3);
	break;
      case 50829:			/* ActiveArea */
	top_margin = getint(type);
	left_margin = getint(type);
	height = getint(type) - top_margin;
	width = getint(type) - left_margin;
	break;
      case 64772:			/* Kodak P-series */
	if (len < 13) break;
	fseek (ifp, 16, SEEK_CUR);
	data_offset = get4();
	fseek (ifp, 28, SEEK_CUR);
	data_offset += get4();
	load_raw = &CLASS packed_load_raw;
	break;
      case 65026:
	if (type == 2) fgets (model2, 64, ifp);
    }
    fseek (ifp, save, SEEK_SET);
  }
  if (sony_length && (buf = (unsigned *) malloc(sony_length))) {
    fseek (ifp, sony_offset, SEEK_SET);
    fread (buf, sony_length, 1, ifp);
    sony_decrypt (buf, sony_length/4, 1, sony_key);
#ifndef LIBRAW_LIBRARY_BUILD
    sfp = ifp;
    if ((ifp = tmpfile())) {
      fwrite (buf, sony_length, 1, ifp);
      fseek (ifp, 0, SEEK_SET);
      parse_tiff_ifd (-sony_offset);
      fclose (ifp);
    }
    ifp = sfp;
#else
    if( !ifp->tempbuffer_open(buf,sony_length))
        {
            parse_tiff_ifd(-sony_offset);
            ifp->tempbuffer_close();
        }
#endif
    free (buf);
  }
  for (i=0; i < colors; i++)
    FORCC cc[i][c] *= ab[i];
  if (use_cm) {
    FORCC for (i=0; i < 3; i++)
      for (cam_xyz[c][i]=j=0; j < colors; j++)
	cam_xyz[c][i] += cc[c][j] * cm[j][i] * xyz[i];
    cam_xyz_coeff (cam_xyz);
  }
  if (asn[0]) {
    cam_mul[3] = 0;
    FORCC cam_mul[c] = 1 / asn[c];
#ifdef LIBRAW_LIBRARY_BUILD
    color_flags.cam_mul_state = LIBRAW_COLORSTATE_LOADED;
#endif
  }
  if (!use_cm)
      {
    FORCC pre_mul[c] /= cc[c][c];
#ifdef LIBRAW_LIBRARY_BUILD
    color_flags.pre_mul_state = LIBRAW_COLORSTATE_LOADED;
#endif
      }

  return 0;
}

int CLASS parse_tiff (int base)
{
  int doff;

  fseek (ifp, base, SEEK_SET);
  order = get2();
  if (order != 0x4949 && order != 0x4d4d) return 0;
  get2();
  while ((doff = get4())) {
    fseek (ifp, doff+base, SEEK_SET);
    if (parse_tiff_ifd (base)) break;
  }
  return 1;
}

void CLASS apply_tiff()
{
  int max_samp=0, raw=-1, thm=-1, i;
  struct jhead jh;

  thumb_misc = 16;
  if (thumb_offset) {
    fseek (ifp, thumb_offset, SEEK_SET);
    if (ljpeg_start (&jh, 1)) {
      thumb_misc   = jh.bits;
      thumb_width  = jh.wide;
      thumb_height = jh.high;
    }
  }
  for (i=0; i < tiff_nifds; i++) {
    if (max_samp < tiff_ifd[i].samples)
	max_samp = tiff_ifd[i].samples;
    if (max_samp > 3) max_samp = 3;
    if ((tiff_ifd[i].comp != 6 || tiff_ifd[i].samples != 3) &&
	(tiff_ifd[i].t_width | tiff_ifd[i].t_height) < 0x10000 &&
	tiff_ifd[i].t_width*tiff_ifd[i].t_height > raw_width*raw_height) {
      raw_width     = tiff_ifd[i].t_width;
      raw_height    = tiff_ifd[i].t_height;
      tiff_bps      = tiff_ifd[i].bps;
      tiff_compress = tiff_ifd[i].comp;
      data_offset   = tiff_ifd[i].offset;
      tiff_flip     = tiff_ifd[i].t_flip;
      tiff_samples  = tiff_ifd[i].samples;
#ifdef LIBRAW_LIBRARY_BUILD
      data_size     = tile_length < INT_MAX ? tiff_ifd[i].tile_maxbytes: tiff_ifd[i].bytes;
#endif
      raw = i;
    }
  }
  for (i=tiff_nifds; i--; )
    if (tiff_ifd[i].t_flip) tiff_flip = tiff_ifd[i].t_flip;
  if (raw >= 0 && !load_raw)
    switch (tiff_compress) {
      case 0:  case 1:
	switch (tiff_bps) {
	  case  8: load_raw = &CLASS eight_bit_load_raw;	break;
	  case 12: load_raw = &CLASS packed_load_raw;
		   if (tiff_ifd[raw].phint == 2)
		     load_flags = 6;
		   if (strncmp(make,"PENTAX",6)) break;
	  case 14:
	  case 16: load_raw = &CLASS unpacked_load_raw;		break;
	}
	if (tiff_ifd[raw].bytes*5 == raw_width*raw_height*8) {
	  tiff_bps = 12;
	  load_raw = &CLASS packed_load_raw;
	  load_flags = 81;
	}
	break;
      case 6:  case 7:  case 99:
	load_raw = &CLASS lossless_jpeg_load_raw;		break;
      case 262:
	load_raw = &CLASS kodak_262_load_raw;			break;
      case 32767:
	if (tiff_ifd[raw].bytes == raw_width*raw_height) {
	  tiff_bps = 12;
	  load_raw = &CLASS sony_arw2_load_raw;			break;
	}
	if (tiff_ifd[raw].bytes*8 != raw_width*raw_height*tiff_bps) {
	  raw_height += 8;
	  load_raw = &CLASS sony_arw_load_raw;			break;
	}
	load_flags = 79;
      case 32769:
	load_flags++;
      case 32770:
      case 32773:
	load_raw = &CLASS packed_load_raw;			break;
      case 34713:
	load_raw = &CLASS nikon_compressed_load_raw;		break;
      case 65535:
	load_raw = &CLASS pentax_load_raw;			break;
      case 65000:
	switch (tiff_ifd[raw].phint) {
	  case 2: load_raw = &CLASS kodak_rgb_load_raw;   filters = 0;  break;
	  case 6: load_raw = &CLASS kodak_ycbcr_load_raw; filters = 0;  break;
	  case 32803: load_raw = &CLASS kodak_65000_load_raw;
	}
      case 32867: break;
      default: is_raw = 0;
    }
  if (!dng_version)
    if ( (tiff_samples == 3 && tiff_ifd[raw].bytes &&
	  tiff_bps != 14 && tiff_bps != 2048)
      || (tiff_bps == 8 && !strstr(make,"KODAK") && !strstr(make,"Kodak") &&
	  !strstr(model2,"DEBUG RAW")))
      is_raw = 0;
  for (i=0; i < tiff_nifds; i++)
    if (i != raw && tiff_ifd[i].samples == max_samp &&
	tiff_ifd[i].t_width * tiff_ifd[i].t_height / SQR(tiff_ifd[i].bps+1) >
	      thumb_width *       thumb_height / SQR(thumb_misc+1)) {
      thumb_width  = tiff_ifd[i].t_width;
      thumb_height = tiff_ifd[i].t_height;
      thumb_offset = tiff_ifd[i].offset;
      thumb_length = tiff_ifd[i].bytes;
      thumb_misc   = tiff_ifd[i].bps;
      thm = i;
    }
  if (thm >= 0) {
    thumb_misc |= tiff_ifd[thm].samples << 5;
    switch (tiff_ifd[thm].comp) {
      case 0:
	write_thumb = &CLASS layer_thumb;
	break;
      case 1:
	if (tiff_ifd[thm].bps > 8)
	  thumb_load_raw = &CLASS kodak_thumb_load_raw;
	else
	  write_thumb = &CLASS ppm_thumb;
	break;
      case 65000:
	thumb_load_raw = tiff_ifd[thm].phint == 6 ?
		&CLASS kodak_ycbcr_load_thumb : &CLASS kodak_rgb_load_thumb;
    }
  }
}

void CLASS parse_minolta (int base)
{
  int save, tag, len, offset, high=0, wide=0, i, c;
  short sorder=order;

  fseek (ifp, base, SEEK_SET);
  if (fgetc(ifp) || fgetc(ifp)-'M' || fgetc(ifp)-'R') return;
  order = fgetc(ifp) * 0x101;
  offset = base + get4() + 8;
  while ((save=ftell(ifp)) < offset) {
    for (tag=i=0; i < 4; i++)
      tag = tag << 8 | fgetc(ifp);
    len = get4();
    switch (tag) {
      case 0x505244:				/* PRD */
	fseek (ifp, 8, SEEK_CUR);
	high = get2();
	wide = get2();
	break;
      case 0x574247:				/* WBG */
	get4();
	i = strcmp(model,"DiMAGE A200") ? 0:3;
	FORC4 cam_mul[c ^ (c >> 1) ^ i] = get2();
#ifdef LIBRAW_LIBRARY_BUILD
        color_flags.cam_mul_state = LIBRAW_COLORSTATE_LOADED;
#endif
	break;
      case 0x545457:				/* TTW */
	parse_tiff (ftell(ifp));
	data_offset = offset;
    }
    fseek (ifp, save+len+8, SEEK_SET);
  }
  raw_height = high;
  raw_width  = wide;
  order = sorder;
}

/*
   Many cameras have a "debug mode" that writes JPEG and raw
   at the same time.  The raw file has no header, so try to
   to open the matching JPEG file and read its metadata.
 */
void CLASS parse_external_jpeg()
{
  const char *file, *ext;
  char *jname, *jfile, *jext;
#ifndef LIBRAW_LIBRARY_BUILD
  FILE *save=ifp;
#else
  if(!ifp->fname())
      {
          imgdata.process_warnings |= LIBRAW_WARN_NO_METADATA ;
          return;
      }
#endif

  ext  = strrchr (ifname, '.');
  file = strrchr (ifname, '/');
  if (!file) file = strrchr (ifname, '\\');
#ifndef LIBRAW_LIBRARY_BUILD
  if (!file) file = ifname-1;
#else
  if (!file) file = (char*)ifname-1;
#endif
  file++;
  if (!ext || strlen(ext) != 4 || ext-file != 8) return;
  jname = (char *) malloc (strlen(ifname) + 1);
  merror (jname, "parse_external_jpeg()");
  strcpy (jname, ifname);
  jfile = file - ifname + jname;
  jext  = ext  - ifname + jname;
  if (strcasecmp (ext, ".jpg")) {
    strcpy (jext, isupper(ext[1]) ? ".JPG":".jpg");
    if (isdigit(*file)) {
      memcpy (jfile, file+4, 4);
      memcpy (jfile+4, file, 4);
    }
  } else
    while (isdigit(*--jext)) {
      if (*jext != '9') {
	(*jext)++;
	break;
      }
      *jext = '0';
    }
#ifndef LIBRAW_LIBRARY_BUILD
  if (strcmp (jname, ifname)) {
    if ((ifp = fopen (jname, "rb"))) {
#ifdef DCRAW_VERBOSE
      if (verbose)
	fprintf (stderr,_("Reading metadata from %s ...\n"), jname);
#endif
      parse_tiff (12);
      thumb_offset = 0;
      is_raw = 1;
      fclose (ifp);
    }
  }
#else
  if (strcmp (jname, ifname)) 
      {
          if(!ifp->subfile_open(jname))
              {
                  parse_tiff (12);
                  thumb_offset = 0;
                  is_raw = 1;
                  ifp->subfile_close();
              }
          else
              imgdata.process_warnings |= LIBRAW_WARN_NO_METADATA ;
      }
#endif
  if (!timestamp)
      {
#ifdef LIBRAW_LIBRARY_BUILD
          imgdata.process_warnings |= LIBRAW_WARN_NO_METADATA ;
#endif
#ifdef DCRAW_VERBOSE
          fprintf (stderr,_("Failed to read metadata from %s\n"), jname);
#endif
      }
  free (jname);
#ifndef LIBRAW_LIBRARY_BUILD
  ifp = save;
#endif
}

/*
   CIFF block 0x1030 contains an 8x8 white sample.
   Load this into white[][] for use in scale_colors().
 */
void CLASS ciff_block_1030()
{
  static const ushort key[] = { 0x410, 0x45f3 };
  int i, bpp, row, col, vbits=0;
  unsigned long bitbuf=0;

  if ((get2(),get4()) != 0x80008 || !get4()) return;
  bpp = get2();
  if (bpp != 10 && bpp != 12) return;
  for (i=row=0; row < 8; row++)
    for (col=0; col < 8; col++) {
      if (vbits < bpp) {
	bitbuf = bitbuf << 16 | (get2() ^ key[i++ & 1]);
	vbits += 16;
      }
      white[row][col] =
	bitbuf << (LONG_BIT - vbits) >> (LONG_BIT - bpp);
      vbits -= bpp;
    }
}

/*
   Parse a CIFF file, better known as Canon CRW format.
 */
void CLASS parse_ciff (int offset, int length)
{
  int tboff, nrecs, c, type, len, save, wbi=-1;
  ushort key[] = { 0x410, 0x45f3 };

  fseek (ifp, offset+length-4, SEEK_SET);
  tboff = get4() + offset;
  fseek (ifp, tboff, SEEK_SET);
  nrecs = get2();
  if (nrecs > 100) return;
  while (nrecs--) {
    type = get2();
    len  = get4();
    save = ftell(ifp) + 4;
    fseek (ifp, offset+get4(), SEEK_SET);
    if ((((type >> 8) + 8) | 8) == 0x38)
      parse_ciff (ftell(ifp), len);	/* Parse a sub-table */

    if (type == 0x0810)
      fread (artist, 64, 1, ifp);
    if (type == 0x080a) {
      fread (make, 64, 1, ifp);
      fseek (ifp, ((INT64)strlen(make)) - 63, SEEK_CUR);
      fread (model, 64, 1, ifp);
    }
    if (type == 0x1810) {
      fseek (ifp, 12, SEEK_CUR);
      flip = get4();
    }
    if (type == 0x1835)			/* Get the decoder table */
      tiff_compress = get4();
    if (type == 0x2007) {
      thumb_offset = ftell(ifp);
      thumb_length = len;
    }
    if (type == 0x1818) {
      shutter = pow (2.0f, -int_to_float((get4(),get4())));
      aperture = pow (2.0f, int_to_float(get4())/2);
    }
    if (type == 0x102a) {
      iso_speed = pow (2.0, (get4(),get2())/32.0 - 4) * 50;
      aperture  = pow (2.0, (get2(),(short)get2())/64.0);
      shutter   = pow (2.0,-((short)get2())/32.0);
      wbi = (get2(),get2());
      if (wbi > 17) wbi = 0;
      fseek (ifp, 32, SEEK_CUR);
      if (shutter > 1e6) shutter = get2()/10.0;
    }
    if (type == 0x102c) {
      if (get2() > 512) {		/* Pro90, G1 */
	fseek (ifp, 118, SEEK_CUR);
	FORC4 cam_mul[c ^ 2] = get2();
#ifdef LIBRAW_LIBRARY_BUILD
        color_flags.cam_mul_state = LIBRAW_COLORSTATE_LOADED;
#endif
      } else {				/* G2, S30, S40 */
	fseek (ifp, 98, SEEK_CUR);
	FORC4 cam_mul[c ^ (c >> 1) ^ 1] = get2();
#ifdef LIBRAW_LIBRARY_BUILD
        color_flags.cam_mul_state = LIBRAW_COLORSTATE_LOADED;
#endif
      }
    }
    if (type == 0x0032) {
      if (len == 768) {			/* EOS D30 */
	fseek (ifp, 72, SEEK_CUR);
	FORC4 cam_mul[c ^ (c >> 1)] = 1024.0 / get2();
#ifdef LIBRAW_LIBRARY_BUILD
        color_flags.cam_mul_state = LIBRAW_COLORSTATE_LOADED;
#endif
	if (!wbi) cam_mul[0] = -1;	/* use my auto white balance */
      } else if (!cam_mul[0]) {
	if (get2() == key[0])		/* Pro1, G6, S60, S70 */
	  c = (strstr(model,"Pro1") ?
	      "012346000000000000":"01345:000000006008")[wbi]-'0'+ 2;
	else {				/* G3, G5, S45, S50 */
	  c = "023457000000006000"[wbi]-'0';
	  key[0] = key[1] = 0;
	}
	fseek (ifp, 78 + c*8, SEEK_CUR);
	FORC4 cam_mul[c ^ (c >> 1) ^ 1] = get2() ^ key[c & 1];
#ifdef LIBRAW_LIBRARY_BUILD
        color_flags.cam_mul_state = LIBRAW_COLORSTATE_LOADED;
#endif
	if (!wbi) cam_mul[0] = -1;
      }
    }
    if (type == 0x10a9) {		/* D60, 10D, 300D, and clones */
      if (len > 66) wbi = "0134567028"[wbi]-'0';
      fseek (ifp, 2 + wbi*8, SEEK_CUR);
      FORC4 cam_mul[c ^ (c >> 1)] = get2();
#ifdef LIBRAW_LIBRARY_BUILD
      color_flags.cam_mul_state = LIBRAW_COLORSTATE_LOADED;
#endif
    }
    if (type == 0x1030 && (0x18040 >> wbi & 1))
      ciff_block_1030();		/* all that don't have 0x10a9 */
    if (type == 0x1031) {
      raw_width = (get2(),get2());
      raw_height = get2();
    }
    if (type == 0x5029) {
      focal_len = len >> 16;
      if ((len & 0xffff) == 2) focal_len /= 32;
    }
    if (type == 0x5813) flash_used = int_to_float(len);
    if (type == 0x5814) canon_ev   = int_to_float(len);
    if (type == 0x5817) shot_order = len;
    if (type == 0x5834) unique_id  = len;
    if (type == 0x580e) timestamp  = len;
    if (type == 0x180e) timestamp  = get4();
#ifdef LOCALTIME
    if ((type | 0x4000) == 0x580e)
      timestamp = mktime (gmtime (&timestamp));
#endif
    fseek (ifp, save, SEEK_SET);
  }
}

void CLASS parse_rollei()
{
  char line[128], *val;
  struct tm t;

  fseek (ifp, 0, SEEK_SET);
  memset (&t, 0, sizeof t);
  do {
    fgets (line, 128, ifp);
    if ((val = strchr(line,'=')))
      *val++ = 0;
    else
      val = line + strlen(line);
    if (!strcmp(line,"DAT"))
      sscanf (val, "%d.%d.%d", &t.tm_mday, &t.tm_mon, &t.tm_year);
    if (!strcmp(line,"TIM"))
      sscanf (val, "%d:%d:%d", &t.tm_hour, &t.tm_min, &t.tm_sec);
    if (!strcmp(line,"HDR"))
      thumb_offset = atoi(val);
    if (!strcmp(line,"X  "))
      raw_width = atoi(val);
    if (!strcmp(line,"Y  "))
      raw_height = atoi(val);
    if (!strcmp(line,"TX "))
      thumb_width = atoi(val);
    if (!strcmp(line,"TY "))
      thumb_height = atoi(val);
  } while (strncmp(line,"EOHD",4));
  data_offset = thumb_offset + thumb_width * thumb_height * 2;
  t.tm_year -= 1900;
  t.tm_mon -= 1;
  if (mktime(&t) > 0)
    timestamp = mktime(&t);
  strcpy (make, "Rollei");
  strcpy (model,"d530flex");
  write_thumb = &CLASS rollei_thumb;
}

void CLASS parse_sinar_ia()
{
  int entries, off;
  char str[8], *cp;

  order = 0x4949;
  fseek (ifp, 4, SEEK_SET);
  entries = get4();
  fseek (ifp, get4(), SEEK_SET);
  while (entries--) {
    off = get4(); get4();
    fread (str, 8, 1, ifp);
    if (!strcmp(str,"META"))   meta_offset = off;
    if (!strcmp(str,"THUMB")) thumb_offset = off;
    if (!strcmp(str,"RAW0"))   data_offset = off;
  }
  fseek (ifp, meta_offset+20, SEEK_SET);
  fread (make, 64, 1, ifp);
  make[63] = 0;
  if ((cp = strchr(make,' '))) {
    strcpy (model, cp+1);
    *cp = 0;
  }
  raw_width  = get2();
  raw_height = get2();
  load_raw = &CLASS unpacked_load_raw;
  thumb_width = (get4(),get2());
  thumb_height = get2();
  write_thumb = &CLASS ppm_thumb;
  maximum = 0x3fff;
}

void CLASS parse_phase_one (int base)
{
  unsigned entries, tag, type, len, data, save, i, c;
  float romm_cam[3][3];
  char *cp;

  memset (&ph1, 0, sizeof ph1);
  fseek (ifp, base, SEEK_SET);
  order = get4() & 0xffff;
  if (get4() >> 8 != 0x526177) return;		/* "Raw" */
  fseek (ifp, get4()+base, SEEK_SET);
  entries = get4();
  get4();
  while (entries--) {
    tag  = get4();
    type = get4();
    len  = get4();
    data = get4();
    save = ftell(ifp);
    fseek (ifp, base+data, SEEK_SET);
    switch (tag) {
      case 0x100:  flip = "0653"[data & 3]-'0';  break;
      case 0x106:
	for (i=0; i < 9; i++)
	  romm_cam[0][i] = getreal(11);
	romm_coeff (romm_cam);
	break;
      case 0x107:
	FORC3 cam_mul[c] = getreal(11);
#ifdef LIBRAW_LIBRARY_BUILD
        color_flags.cam_mul_state = LIBRAW_COLORSTATE_LOADED;
#endif
	break;
      case 0x108:  raw_width     = data;	break;
      case 0x109:  raw_height    = data;	break;
      case 0x10a:  left_margin   = data;	break;
      case 0x10b:  top_margin    = data;	break;
      case 0x10c:  width         = data;	break;
      case 0x10d:  height        = data;	break;
      case 0x10e:  ph1.format    = data;	break;
      case 0x10f:  data_offset   = data+base;	break;
      case 0x110:  meta_offset   = data+base;
		   meta_length   = len;			break;
      case 0x112:  ph1.key_off   = save - 4;		break;
      case 0x210:  ph1.tag_210   = int_to_float(data);	break;
      case 0x21a:  ph1.tag_21a   = data;		break;
      case 0x21c:  strip_offset  = data+base;		break;
      case 0x21d:  ph1.t_black     = data;		break;
      case 0x222:  ph1.split_col = data - left_margin;	break;
      case 0x223:  ph1.black_off = data+base;		break;
      case 0x301:
	model[63] = 0;
	fread (model, 1, 63, ifp);
	if ((cp = strstr(model," camera"))) *cp = 0;
    }
    fseek (ifp, save, SEEK_SET);
  }
  load_raw = ph1.format < 3 ?
	&CLASS phase_one_load_raw : &CLASS phase_one_load_raw_c;
  maximum = 0xffff;
  strcpy (make, "Phase One");
  if (model[0]) return;
  switch (raw_height) {
    case 2060: strcpy (model,"LightPhase");	break;
    case 2682: strcpy (model,"H 10");		break;
    case 4128: strcpy (model,"H 20");		break;
    case 5488: strcpy (model,"H 25");		break;
  }
}

void CLASS parse_fuji (int offset)
{
  unsigned entries, tag, len, save, c;

  fseek (ifp, offset, SEEK_SET);
  entries = get4();
  if (entries > 255) return;
  while (entries--) {
    tag = get2();
    len = get2();
    save = ftell(ifp);
    if (tag == 0x100) {
      raw_height = get2();
      raw_width  = get2();
    } else if (tag == 0x121) {
      height = get2();
      if ((width = get2()) == 4284) width += 3;
    } else if (tag == 0x130) {
      fuji_layout = fgetc(ifp) >> 7;
      load_raw = fgetc(ifp) & 8 ?
	&CLASS unpacked_load_raw : &CLASS fuji_load_raw;
    } else if (tag == 0x2ff0) {
      FORC4 cam_mul[c ^ 1] = get2();
#ifdef LIBRAW_LIBRARY_BUILD
      color_flags.cam_mul_state = LIBRAW_COLORSTATE_LOADED;
#endif
    } else if (tag == 0xc000) {
      c = order;
      order = 0x4949;
      width  = get4();
      height = get4();
      order = c;
    }
    fseek (ifp, save+len, SEEK_SET);
  }
  height <<= fuji_layout;
  width  >>= fuji_layout;
}

int CLASS parse_jpeg (int offset)
{
  int len, save, hlen, mark;

  fseek (ifp, offset, SEEK_SET);
  if (fgetc(ifp) != 0xff || fgetc(ifp) != 0xd8) return 0;

  while (fgetc(ifp) == 0xff && (mark = fgetc(ifp)) != 0xda) {
    order = 0x4d4d;
    len   = get2() - 2;
    save  = ftell(ifp);
    if (mark == 0xc0 || mark == 0xc3) {
      fgetc(ifp);
      raw_height = get2();
      raw_width  = get2();
    }
    order = get2();
    hlen  = get4();
    if (get4() == 0x48454150)		/* "HEAP" */
      parse_ciff (save+hlen, len-hlen);
    if (parse_tiff (save+6)) apply_tiff();
    fseek (ifp, save+len, SEEK_SET);
  }
  return 1;
}

void CLASS parse_riff()
{
  unsigned i, size, end;
  char tag[4], date[64], month[64];
  static const char mon[12][4] =
  { "Jan","Feb","Mar","Apr","May","Jun","Jul","Aug","Sep","Oct","Nov","Dec" };
  struct tm t;

  order = 0x4949;
  fread (tag, 4, 1, ifp);
  size = get4();
  end = ftell(ifp) + size;
  if (!memcmp(tag,"RIFF",4) || !memcmp(tag,"LIST",4)) {
      int cnt=0;
    get4();
    while (ftell(ifp)+7 < end)
        {
            parse_riff();
            if(cnt++>10000) break; // no more than 10k times
        }
  } else if (!memcmp(tag,"nctg",4)) {
    while (ftell(ifp)+7 < end) {
      i = get2();
      size = get2();
      if ((i+1) >> 1 == 10 && size == 20)
	get_timestamp(0);
      else fseek (ifp, size, SEEK_CUR);
    }
  } else if (!memcmp(tag,"IDIT",4) && size < 64) {
    fread (date, 64, 1, ifp);
    date[size] = 0;
    memset (&t, 0, sizeof t);
    if (sscanf (date, "%*s %s %d %d:%d:%d %d", month, &t.tm_mday,
	&t.tm_hour, &t.tm_min, &t.tm_sec, &t.tm_year) == 6) {
      for (i=0; i < 12 && strcasecmp(mon[i],month); i++);
      t.tm_mon = i;
      t.tm_year -= 1900;
      if (mktime(&t) > 0)
	timestamp = mktime(&t);
    }
  } else
    fseek (ifp, size, SEEK_CUR);
}

void CLASS parse_smal (int offset, int fsize)
{
  int ver;

  fseek (ifp, offset+2, SEEK_SET);
  order = 0x4949;
  ver = fgetc(ifp);
  if (ver == 6)
    fseek (ifp, 5, SEEK_CUR);
  if (get4() != fsize) return;
  if (ver > 6) data_offset = get4();
  raw_height = height = get2();
  raw_width  = width  = get2();
  strcpy (make, "SMaL");
  sprintf (model, "v%d %dx%d", ver, width, height);
  if (ver == 6) load_raw = &CLASS smal_v6_load_raw;
  if (ver == 9) load_raw = &CLASS smal_v9_load_raw;
}

void CLASS parse_cine()
{
  unsigned off_head, off_setup, off_image, i;

  order = 0x4949;
  fseek (ifp, 4, SEEK_SET);
  is_raw = get2() == 2;
  fseek (ifp, 14, SEEK_CUR);
  is_raw *= get4();
  off_head = get4();
  off_setup = get4();
  off_image = get4();
  timestamp = get4();
  if ((i = get4())) timestamp = i;
  fseek (ifp, off_head+4, SEEK_SET);
  raw_width = get4();
  raw_height = get4();
  switch (get2(),get2()) {
    case  8:  load_raw = &CLASS eight_bit_load_raw;  break;
    case 16:  load_raw = &CLASS  unpacked_load_raw;
  }
  fseek (ifp, off_setup+792, SEEK_SET);
  strcpy (make, "CINE");
  sprintf (model, "%d", get4());
  fseek (ifp, 12, SEEK_CUR);
  switch ((i=get4()) & 0xffffff) {
    case  3:  filters = 0x94949494;  break;
    case  4:  filters = 0x49494949;  break;
    default:  is_raw = 0;
  }
  fseek (ifp, 72, SEEK_CUR);
  switch ((get4()+3600) % 360) {
    case 270:  flip = 4;  break;
    case 180:  flip = 1;  break;
    case  90:  flip = 7;  break;
    case   0:  flip = 2;
  }
  cam_mul[0] = getreal(11);
  cam_mul[2] = getreal(11);
#ifdef LIBRAW_LIBRARY_BUILD
  color_flags.cam_mul_state = LIBRAW_COLORSTATE_LOADED;
#endif
  maximum = ~(-1 << get4());
  fseek (ifp, 668, SEEK_CUR);
  shutter = get4()/1000000000.0;
  fseek (ifp, off_image, SEEK_SET);
  if (shot_select < is_raw)
    fseek (ifp, shot_select*8, SEEK_CUR);
  data_offset  = (INT64) get4() + 8;
  data_offset += (INT64) get4() << 32;
}

void CLASS parse_redcine()
{
  unsigned i, len, rdvo;

  order = 0x4d4d;
  is_raw = 0;
  fseek (ifp, 52, SEEK_SET);
  width  = get4();
  height = get4();
  fseek (ifp, 0, SEEK_END);
  fseek (ifp, -(i = ftello(ifp) & 511), SEEK_CUR);
  if (get4() != i || get4() != 0x52454f42) {
#ifdef DCRAW_VERBOSE
    fprintf (stderr,_("%s: Tail is missing, parsing from head...\n"), ifname);
#endif
    fseek (ifp, 0, SEEK_SET);
    while ((len = get4()) != EOF) {
      if (get4() == 0x52454456)
	if (is_raw++ == shot_select)
	  data_offset = ftello(ifp) - 8;
      fseek (ifp, len-8, SEEK_CUR);
    }
  } else {
    rdvo = get4();
    fseek (ifp, 12, SEEK_CUR);
    is_raw = get4();
    fseeko (ifp, rdvo+8 + shot_select*4, SEEK_SET);
    data_offset = get4();
  }
}
//@end COMMON


/*
   All matrices are from Adobe DNG Converter unless otherwise noted.
 */
//@out COMMON
void CLASS adobe_coeff (const char *p_make, const char *p_model)
{
  static const struct {
    const char *prefix;
    short t_black, t_maximum, trans[12];
  } table[] = {
    { "AGFAPHOTO DC-833m", 0, 0,	/* DJC */
	{ 11438,-3762,-1115,-2409,9914,2497,-1227,2295,5300 } },
    { "Apple QuickTake", 0, 0,		/* DJC */
	{ 21392,-5653,-3353,2406,8010,-415,7166,1427,2078 } },
    { "Canon EOS D2000", 0, 0,
	{ 24542,-10860,-3401,-1490,11370,-297,2858,-605,3225 } },
    { "Canon EOS D6000", 0, 0,
	{ 20482,-7172,-3125,-1033,10410,-285,2542,226,3136 } },
    { "Canon EOS D30", 0, 0,
	{ 9805,-2689,-1312,-5803,13064,3068,-2438,3075,8775 } },
    { "Canon EOS D60", 0, 0xfa0,
	{ 6188,-1341,-890,-7168,14489,2937,-2640,3228,8483 } },
    { "Canon EOS 5D Mark II", 0, 0x3cf0,
	{ 4716,603,-830,-7798,15474,2480,-1496,1937,6651 } },
    { "Canon EOS 5D", 0, 0xe6c,
	{ 6347,-479,-972,-8297,15954,2480,-1968,2131,7649 } },
    { "Canon EOS 7D", 0, 0x3510,
	{ 6844,-996,-856,-3876,11761,2396,-593,1772,6198 } },
    { "Canon EOS 10D", 0, 0xfa0,
	{ 8197,-2000,-1118,-6714,14335,2592,-2536,3178,8266 } },
    { "Canon EOS 20Da", 0, 0,
	{ 14155,-5065,-1382,-6550,14633,2039,-1623,1824,6561 } },
    { "Canon EOS 20D", 0, 0xfff,
	{ 6599,-537,-891,-8071,15783,2424,-1983,2234,7462 } },
    { "Canon EOS 30D", 0, 0,
	{ 6257,-303,-1000,-7880,15621,2396,-1714,1904,7046 } },
    { "Canon EOS 40D", 0, 0x3f60,
	{ 6071,-747,-856,-7653,15365,2441,-2025,2553,7315 } },
    { "Canon EOS 50D", 0, 0x3d93,
	{ 4920,616,-593,-6493,13964,2784,-1774,3178,7005 } },
    { "Canon EOS 60D", 0, 0x2ff7,
	{ 6719,-994,-925,-4408,12426,2211,-887,2129,6051 } },
    { "Canon EOS 300D", 0, 0xfa0,
	{ 8197,-2000,-1118,-6714,14335,2592,-2536,3178,8266 } },
    { "Canon EOS 350D", 0, 0xfff,
	{ 6018,-617,-965,-8645,15881,2975,-1530,1719,7642 } },
    { "Canon EOS 400D", 0, 0xe8e,
	{ 7054,-1501,-990,-8156,15544,2812,-1278,1414,7796 } },
    { "Canon EOS 450D", 0, 0x390d,
	{ 5784,-262,-821,-7539,15064,2672,-1982,2681,7427 } },
    { "Canon EOS 500D", 0, 0x3479,
	{ 4763,712,-646,-6821,14399,2640,-1921,3276,6561 } },
    { "Canon EOS 550D", 0, 0x3dd7,
	{ 6941,-1164,-857,-3825,11597,2534,-416,1540,6039 } },
    { "Canon EOS 600D", 0, 0x3510,
	{ 6461,-907,-882,-4300,12184,2378,-819,1944,5931 } },
    { "Canon EOS 1000D", 0, 0xe43,
	{ 6771,-1139,-977,-7818,15123,2928,-1244,1437,7533 } },
    { "Canon EOS 1100D", 0, 0x3510,
	{ 6444,-904,-893,-4563,12308,2535,-903,2016,6728 } },
    { "Canon EOS-1Ds Mark III", 0, 0x3bb0,
	{ 5859,-211,-930,-8255,16017,2353,-1732,1887,7448 } },
    { "Canon EOS-1Ds Mark II", 0, 0xe80,
	{ 6517,-602,-867,-8180,15926,2378,-1618,1771,7633 } },
    { "Canon EOS-1D Mark IV", 0, 0x3bb0,
	{ 6014,-220,-795,-4109,12014,2361,-561,1824,5787 } },
    { "Canon EOS-1D Mark III", 0, 0x3bb0,
	{ 6291,-540,-976,-8350,16145,2311,-1714,1858,7326 } },
    { "Canon EOS-1D Mark II N", 0, 0xe80,
	{ 6240,-466,-822,-8180,15825,2500,-1801,1938,8042 } },
    { "Canon EOS-1D Mark II", 0, 0xe80,
	{ 6264,-582,-724,-8312,15948,2504,-1744,1919,8664 } },
    { "Canon EOS-1DS", 0, 0xe20,
	{ 4374,3631,-1743,-7520,15212,2472,-2892,3632,8161 } },
    { "Canon EOS-1D", 0, 0xe20,
	{ 6806,-179,-1020,-8097,16415,1687,-3267,4236,7690 } },
    { "Canon EOS", 0, 0,
	{ 8197,-2000,-1118,-6714,14335,2592,-2536,3178,8266 } },
    { "Canon PowerShot A530", 0, 0,
	{ 0 } },	/* don't want the A5 matrix */
    { "Canon PowerShot A50", 0, 0,
	{ -5300,9846,1776,3436,684,3939,-5540,9879,6200,-1404,11175,217 } },
    { "Canon PowerShot A5", 0, 0,
	{ -4801,9475,1952,2926,1611,4094,-5259,10164,5947,-1554,10883,547 } },
    { "Canon PowerShot G10", 0, 0,
	{ 11093,-3906,-1028,-5047,12492,2879,-1003,1750,5561 } },
    { "Canon PowerShot G11", 0, 0,
	{ 12177,-4817,-1069,-1612,9864,2049,-98,850,4471 } },
    { "Canon PowerShot G12", 0, 0,
	{ 13244,-5501,-1248,-1508,9858,1935,-270,1083,4366 } },
    { "Canon PowerShot G1", 0, 0,
	{ -4778,9467,2172,4743,-1141,4344,-5146,9908,6077,-1566,11051,557 } },
    { "Canon PowerShot G2", 0, 0,
	{ 9087,-2693,-1049,-6715,14382,2537,-2291,2819,7790 } },
    { "Canon PowerShot G3", 0, 0,
	{ 9212,-2781,-1073,-6573,14189,2605,-2300,2844,7664 } },
    { "Canon PowerShot G5", 0, 0,
	{ 9757,-2872,-933,-5972,13861,2301,-1622,2328,7212 } },
    { "Canon PowerShot G6", 0, 0,
	{ 9877,-3775,-871,-7613,14807,3072,-1448,1305,7485 } },
    { "Canon PowerShot G9", 0, 0,
	{ 7368,-2141,-598,-5621,13254,2625,-1418,1696,5743 } },
    { "Canon PowerShot Pro1", 0, 0,
	{ 10062,-3522,-999,-7643,15117,2730,-765,817,7323 } },
    { "Canon PowerShot Pro70", 34, 0,
	{ -4155,9818,1529,3939,-25,4522,-5521,9870,6610,-2238,10873,1342 } },
    { "Canon PowerShot Pro90", 0, 0,
	{ -4963,9896,2235,4642,-987,4294,-5162,10011,5859,-1770,11230,577 } },
    { "Canon PowerShot S30", 0, 0,
	{ 10566,-3652,-1129,-6552,14662,2006,-2197,2581,7670 } },
    { "Canon PowerShot S40", 0, 0,
	{ 8510,-2487,-940,-6869,14231,2900,-2318,2829,9013 } },
    { "Canon PowerShot S45", 0, 0,
	{ 8163,-2333,-955,-6682,14174,2751,-2077,2597,8041 } },
    { "Canon PowerShot S50", 0, 0,
	{ 8882,-2571,-863,-6348,14234,2288,-1516,2172,6569 } },
    { "Canon PowerShot S60", 0, 0,
	{ 8795,-2482,-797,-7804,15403,2573,-1422,1996,7082 } },
    { "Canon PowerShot S70", 0, 0,
	{ 9976,-3810,-832,-7115,14463,2906,-901,989,7889 } },
    { "Canon PowerShot S90", 0, 0,
	{ 12374,-5016,-1049,-1677,9902,2078,-83,852,4683 } },
    { "Canon PowerShot S95", 0, 0,
	{ 13440,-5896,-1279,-1236,9598,1931,-180,1001,4651 } },
    { "Canon PowerShot A470", 0, 0,	/* DJC */
	{ 12513,-4407,-1242,-2680,10276,2405,-878,2215,4734 } },
    { "Canon PowerShot A610", 0, 0,	/* DJC */
	{ 15591,-6402,-1592,-5365,13198,2168,-1300,1824,5075 } },
    { "Canon PowerShot A620", 0, 0,	/* DJC */
	{ 15265,-6193,-1558,-4125,12116,2010,-888,1639,5220 } },
    { "Canon PowerShot A630", 0, 0,	/* DJC */
	{ 14201,-5308,-1757,-6087,14472,1617,-2191,3105,5348 } },
    { "Canon PowerShot A640", 0, 0,	/* DJC */
	{ 13124,-5329,-1390,-3602,11658,1944,-1612,2863,4885 } },
    { "Canon PowerShot A650", 0, 0,	/* DJC */
	{ 9427,-3036,-959,-2581,10671,1911,-1039,1982,4430 } },
    { "Canon PowerShot A720", 0, 0,	/* DJC */
	{ 14573,-5482,-1546,-1266,9799,1468,-1040,1912,3810 } },
    { "Canon PowerShot S2 IS", 0, 0,    /* jlb */
      { 14062,-5199,-1446,-4712,12470,2243,-1286,2028,4836 } },   /* jlb - copied from Powershot S3 IS */
    { "Canon PowerShot S3 IS", 0, 0,	/* DJC */
	{ 14062,-5199,-1446,-4712,12470,2243,-1286,2028,4836 } },
    { "Canon PowerShot SX1 IS", 0, 0,
	{ 6578,-259,-502,-5974,13030,3309,-308,1058,4970 } },
    { "Canon PowerShot SX110 IS", 0, 0,	/* DJC */
	{ 14134,-5576,-1527,-1991,10719,1273,-1158,1929,3581 } },
    { "CASIO EX-S20", 0, 0,		/* DJC */
	{ 11634,-3924,-1128,-4968,12954,2015,-1588,2648,7206 } },
    { "CASIO EX-Z750", 0, 0,		/* DJC */
	{ 10819,-3873,-1099,-4903,13730,1175,-1755,3751,4632 } },
    { "CASIO EX-Z10", 128, 0xfff,	/* DJC */
	{ 9790,-3338,-603,-2321,10222,2099,-344,1273,4799 } },
    { "CINE 650", 0, 0,
	{ 3390,480,-500,-800,3610,340,-550,2336,1192 } },
    { "CINE 660", 0, 0,
	{ 3390,480,-500,-800,3610,340,-550,2336,1192 } },
    { "CINE", 0, 0,
	{ 20183,-4295,-423,-3940,15330,3985,-280,4870,9800 } },
    { "Contax N Digital", 0, 0xf1e,
	{ 7777,1285,-1053,-9280,16543,2916,-3677,5679,7060 } },
    { "EPSON R-D1", 0, 0,
	{ 6827,-1878,-732,-8429,16012,2564,-704,592,7145 } },
    { "FUJIFILM FinePix E550", 0, 0,
	{ 11044,-3888,-1120,-7248,15168,2208,-1531,2277,8069 } },
    { "FUJIFILM FinePix E900", 0, 0,
	{ 9183,-2526,-1078,-7461,15071,2574,-2022,2440,8639 } },
    { "FUJIFILM FinePix F8", 0, 0,
	{ 11044,-3888,-1120,-7248,15168,2208,-1531,2277,8069 } },
    { "FUJIFILM FinePix F7", 0, 0,
	{ 10004,-3219,-1201,-7036,15047,2107,-1863,2565,7736 } },
    { "FUJIFILM FinePix S100FS", 514, 0,
	{ 11521,-4355,-1065,-6524,13767,3058,-1466,1984,6045 } },
    { "FUJIFILM FinePix S200EXR", 512, 0x3fff,
	{ 11401,-4498,-1312,-5088,12751,2613,-838,1568,5941 } },
    { "FUJIFILM FinePix S20Pro", 0, 0,
	{ 10004,-3219,-1201,-7036,15047,2107,-1863,2565,7736 } },
    { "FUJIFILM FinePix S2Pro", 128, 0,
	{ 12492,-4690,-1402,-7033,15423,1647,-1507,2111,7697 } },
    { "FUJIFILM FinePix S3Pro", 0, 0,
	{ 11807,-4612,-1294,-8927,16968,1988,-2120,2741,8006 } },
    { "FUJIFILM FinePix S5Pro", 0, 0,
	{ 12300,-5110,-1304,-9117,17143,1998,-1947,2448,8100 } },
    { "FUJIFILM FinePix S5000", 0, 0,
	{ 8754,-2732,-1019,-7204,15069,2276,-1702,2334,6982 } },
    { "FUJIFILM FinePix S5100", 0, 0,
	{ 11940,-4431,-1255,-6766,14428,2542,-993,1165,7421 } },
    { "FUJIFILM FinePix S5500", 0, 0,
	{ 11940,-4431,-1255,-6766,14428,2542,-993,1165,7421 } },
    { "FUJIFILM FinePix S5200", 0, 0,
	{ 9636,-2804,-988,-7442,15040,2589,-1803,2311,8621 } },
    { "FUJIFILM FinePix S5600", 0, 0,
	{ 9636,-2804,-988,-7442,15040,2589,-1803,2311,8621 } },
    { "FUJIFILM FinePix S6", 0, 0,
	{ 12628,-4887,-1401,-6861,14996,1962,-2198,2782,7091 } },
    { "FUJIFILM FinePix S7000", 0, 0,
	{ 10190,-3506,-1312,-7153,15051,2238,-2003,2399,7505 } },
    { "FUJIFILM FinePix S9000", 0, 0,
	{ 10491,-3423,-1145,-7385,15027,2538,-1809,2275,8692 } },
    { "FUJIFILM FinePix S9500", 0, 0,
	{ 10491,-3423,-1145,-7385,15027,2538,-1809,2275,8692 } },
    { "FUJIFILM FinePix S9100", 0, 0,
	{ 12343,-4515,-1285,-7165,14899,2435,-1895,2496,8800 } },
    { "FUJIFILM FinePix S9600", 0, 0,
	{ 12343,-4515,-1285,-7165,14899,2435,-1895,2496,8800 } },
    { "FUJIFILM IS-1", 0, 0,
	{ 21461,-10807,-1441,-2332,10599,1999,289,875,7703 } },
    { "FUJIFILM IS Pro", 0, 0,
	{ 12300,-5110,-1304,-9117,17143,1998,-1947,2448,8100 } },
    { "FUJIFILM FinePix HS10 HS11", 0, 0xf68,
	{ 12440,-3954,-1183,-1123,9674,1708,-83,1614,4086 } },
    { "FUJIFILM FinePix HS20EXR", 0, 0,
	{ 13690,-5358,-1474,-3369,11600,1998,-132,1554,4395 } },
    { "FUJIFILM FinePix F550EXR", 0, 0,
	{ 13690,-5358,-1474,-3369,11600,1998,-132,1554,4395 } },
    { "FUJIFILM FinePix F600EXR", 0, 0,
	{ 13690,-5358,-1474,-3369,11600,1998,-132,1554,4395 } },
    { "FUJIFILM FinePix X100", 0, 0,
	{ 12161,-4457,-1069,-5034,12874,2400,-795,1724,6904 } },
    { "Imacon Ixpress", 0, 0,		/* DJC */
	{ 7025,-1415,-704,-5188,13765,1424,-1248,2742,6038 } },
    { "KODAK NC2000", 0, 0,
	{ 13891,-6055,-803,-465,9919,642,2121,82,1291 } },
    { "Kodak DCS315C", 8, 0,
	{ 17523,-4827,-2510,756,8546,-137,6113,1649,2250 } },
    { "Kodak DCS330C", 8, 0,
	{ 20620,-7572,-2801,-103,10073,-396,3551,-233,2220 } },
    { "KODAK DCS420", 0, 0,
	{ 10868,-1852,-644,-1537,11083,484,2343,628,2216 } },
    { "KODAK DCS460", 0, 0,
	{ 10592,-2206,-967,-1944,11685,230,2206,670,1273 } },
    { "KODAK EOSDCS1", 0, 0,
	{ 10592,-2206,-967,-1944,11685,230,2206,670,1273 } },
    { "KODAK EOSDCS3B", 0, 0,
	{ 9898,-2700,-940,-2478,12219,206,1985,634,1031 } },
    { "Kodak DCS520C", 180, 0,
	{ 24542,-10860,-3401,-1490,11370,-297,2858,-605,3225 } },
    { "Kodak DCS560C", 188, 0,
	{ 20482,-7172,-3125,-1033,10410,-285,2542,226,3136 } },
    { "Kodak DCS620C", 180, 0,
	{ 23617,-10175,-3149,-2054,11749,-272,2586,-489,3453 } },
    { "Kodak DCS620X", 185, 0,
	{ 13095,-6231,154,12221,-21,-2137,895,4602,2258 } },
    { "Kodak DCS660C", 214, 0,
	{ 18244,-6351,-2739,-791,11193,-521,3711,-129,2802 } },
    { "Kodak DCS720X", 0, 0,
	{ 11775,-5884,950,9556,1846,-1286,-1019,6221,2728 } },
    { "Kodak DCS760C", 0, 0,
	{ 16623,-6309,-1411,-4344,13923,323,2285,274,2926 } },
    { "Kodak DCS Pro SLR", 0, 0,
	{ 5494,2393,-232,-6427,13850,2846,-1876,3997,5445 } },
    { "Kodak DCS Pro 14nx", 0, 0,
	{ 5494,2393,-232,-6427,13850,2846,-1876,3997,5445 } },
    { "Kodak DCS Pro 14", 0, 0,
	{ 7791,3128,-776,-8588,16458,2039,-2455,4006,6198 } },
    { "Kodak ProBack645", 0, 0,
	{ 16414,-6060,-1470,-3555,13037,473,2545,122,4948 } },
    { "Kodak ProBack", 0, 0,
	{ 21179,-8316,-2918,-915,11019,-165,3477,-180,4210 } },
    { "KODAK P712", 0, 0,
	{ 9658,-3314,-823,-5163,12695,2768,-1342,1843,6044 } },
    { "KODAK P850", 0, 0xf7c,
	{ 10511,-3836,-1102,-6946,14587,2558,-1481,1792,6246 } },
    { "KODAK P880", 0, 0xfff,
	{ 12805,-4662,-1376,-7480,15267,2360,-1626,2194,7904 } },
    { "KODAK EasyShare Z980", 0, 0,
	{ 11313,-3559,-1101,-3893,11891,2257,-1214,2398,4908 } },
    { "KODAK EasyShare Z981", 0, 0,
	{ 12729,-4717,-1188,-1367,9187,2582,274,860,4411 } },
    { "KODAK EasyShare Z990", 0, 0xfed,
	{ 11749,-4048,-1309,-1867,10572,1489,-138,1449,4522 } },
    { "KODAK EASYSHARE Z1015", 0, 0xef1,
	{ 11265,-4286,-992,-4694,12343,2647,-1090,1523,5447 } },
    { "Leaf CMost", 0, 0,
	{ 3952,2189,449,-6701,14585,2275,-4536,7349,6536 } },
    { "Leaf Valeo 6", 0, 0,
	{ 3952,2189,449,-6701,14585,2275,-4536,7349,6536 } },
    { "Leaf Aptus 54S", 0, 0,
	{ 8236,1746,-1314,-8251,15953,2428,-3673,5786,5771 } },
    { "Leaf Aptus 65", 0, 0,
	{ 7914,1414,-1190,-8777,16582,2280,-2811,4605,5562 } },
    { "Leaf Aptus 75", 0, 0,
	{ 7914,1414,-1190,-8777,16582,2280,-2811,4605,5562 } },
    { "Leaf Aptus 22", 0, 0,
      { 8236, 1746, -1314, -8251, 15953, 2428, -3673, 5786, 5770, } },
    { "Leaf Aptus-II 5", 0, 0,                                                    // Mamiya 645 AFD
      { 8236, 1746, -1314, -8251, 15953, 2428, -3673, 5786, 5770, } },
    { "Leaf Aptus-II 6", 0, 0,
      { 7914, 1414, -1190, -8777, 16582, 2280, -2811, 4605, 5562, } },
    { "Leaf Aptus-II 7", 0, 0,
      { 7914, 1414, -1190, -8777, 16582, 2280, -2811, 4605, 5562, } },
    { "Leaf Aptus-II 8", 0, 0,                                                    // Hasselblad 500 Series
      { 8236, 1746, -1314, -8251, 15953, 2428, -3673, 5786, 5770, } },
    { "Leaf Aptus-II 10", 0, 0,
      { 8236, 1746, -1314, -8251, 15953, 2428, -3673, 5786, 5770, } },
    { "Leaf Aptus-II 10R", 0, 0,
      { 8236, 1746, -1314, -8251, 15953, 2428, -3673, 5786, 5770, } },
    { "Leaf Aptus-II 12", 0, 0,
      { 8236, 1746, -1314, -8251, 15953, 2428, -3673, 5786, 5770, } },
    { "Leaf", 0, 0,
	{ 8236,1746,-1314,-8251,15953,2428,-3673,5786,5771 } },
    { "Mamiya ZD", 0, 0,
	{ 7645,2579,-1363,-8689,16717,2015,-3712,5941,5961 } },
    { "Micron 2010", 110, 0,		/* DJC */
	{ 16695,-3761,-2151,155,9682,163,3433,951,4904 } },
    { "Minolta DiMAGE 5", 0, 0xf7d,
	{ 8983,-2942,-963,-6556,14476,2237,-2426,2887,8014 } },
    { "Minolta DiMAGE 7Hi", 0, 0xf7d,
	{ 11368,-3894,-1242,-6521,14358,2339,-2475,3056,7285 } },
    { "Minolta DiMAGE 7", 0, 0xf7d,
	{ 9144,-2777,-998,-6676,14556,2281,-2470,3019,7744 } },
    { "Minolta DiMAGE A1", 0, 0xf8b,
	{ 9274,-2547,-1167,-8220,16323,1943,-2273,2720,8340 } },
    { "MINOLTA DiMAGE A200", 0, 0,
	{ 8560,-2487,-986,-8112,15535,2771,-1209,1324,7743 } },
    { "Minolta DiMAGE A2", 0, 0xf8f,
	{ 9097,-2726,-1053,-8073,15506,2762,-966,981,7763 } },
    { "Minolta DiMAGE Z2", 0, 0,	/* DJC */
	{ 11280,-3564,-1370,-4655,12374,2282,-1423,2168,5396 } },
    { "MINOLTA DYNAX 5", 0, 0xffb,
	{ 10284,-3283,-1086,-7957,15762,2316,-829,882,6644 } },
    { "MINOLTA DYNAX 7", 0, 0xffb,
	{ 10239,-3104,-1099,-8037,15727,2451,-927,925,6871 } },
    { "MOTOROLA PIXL", 0, 0,		/* DJC */
	{ 8898,-989,-1033,-3292,11619,1674,-661,3178,5216 } },
    { "NIKON D100", 0, 0,
	{ 5902,-933,-782,-8983,16719,2354,-1402,1455,6464 } },
    { "NIKON D1H", 0, 0,
	{ 7577,-2166,-926,-7454,15592,1934,-2377,2808,8606 } },
    { "NIKON D1X", 0, 0,
	{ 7702,-2245,-975,-9114,17242,1875,-2679,3055,8521 } },
    { "NIKON D1", 0, 0, /* multiplied by 2.218750, 1.0, 1.148438 */
	{ 16772,-4726,-2141,-7611,15713,1972,-2846,3494,9521 } },
    { "NIKON D200", 0, 0xfbc,
	{ 8367,-2248,-763,-8758,16447,2422,-1527,1550,8053 } },
    { "NIKON D2H", 0, 0,
	{ 5710,-901,-615,-8594,16617,2024,-2975,4120,6830 } },
    { "NIKON D2X", 0, 0,
	{ 10231,-2769,-1255,-8301,15900,2552,-797,680,7148 } },
    { "NIKON D3000", 0, 0,
	{ 8736,-2458,-935,-9075,16894,2251,-1354,1242,8263 } },
    { "NIKON D3100", 0, 0,
	{ 7911,-2167,-813,-5327,13150,2408,-1288,2483,7968 } },
    { "NIKON D300", 0, 0,
	{ 9030,-1992,-715,-8465,16302,2255,-2689,3217,8069 } },
    { "NIKON D3X", 0, 0,
	{ 7171,-1986,-648,-8085,15555,2718,-2170,2512,7457 } },
    { "NIKON D3S", 0, 0,
	{ 8828,-2406,-694,-4874,12603,2541,-660,1509,7587 } },
    { "NIKON D3", 0, 0,
	{ 8139,-2171,-663,-8747,16541,2295,-1925,2008,8093 } },
    { "NIKON D40X", 0, 0,
	{ 8819,-2543,-911,-9025,16928,2151,-1329,1213,8449 } },
    { "NIKON D40", 0, 0,
	{ 6992,-1668,-806,-8138,15748,2543,-874,850,7897 } },
    { "NIKON D5000", 0, 0xf00,
	{ 7309,-1403,-519,-8474,16008,2622,-2433,2826,8064 } },
    { "NIKON D5100", 0, 0x3de6,
	{ 8198,-2239,-724,-4871,12389,2798,-1043,2050,7181 } },
    { "NIKON D50", 0, 0,
	{ 7732,-2422,-789,-8238,15884,2498,-859,783,7330 } },
    { "NIKON D60", 0, 0,
	{ 8736,-2458,-935,-9075,16894,2251,-1354,1242,8263 } },
    { "NIKON D7000", 0, 0,
	{ 8198,-2239,-724,-4871,12389,2798,-1043,2050,7181 } },
    { "NIKON D700", 0, 0,
	{ 8139,-2171,-663,-8747,16541,2295,-1925,2008,8093 } },
    { "NIKON D70", 0, 0,
	{ 7732,-2422,-789,-8238,15884,2498,-859,783,7330 } },
    { "NIKON D80", 0, 0,
	{ 8629,-2410,-883,-9055,16940,2171,-1490,1363,8520 } },
    { "NIKON D90", 0, 0xf00,
	{ 7309,-1403,-519,-8474,16008,2622,-2434,2826,8064 } },
    { "NIKON E950", 0, 0x3dd,		/* DJC */
	{ -3746,10611,1665,9621,-1734,2114,-2389,7082,3064,3406,6116,-244 } },
    { "NIKON E995", 0, 0,	/* copied from E5000 */
	{ -5547,11762,2189,5814,-558,3342,-4924,9840,5949,688,9083,96 } },
    { "NIKON E2100", 0, 0,	/* copied from Z2, new white balance */
	{ 13142,-4152,-1596,-4655,12374,2282,-1769,2696,6711} },
    { "NIKON E2500", 0, 0,
	{ -5547,11762,2189,5814,-558,3342,-4924,9840,5949,688,9083,96 } },
    { "NIKON E3200", 0, 0,		/* DJC */
	{ 9846,-2085,-1019,-3278,11109,2170,-774,2134,5745 } },
    { "NIKON E4300", 0, 0,	/* copied from Minolta DiMAGE Z2 */
	{ 11280,-3564,-1370,-4655,12374,2282,-1423,2168,5396 } },
    { "NIKON E4500", 0, 0,
	{ -5547,11762,2189,5814,-558,3342,-4924,9840,5949,688,9083,96 } },
    { "NIKON E5000", 0, 0,
	{ -5547,11762,2189,5814,-558,3342,-4924,9840,5949,688,9083,96 } },
    { "NIKON E5400", 0, 0,
	{ 9349,-2987,-1001,-7919,15766,2266,-2098,2680,6839 } },
    { "NIKON E5700", 0, 0,
	{ -5368,11478,2368,5537,-113,3148,-4969,10021,5782,778,9028,211 } },
    { "NIKON E8400", 0, 0,
	{ 7842,-2320,-992,-8154,15718,2599,-1098,1342,7560 } },
    { "NIKON E8700", 0, 0,
	{ 8489,-2583,-1036,-8051,15583,2643,-1307,1407,7354 } },
    { "NIKON E8800", 0, 0,
	{ 7971,-2314,-913,-8451,15762,2894,-1442,1520,7610 } },
    { "NIKON COOLPIX P6000", 0, 0,
	{ 9698,-3367,-914,-4706,12584,2368,-837,968,5801 } },
    { "NIKON COOLPIX P7000", 0, 0,
	{ 11432,-3679,-1111,-3169,11239,2202,-791,1380,4455 } },
    { "NIKON COOLPIX P7100", 0, 0,
	{ 11053,-4269,-1024,-1976,10182,2088,-526,1263,4469 } },
    { "OLYMPUS C5050", 0, 0,
	{ 10508,-3124,-1273,-6079,14294,1901,-1653,2306,6237 } },
    { "OLYMPUS C5060", 0, 0,
	{ 10445,-3362,-1307,-7662,15690,2058,-1135,1176,7602 } },
    { "OLYMPUS C7070", 0, 0,
	{ 10252,-3531,-1095,-7114,14850,2436,-1451,1723,6365 } },
    { "OLYMPUS C70", 0, 0,
	{ 10793,-3791,-1146,-7498,15177,2488,-1390,1577,7321 } },
    { "OLYMPUS C80", 0, 0,
	{ 8606,-2509,-1014,-8238,15714,2703,-942,979,7760 } },
    { "OLYMPUS E-10", 0, 0xffc,
	{ 12745,-4500,-1416,-6062,14542,1580,-1934,2256,6603 } },
    { "OLYMPUS E-1", 0, 0,
	{ 11846,-4767,-945,-7027,15878,1089,-2699,4122,8311 } },
    { "OLYMPUS E-20", 0, 0xffc,
	{ 13173,-4732,-1499,-5807,14036,1895,-2045,2452,7142 } },
    { "OLYMPUS E-300", 0, 0,
	{ 7828,-1761,-348,-5788,14071,1830,-2853,4518,6557 } },
    { "OLYMPUS E-330", 0, 0,
	{ 8961,-2473,-1084,-7979,15990,2067,-2319,3035,8249 } },
    { "OLYMPUS E-30", 0, 0xfbc,
	{ 8144,-1861,-1111,-7763,15894,1929,-1865,2542,7607 } },
    { "OLYMPUS E-3", 0, 0xf99,
	{ 9487,-2875,-1115,-7533,15606,2010,-1618,2100,7389 } },
    { "OLYMPUS E-400", 0, 0,
	{ 6169,-1483,-21,-7107,14761,2536,-2904,3580,8568 } },
    { "OLYMPUS E-410", 0, 0xf6a,
	{ 8856,-2582,-1026,-7761,15766,2082,-2009,2575,7469 } },
    { "OLYMPUS E-420", 0, 0xfd7,
	{ 8746,-2425,-1095,-7594,15612,2073,-1780,2309,7416 } },
    { "OLYMPUS E-450", 0, 0xfd2,
	{ 8745,-2425,-1095,-7594,15613,2073,-1780,2309,7416 } },
    { "OLYMPUS E-500", 0, 0,
	{ 8136,-1968,-299,-5481,13742,1871,-2556,4205,6630 } },
    { "OLYMPUS E-510", 0, 0xf6a,
	{ 8785,-2529,-1033,-7639,15624,2112,-1783,2300,7817 } },
    { "OLYMPUS E-520", 0, 0xfd2,
	{ 8344,-2322,-1020,-7596,15635,2048,-1748,2269,7287 } },
    { "OLYMPUS E-5", 0, 0,
	{ 11200,-3783,-1325,-4576,12593,2206,-695,1742,7504 } },
    { "OLYMPUS E-600", 0, 0xfaf,
	{ 8453,-2198,-1092,-7609,15681,2008,-1725,2337,7824 } },
    { "OLYMPUS E-620", 0, 0xfaf,
	{ 8453,-2198,-1092,-7609,15681,2008,-1725,2337,7824 } },
    { "OLYMPUS E-P1", 0, 0xffd,
	{ 8343,-2050,-1021,-7715,15705,2103,-1831,2380,8235 } },
    { "OLYMPUS E-P2", 0, 0xffd,
	{ 8343,-2050,-1021,-7715,15705,2103,-1831,2380,8235 } },
    { "OLYMPUS E-P3", 0, 0,
	{ 7575,-2159,-571,-3722,11341,2725,-1434,2819,6271 } },
    { "OLYMPUS E-PL1s", 0, 0,
	{ 11409,-3872,-1393,-4572,12757,2003,-709,1810,7415 } },
    { "OLYMPUS E-PL1", 0, 0,
	{ 11408,-4289,-1215,-4286,12385,2118,-387,1467,7787 } },
    { "OLYMPUS E-PL2", 0, 0,
	{ 15030,-5552,-1806,-3987,12387,1767,-592,1670,7023 } },
    { "OLYMPUS E-PL3", 0, 0,
	{ 7575,-2159,-571,-3722,11341,2725,-1434,2819,6271 } },
    { "OLYMPUS E-PM1", 0, 0,
	{ 7575,-2159,-571,-3722,11341,2725,-1434,2819,6271 } },
    { "OLYMPUS SP350", 0, 0,
	{ 12078,-4836,-1069,-6671,14306,2578,-786,939,7418 } },
    { "OLYMPUS SP3", 0, 0,
	{ 11766,-4445,-1067,-6901,14421,2707,-1029,1217,7572 } },
    { "OLYMPUS SP500UZ", 0, 0xfff,
	{ 9493,-3415,-666,-5211,12334,3260,-1548,2262,6482 } },
    { "OLYMPUS SP510UZ", 0, 0xffe,
	{ 10593,-3607,-1010,-5881,13127,3084,-1200,1805,6721 } },
    { "OLYMPUS SP550UZ", 0, 0xffe,
	{ 11597,-4006,-1049,-5432,12799,2957,-1029,1750,6516 } },
    { "OLYMPUS SP560UZ", 0, 0xff9,
	{ 10915,-3677,-982,-5587,12986,2911,-1168,1968,6223 } },
    { "OLYMPUS SP570UZ", 0, 0,
	{ 11522,-4044,-1146,-4736,12172,2904,-988,1829,6039 } },
    { "OLYMPUS XZ-1", 0, 0,
	{ 10901,-4095,-1074,-1141,9208,2293,-62,1417,5158 } },
    { "PENTAX *ist DL2", 0, 0,
	{ 10504,-2438,-1189,-8603,16207,2531,-1022,863,12242 } },
    { "PENTAX *ist DL", 0, 0,
	{ 10829,-2838,-1115,-8339,15817,2696,-837,680,11939 } },
    { "PENTAX *ist DS2", 0, 0,
	{ 10504,-2438,-1189,-8603,16207,2531,-1022,863,12242 } },
    { "PENTAX *ist DS", 0, 0,
	{ 10371,-2333,-1206,-8688,16231,2602,-1230,1116,11282 } },
    { "PENTAX *ist D", 0, 0,
	{ 9651,-2059,-1189,-8881,16512,2487,-1460,1345,10687 } },
    { "PENTAX K10D", 0, 0,
	{ 9566,-2863,-803,-7170,15172,2112,-818,803,9705 } },
    { "PENTAX K1", 0, 0,
	{ 11095,-3157,-1324,-8377,15834,2720,-1108,947,11688 } },
    { "PENTAX K20D", 0, 0,
	{ 9427,-2714,-868,-7493,16092,1373,-2199,3264,7180 } },
    { "PENTAX K200D", 0, 0,
	{ 9186,-2678,-907,-8693,16517,2260,-1129,1094,8524 } },
    { "PENTAX K2000", 0, 0,
	{ 11057,-3604,-1155,-5152,13046,2329,-282,375,8104 } },
    { "PENTAX K-m", 0, 0,
	{ 11057,-3604,-1155,-5152,13046,2329,-282,375,8104 } },
    { "PENTAX K-x", 0, 0,
	{ 8843,-2837,-625,-5025,12644,2668,-411,1234,7410 } },
    { "PENTAX K-r", 0, 0,
	{ 9895,-3077,-850,-5304,13035,2521,-883,1768,6936 } },
    { "PENTAX K-5", 0, 0,
	{ 8713,-2833,-743,-4342,11900,2772,-722,1543,6247 } },
    { "PENTAX K-7", 0, 0,
	{ 9142,-2947,-678,-8648,16967,1663,-2224,2898,8615 } },
    { "PENTAX 645D", 0, 0x3e00,
	{ 10646,-3593,-1158,-3329,11699,1831,-667,2874,6287 } },
    { "Panasonic DMC-FZ8", 0, 0xf7f,
	{ 8986,-2755,-802,-6341,13575,3077,-1476,2144,6379 } },
    { "Panasonic DMC-FZ18", 0, 0,
	{ 9932,-3060,-935,-5809,13331,2753,-1267,2155,5575 } },
    { "Panasonic DMC-FZ28", 15, 0xf96,
	{ 10109,-3488,-993,-5412,12812,2916,-1305,2140,5543 } },
    { "Panasonic DMC-FZ30", 0, 0xf94,
	{ 10976,-4029,-1141,-7918,15491,2600,-1670,2071,8246 } },
    { "Panasonic DMC-FZ3", 143, 0,
	{ 9938,-2780,-890,-4604,12393,2480,-1117,2304,4620 } },
    { "Panasonic DMC-FZ40", 143, 0,
	{ 13639,-5535,-1371,-1698,9633,2430,316,1152,4108 } },
    { "Panasonic DMC-FZ50", 0, 0,
	{ 7906,-2709,-594,-6231,13351,3220,-1922,2631,6537 } },
    { "LEICA V-LUX1", 0, 0,
	{ 7906,-2709,-594,-6231,13351,3220,-1922,2631,6537 } },
    { "Panasonic DMC-L10", 15, 0xf96,
	{ 8025,-1942,-1050,-7920,15904,2100,-2456,3005,7039 } },
    { "Panasonic DMC-L1", 0, 0xf7f,
	{ 8054,-1885,-1025,-8349,16367,2040,-2805,3542,7629 } },
    { "LEICA DIGILUX 3", 0, 0xf7f,
	{ 8054,-1885,-1025,-8349,16367,2040,-2805,3542,7629 } },
    { "Panasonic DMC-LC1", 0, 0,
	{ 11340,-4069,-1275,-7555,15266,2448,-2960,3426,7685 } },
    { "LEICA DIGILUX 2", 0, 0,
	{ 11340,-4069,-1275,-7555,15266,2448,-2960,3426,7685 } },
    { "Panasonic DMC-LX1", 0, 0xf7f,
	{ 10704,-4187,-1230,-8314,15952,2501,-920,945,8927 } },
    { "LEICA D-LUX2", 0, 0xf7f,
	{ 10704,-4187,-1230,-8314,15952,2501,-920,945,8927 } },
    { "Panasonic DMC-LX2", 0, 0,
	{ 8048,-2810,-623,-6450,13519,3272,-1700,2146,7049 } },
    { "LEICA D-LUX3", 0, 0,
	{ 8048,-2810,-623,-6450,13519,3272,-1700,2146,7049 } },
    { "Panasonic DMC-LX3", 15, 0,
	{ 8128,-2668,-655,-6134,13307,3161,-1782,2568,6083 } },
    { "LEICA D-LUX 4", 15, 0,
	{ 8128,-2668,-655,-6134,13307,3161,-1782,2568,6083 } },
    { "Panasonic DMC-LX5", 143, 0,
	{ 10909,-4295,-948,-1333,9306,2399,22,1738,4582 } },
    { "LEICA D-LUX 5", 143, 0,
	{ 10909,-4295,-948,-1333,9306,2399,22,1738,4582 } },
    { "Panasonic DMC-FZ100", 143, 0xfff,
	{ 16197,-6146,-1761,-2393,10765,1869,366,2238,5248 } },
    { "LEICA V-LUX 2", 143, 0xfff,
	{ 16197,-6146,-1761,-2393,10765,1869,366,2238,5248 } },
    { "Panasonic DMC-FZ150", 143, 0xfff,
	{ 11904,-4541,-1189,-2355,10899,1662,-296,1586,4289 } },
    { "Panasonic DMC-FX150", 15, 0xfff,
	{ 9082,-2907,-925,-6119,13377,3058,-1797,2641,5609 } },
    { "Panasonic DMC-G10", 0, 0,
	{ 10113,-3400,-1114,-4765,12683,2317,-377,1437,6710 } },
    { "Panasonic DMC-G1", 15, 0xf94,
	{ 8199,-2065,-1056,-8124,16156,2033,-2458,3022,7220 } },
    { "Panasonic DMC-G2", 15, 0xf3c,
	{ 10113,-3400,-1114,-4765,12683,2317,-377,1437,6710 } },
    { "Panasonic DMC-G3", 143, 0xfff,
	{ 6763,-1919,-863,-3868,11515,2684,-1216,2387,5879 } },
    { "Panasonic DMC-GF1", 15, 0xf92,
	{ 7888,-1902,-1011,-8106,16085,2099,-2353,2866,7330 } },
    { "Panasonic DMC-GF2", 143, 0xfff,
	{ 7888,-1902,-1011,-8106,16085,2099,-2353,2866,7330 } },
    { "Panasonic DMC-GF3", 143, 0xfff,
	{ 9051,-2468,-1204,-5212,13276,2121,-1197,2510,6890 } },
    { "Panasonic DMC-GH1", 15, 0xf92,
	{ 6299,-1466,-532,-6535,13852,2969,-2331,3112,5984 } },
    { "Panasonic DMC-GH2", 15, 0xf95,
	{ 7780,-2410,-806,-3913,11724,2484,-1018,2390,5298 } },
    { "Phase One H 20", 0, 0,		/* DJC */
	{ 1313,1855,-109,-6715,15908,808,-327,1840,6020 } },
    { "Phase One H 25", 0, 0,
	{ 2905,732,-237,-8134,16626,1476,-3038,4253,7517 } },
    { "Phase One P 2", 0, 0,
	{ 2905,732,-237,-8134,16626,1476,-3038,4253,7517 } },
    { "Phase One P 30", 0, 0,
	{ 4516,-245,-37,-7020,14976,2173,-3206,4671,7087 } },
    { "Phase One P 45", 0, 0,
	{ 5053,-24,-117,-5684,14076,1702,-2619,4492,5849 } },
    { "Phase One P40", 0, 0,
	{ 8035,435,-962,-6001,13872,2320,-1159,3065,5434 } },
    { "Phase One P65", 0, 0,
	{ 8035,435,-962,-6001,13872,2320,-1159,3065,5434 } },
    { "RED ONE", 704, 0xffff,		/* DJC */
	{ 21014,-7891,-2613,-3056,12201,856,-2203,5125,8042 } },
    { "SAMSUNG EX1", 0, 0x3e00,
	{ 8898,-2498,-994,-3144,11328,2066,-760,1381,4576 } },
    { "SAMSUNG NX1", 0, 0,
	{ 10332,-3234,-1168,-6111,14639,1520,-1352,2647,8331 } },
    { "SAMSUNG WB2000", 0, 0xfff,
	{ 12093,-3557,-1155,-1000,9534,1733,-22,1787,4576 } },
    { "SAMSUNG GX-1", 0, 0,
	{ 10504,-2438,-1189,-8603,16207,2531,-1022,863,12242 } },
    { "SAMSUNG S85", 0, 0xffff,		/* DJC */
	{ 11885,-3968,-1473,-4214,12299,1916,-835,1655,5549 } },
    { "Sinar", 0, 0,			/* DJC */
	{ 16442,-2956,-2422,-2877,12128,750,-1136,6066,4559 } },
    { "SONY DSC-F828", 491, 0,
	{ 7924,-1910,-777,-8226,15459,2998,-1517,2199,6818,-7242,11401,3481 } },
    { "SONY DSC-R1", 512, 0,
	{ 8512,-2641,-694,-8042,15670,2526,-1821,2117,7414 } },
    { "SONY DSC-V3", 0, 0,
	{ 7511,-2571,-692,-7894,15088,3060,-948,1111,8128 } },
    { "SONY DSLR-A100", 0, 0xfeb,
	{ 9437,-2811,-774,-8405,16215,2290,-710,596,7181 } },
    { "SONY DSLR-A290", 0, 0,
	{ 6038,-1484,-579,-9145,16746,2512,-875,746,7218 } },
    { "SONY DSLR-A2", 0, 0,
	{ 9847,-3091,-928,-8485,16345,2225,-715,595,7103 } },
    { "SONY DSLR-A300", 0, 0,
	{ 9847,-3091,-928,-8485,16345,2225,-715,595,7103 } },
    { "SONY DSLR-A330", 0, 0,
	{ 9847,-3091,-929,-8485,16346,2225,-714,595,7103 } },
    { "SONY DSLR-A350", 0, 0xffc,
	{ 6038,-1484,-578,-9146,16746,2513,-875,746,7217 } },
    { "SONY DSLR-A380", 0, 0,
	{ 6038,-1484,-579,-9145,16746,2512,-875,746,7218 } },
    { "SONY DSLR-A390", 0, 0,
	{ 6038,-1484,-579,-9145,16746,2512,-875,746,7218 } },
    { "SONY DSLR-A450", 128, 0xfeb,
	{ 4950,-580,-103,-5228,12542,3029,-709,1435,7371 } },
    { "SONY DSLR-A580", 128, 0xfeb,
	{ 5932,-1492,-411,-4813,12285,2856,-741,1524,6739 } },
    { "SONY DSLR-A5", 128, 0xfeb,
	{ 4950,-580,-103,-5228,12542,3029,-709,1435,7371 } },
    { "SONY DSLR-A700", 126, 0,
	{ 5775,-805,-359,-8574,16295,2391,-1943,2341,7249 } },
    { "SONY DSLR-A850", 128, 0,
	{ 5413,-1162,-365,-5665,13098,2866,-608,1179,8440 } },
    { "SONY DSLR-A900", 128, 0,
	{ 5209,-1072,-397,-8845,16120,2919,-1618,1803,8654 } },
    { "SONY NEX-5N", 128, 0,
	{ 5991,-1456,-455,-4764,12135,2980,-707,1425,6701 } },
    { "SONY NEX-C3", 128, 0,
	{ 5991,-1456,-455,-4764,12135,2980,-707,1425,6701 } },
    { "SONY NEX-3", 138, 0,		/* DJC */
	{ 6907,-1256,-645,-4940,12621,2320,-1710,2581,6230 } },
    { "SONY NEX-5", 116, 0,		/* DJC */
	{ 6807,-1350,-342,-4216,11649,2567,-1089,2001,6420 } },
    { "SONY NEX-3", 128, 0,		/* Adobe */
	{ 6549,-1550,-436,-4880,12435,2753,-854,1868,6976 } },
    { "SONY NEX-5", 128, 0,		/* Adobe */
	{ 6549,-1550,-436,-4880,12435,2753,-854,1868,6976 } },
    { "SONY SLT-A33", 128, 0,
	{ 6069,-1221,-366,-5221,12779,2734,-1024,2066,6834 } },
    { "SONY SLT-A35", 128, 0,
	{ 5986,-1618,-415,-4557,11820,3120,-681,1404,6971 } },
    { "SONY SLT-A55", 128, 0,
	{ 5932,-1492,-411,-4813,12285,2856,-741,1524,6739 } },
    { "SONY SLT-A65", 128, 0,
	{ 5491,-1192,-363,-4951,12342,2948,-911,1722,7192 } },
    { "SONY SLT-A77", 128, 0,
	{ 5491,-1192,-363,-4951,12342,2948,-911,1722,7192 } }
  };
  double cam_xyz[4][3];
  char name[130];
  int i, j;

  sprintf (name, "%s %s", p_make, p_model);
  for (i=0; i < sizeof table / sizeof *table; i++)
    if (!strncmp (name, table[i].prefix, strlen(table[i].prefix))) {
      if (table[i].t_black)   black   = (ushort) table[i].t_black;
      if (table[i].t_maximum) maximum = (ushort) table[i].t_maximum;
      if (table[i].trans[0]) {
        for (j=0; j < 12; j++)
#ifdef LIBRAW_LIBRARY_BUILD
          imgdata.color.cam_xyz[0][j] = 
#endif
	  cam_xyz[0][j] = table[i].trans[j] / 10000.0;
      cam_xyz_coeff (cam_xyz);
      }
      break;
    }
}

void CLASS simple_coeff (int index)
{
  static const float table[][12] = {
  /* index 0 -- all Foveon cameras */
  { 1.4032,-0.2231,-0.1016,-0.5263,1.4816,0.017,-0.0112,0.0183,0.9113 },
  /* index 1 -- Kodak DC20 and DC25 */
  { 2.25,0.75,-1.75,-0.25,-0.25,0.75,0.75,-0.25,-0.25,-1.75,0.75,2.25 },
  /* index 2 -- Logitech Fotoman Pixtura */
  { 1.893,-0.418,-0.476,-0.495,1.773,-0.278,-1.017,-0.655,2.672 },
  /* index 3 -- Nikon E880, E900, and E990 */
  { -1.936280,  1.800443, -1.448486,  2.584324,
     1.405365, -0.524955, -0.289090,  0.408680,
    -1.204965,  1.082304,  2.941367, -1.818705 }
  };
  int i, c;

  for (raw_color = i=0; i < 3; i++)
    FORCC rgb_cam[i][c] = table[index][i*colors+c];
#ifdef LIBRAW_LIBRARY_BUILD
  color_flags.rgb_cam_state = LIBRAW_COLORSTATE_CALCULATED;
#endif
}

short CLASS guess_byte_order (int words)
{
  uchar test[4][2];
  int t=2, msb;
  double diff, sum[2] = {0,0};

  fread (test[0], 2, 2, ifp);
  for (words-=2; words--; ) {
    fread (test[t], 2, 1, ifp);
    for (msb=0; msb < 2; msb++) {
      diff = (test[t^2][msb] << 8 | test[t^2][!msb])
	   - (test[t  ][msb] << 8 | test[t  ][!msb]);
      sum[msb] += diff*diff;
    }
    t = (t+1) & 3;
  }
  return sum[0] < sum[1] ? 0x4d4d : 0x4949;
}

//@end COMMON
void CLASS identify2(unsigned,unsigned, char*);

//@out COMMON

float CLASS find_green (int bps, int bite, int off0, int off1)
{
  UINT64 bitbuf=0;
  int vbits, col, i, c;
  ushort img[2][2064];
  double sum[]={0,0};

  FORC(2) {
    fseek (ifp, c ? off1:off0, SEEK_SET);
    for (vbits=col=0; col < width; col++) {
      for (vbits -= bps; vbits < 0; vbits += bite) {
	bitbuf <<= bite;
	for (i=0; i < bite; i+=8)
	  bitbuf |= (unsigned) (fgetc(ifp) << i);
      }
      img[c][col] = bitbuf << (64-bps-vbits) >> (64-bps);
    }
  }
  FORC(width-1) {
    sum[ c & 1] += ABS(img[0][c]-img[1][c+1]);
    sum[~c & 1] += ABS(img[1][c]-img[0][c+1]);
  }
  return 100 * log(sum[0]/sum[1]);
}

/*
   Identify which camera created this file, and set global variables
   accordingly.
 */
void CLASS identify()
{
  char head[32], *cp;
  int hlen, flen, fsize, zero_fsize=1, i, c, is_canon;
  struct jhead jh;
  short pana[][6] = {
    { 3130, 1743,  4,  0, -6,  0 },
    { 3130, 2055,  4,  0, -6,  0 },
    { 3130, 2319,  4,  0, -6,  0 },
    { 3170, 2103, 18,  0,-42, 20 },
    { 3170, 2367, 18, 13,-42,-21 },
    { 3177, 2367,  0,  0, -1,  0 },
    { 3304, 2458,  0,  0, -1,  0 },
    { 3330, 2463,  9,  0, -5,  0 },
    { 3330, 2479,  9,  0,-17,  4 },
    { 3370, 1899, 15,  0,-44, 20 },
    { 3370, 2235, 15,  0,-44, 20 },
    { 3370, 2511, 15, 10,-44,-21 },
    { 3690, 2751,  3,  0, -8, -3 },
    { 3710, 2751,  0,  0, -3,  0 },
    { 3724, 2450,  0,  0,  0, -2 },
    { 3770, 2487, 17,  0,-44, 19 },
    { 3770, 2799, 17, 15,-44,-19 },
    { 3880, 2170,  6,  0, -6,  0 },
    { 4060, 3018,  0,  0,  0, -2 },
    { 4290, 2391,  3,  0, -8, -1 },
    { 4330, 2439, 17, 15,-44,-19 },
    { 4508, 2962,  0,  0, -3, -4 },
    { 4508, 3330,  0,  0, -3, -6 } };
  static const struct {
    int fsize;
    char t_make[12], t_model[19], withjpeg;
  } table[] = {
    {    62464, "Kodak",    "DC20"            ,0 },
    {   124928, "Kodak",    "DC20"            ,0 },
    {  1652736, "Kodak",    "DCS200"          ,0 },
    {  4159302, "Kodak",    "C330"            ,0 },
    {  4162462, "Kodak",    "C330"            ,0 },
    {   460800, "Kodak",    "C603v"           ,0 },
    {   614400, "Kodak",    "C603v"           ,0 },
    {  6163328, "Kodak",    "C603"            ,0 },
    {  6166488, "Kodak",    "C603"            ,0 },
    {  9116448, "Kodak",    "C603y"           ,0 },
    {   311696, "ST Micro", "STV680 VGA"      ,0 },  /* SPYz */
    {   787456, "Creative", "PC-CAM 600"      ,0 },
    {  1138688, "Minolta",  "RD175"           ,0 },
    {  3840000, "Foculus",  "531C"            ,0 },
    {   786432, "AVT",      "F-080C"          ,0 },
    {  1447680, "AVT",      "F-145C"          ,0 },
    {  1920000, "AVT",      "F-201C"          ,0 },
    {  5067304, "AVT",      "F-510C"          ,0 },
    {  5067316, "AVT",      "F-510C"          ,0 },
    { 10134608, "AVT",      "F-510C"          ,0 },
    { 10134620, "AVT",      "F-510C"          ,0 },
    { 16157136, "AVT",      "F-810C"          ,0 },
    {  1409024, "Sony",     "XCD-SX910CR"     ,0 },
    {  2818048, "Sony",     "XCD-SX910CR"     ,0 },
    {  3884928, "Micron",   "2010"            ,0 },
    {  6624000, "Pixelink", "A782"            ,0 },
    { 13248000, "Pixelink", "A782"            ,0 },
    {  6291456, "RoverShot","3320AF"          ,0 },
    {  6553440, "Canon",    "PowerShot A460"  ,0 },
    {  6653280, "Canon",    "PowerShot A530"  ,0 },
    {  6573120, "Canon",    "PowerShot A610"  ,0 },
    {  9219600, "Canon",    "PowerShot A620"  ,0 },
    {  9243240, "Canon",    "PowerShot A470"  ,0 },
    { 10341600, "Canon",    "PowerShot A720 IS",0 },
    { 10383120, "Canon",    "PowerShot A630"  ,0 },
    { 12945240, "Canon",    "PowerShot A640"  ,0 },
    { 15636240, "Canon",    "PowerShot A650"  ,0 },
    {  5298000, "Canon",    "PowerShot SD300" ,0 },
    {  7710960, "Canon",    "PowerShot S3 IS" ,0 },
    { 15467760, "Canon",    "PowerShot SX110 IS",0 },
    { 15534576, "Canon",    "PowerShot SX120 IS",0 },
    { 18653760, "Canon",    "PowerShot SX20 IS",0 },
    { 21936096, "Canon",    "PowerShot SX30 IS",0 },
    {  5939200, "OLYMPUS",  "C770UZ"          ,0 },
    {  1581060, "NIKON",    "E900"            ,1 },  /* or E900s,E910 */
    {  2465792, "NIKON",    "E950"            ,1 },  /* or E800,E700 */
    {  2940928, "NIKON",    "E2100"           ,1 },  /* or E2500 */
    {  4771840, "NIKON",    "E990"            ,1 },  /* or E995, Oly C3030Z */
    {  4775936, "NIKON",    "E3700"           ,1 },  /* or Optio 33WR */
    {  5869568, "NIKON",    "E4300"           ,1 },  /* or DiMAGE Z2 */
    {  5865472, "NIKON",    "E4500"           ,1 },
    {  7438336, "NIKON",    "E5000"           ,1 },  /* or E5700 */
    {  8998912, "NIKON",    "COOLPIX S6"      ,1 },
    {  1976352, "CASIO",    "QV-2000UX"       ,1 },
    {  3217760, "CASIO",    "QV-3*00EX"       ,1 },
    {  6218368, "CASIO",    "QV-5700"         ,1 },
    {  6054400, "CASIO",    "QV-R41"          ,1 },
    {  7530816, "CASIO",    "QV-R51"          ,1 },
    {  7684000, "CASIO",    "QV-4000"         ,1 },
    {  2937856, "CASIO",    "EX-S20"          ,1 },
    {  4948608, "CASIO",    "EX-S100"         ,1 },
    {  7542528, "CASIO",    "EX-Z50"          ,1 },
    {  7753344, "CASIO",    "EX-Z55"          ,1 },
    {  7816704, "CASIO",    "EX-Z60"          ,1 },
    { 10843712, "CASIO",    "EX-Z75"          ,1 },
    { 10834368, "CASIO",    "EX-Z750"         ,1 },
    { 12310144, "CASIO",    "EX-Z850"         ,1 },
    { 15499264, "CASIO",    "EX-Z1050"        ,1 },
    {  7426656, "CASIO",    "EX-P505"         ,1 },
    {  9313536, "CASIO",    "EX-P600"         ,1 },
    { 10979200, "CASIO",    "EX-P700"         ,1 },
    {  3178560, "PENTAX",   "Optio S"         ,1 },
    {  4841984, "PENTAX",   "Optio S"         ,1 },
    {  6114240, "PENTAX",   "Optio S4"        ,1 },  /* or S4i, CASIO EX-Z4 */
    { 10702848, "PENTAX",   "Optio 750Z"      ,1 },
    { 15980544, "AGFAPHOTO","DC-833m"         ,1 },
    { 16098048, "SAMSUNG",  "S85"             ,1 },
    { 16215552, "SAMSUNG",  "S85"             ,1 },
    { 20487168, "SAMSUNG",  "WB550"           ,1 },
    { 24000000, "SAMSUNG",  "WB550"           ,1 },
    { 9994240, "ptGrey", "GRAS-50S5C" ,0 }, // KC: SUPPORT GRASSHOPPER
    { 10075968, "JaiPulnix","BB-500CL" ,0 }, // KC: SUPPORT BB-500CL
    { 10108896, "JaiPulnix","BB-500GE" ,0 }, // KC: SUPPORT BB-500GE
    { 10036800, "SVS", "SVS625CL" ,0 }, // KC: SUPPORT SVS625 cameralink
    { 12582980, "Sinar",    ""                ,0 },
    { 33292868, "Sinar",    ""                ,0 },
    { 44390468, "Sinar",    ""                ,0 } };
  static const char *corp[] =
    { "Canon", "NIKON", "EPSON", "KODAK", "Kodak", "OLYMPUS", "PENTAX",
      "MINOLTA", "Minolta", "Konica", "CASIO", "Sinar", "Phase One",
      "SAMSUNG", "Mamiya", "MOTOROLA" };

#ifdef LIBRAW_LIBRARY_BUILD
  RUN_CALLBACK(LIBRAW_PROGRESS_IDENTIFY,0,2);
#endif

  tiff_flip = flip = filters = -1;	/* 0 is valid, so -1 is unknown */
  raw_height = raw_width = fuji_width = fuji_layout = cr2_slice[0] = 0;
  maximum = height = width = top_margin = left_margin = 0;
  cdesc[0] = desc[0] = artist[0] = make[0] = model[0] = model2[0] = 0;
  iso_speed = shutter = aperture = focal_len = unique_id = 0;
  tiff_nifds = 0;
  memset (tiff_ifd, 0, sizeof tiff_ifd);
  memset (gpsdata, 0, sizeof gpsdata);
  memset (cblack, 0, sizeof cblack);
  memset (white, 0, sizeof white);
  thumb_offset = thumb_length = thumb_width = thumb_height = 0;
  load_raw = thumb_load_raw = 0;
  write_thumb = &CLASS jpeg_thumb;
  data_offset = meta_length = tiff_bps = tiff_compress = 0;
  kodak_cbpp = zero_after_ff = dng_version = load_flags = 0;
  timestamp = shot_order = tiff_samples = black =  is_foveon = 0;
  mix_green = profile_length = data_error = zero_is_bad = 0;
  pixel_aspect = is_raw = raw_color = 1;
  tile_width = tile_length = INT_MAX;
  for (i=0; i < 4; i++) {
    cam_mul[i] = i == 1;
    pre_mul[i] = i < 3;
    FORC3 cmatrix[c][i] = 0;
    FORC3 rgb_cam[c][i] = c == i;
  }
#ifdef LIBRAW_LIBRARY_BUILD
  color_flags.cmatrix_state = LIBRAW_COLORSTATE_INIT;
  color_flags.rgb_cam_state = LIBRAW_COLORSTATE_INIT;
  color_flags.pre_mul_state = LIBRAW_COLORSTATE_INIT;
  color_flags.cam_mul_state = LIBRAW_COLORSTATE_INIT;
#endif
  colors = 3;
  for (i=0; i < 0x4000; i++) curve[i] = i;
#ifdef LIBRAW_LIBRARY_BUILD
  color_flags.curve_state = LIBRAW_COLORSTATE_INIT;
#endif

  order = get2();
  hlen = get4();
  fseek (ifp, 0, SEEK_SET);
  fread (head, 1, 32, ifp);
  fseek (ifp, 0, SEEK_END);
  flen = fsize = ftell(ifp);
  if ((cp = (char *) memmem (head, 32, (char*)"MMMM", 4)) ||
      (cp = (char *) memmem (head, 32, (char*)"IIII", 4))) {
    parse_phase_one (cp-head);
    if (cp-head && parse_tiff(0)) apply_tiff();
  } else if (order == 0x4949 || order == 0x4d4d) {
    if (!memcmp (head+6,"HEAPCCDR",8)) {
      data_offset = hlen;
      parse_ciff (hlen, flen - hlen);
    } else if (parse_tiff(0)) apply_tiff();
  } else if (!memcmp (head,"\xff\xd8\xff\xe1",4) &&
	     !memcmp (head+6,"Exif",4)) {
    fseek (ifp, 4, SEEK_SET);
    data_offset = 4 + get2();
    fseek (ifp, data_offset, SEEK_SET);
    if (fgetc(ifp) != 0xff)
      parse_tiff(12);
    thumb_offset = 0;
  } else if (!memcmp (head+25,"ARECOYK",7)) {
    strcpy (make, "Contax");
    strcpy (model,"N Digital");
    fseek (ifp, 33, SEEK_SET);
    get_timestamp(1);
    fseek (ifp, 60, SEEK_SET);
    FORC4 cam_mul[c ^ (c >> 1)] = get4();
#ifdef LIBRAW_LIBRARY_BUILD
    color_flags.cam_mul_state = LIBRAW_COLORSTATE_LOADED;
#endif
  } else if (!strcmp (head, "PXN")) {
    strcpy (make, "Logitech");
    strcpy (model,"Fotoman Pixtura");
  } else if (!strcmp (head, "qktk")) {
    strcpy (make, "Apple");
    strcpy (model,"QuickTake 100");
    load_raw = &CLASS quicktake_100_load_raw;
  } else if (!strcmp (head, "qktn")) {
    strcpy (make, "Apple");
    strcpy (model,"QuickTake 150");
    load_raw = &CLASS kodak_radc_load_raw;
  } else if (!memcmp (head,"FUJIFILM",8)) {
    fseek (ifp, 84, SEEK_SET);
    thumb_offset = get4();
    thumb_length = get4();
    fseek (ifp, 92, SEEK_SET);
    parse_fuji (get4());
    if (thumb_offset > 120) {
      fseek (ifp, 120, SEEK_SET);
      is_raw += (i = get4()) && 1;
      if (is_raw == 2 && shot_select)
	parse_fuji (i);
    }
    fseek (ifp, 100+28*(shot_select > 0), SEEK_SET);
    parse_tiff (data_offset = get4());
    parse_tiff (thumb_offset+12);
    apply_tiff();
  } else if (!memcmp (head,"RIFF",4)) {
    fseek (ifp, 0, SEEK_SET);
    parse_riff();
  } else if (!memcmp (head,"\0\001\0\001\0@",6)) {
    fseek (ifp, 6, SEEK_SET);
    fread (make, 1, 8, ifp);
    fread (model, 1, 8, ifp);
    fread (model2, 1, 16, ifp);
    data_offset = get2();
    get2();
    raw_width = get2();
    raw_height = get2();
    load_raw = &CLASS nokia_load_raw;
    filters = 0x61616161;
  } else if (!memcmp (head,"NOKIARAW",8)) {
    strcpy (make, "NOKIA");
    strcpy (model, "X2");
    order = 0x4949;
    fseek (ifp, 300, SEEK_SET);
    data_offset = get4();
    i = get4();
    width = get2();
    height = get2();
    data_offset += i - width * 5 / 4 * height;
    load_raw = &CLASS nokia_load_raw;
    filters = 0x61616161;
  } else if (!memcmp (head,"ARRI",4)) {
    order = 0x4949;
    fseek (ifp, 20, SEEK_SET);
    width = get4();
    height = get4();
    strcpy (make, "ARRI");
    fseek (ifp, 668, SEEK_SET);
    fread (model, 1, 64, ifp);
    data_offset = 4096;
    load_raw = &CLASS packed_load_raw;
    load_flags = 88;
    filters = 0x61616161;
  } else if (!memcmp (head+4,"RED1",4)) {
    strcpy (make, "RED");
    strcpy (model,"ONE");
    parse_redcine();
    load_raw = &CLASS redcine_load_raw;
    gamma_curve (1/2.4, 12.92, 1, 4095);
    filters = 0x49494949;
  } else if (!memcmp (head,"DSC-Image",9))
    parse_rollei();
  else if (!memcmp (head,"PWAD",4))
    parse_sinar_ia();
  else if (!memcmp (head,"\0MRM",4))
    parse_minolta(0);
  else if (!memcmp (head,"FOVb",4))
      {
          parse_foveon();
          if(!strcasecmp(make,"SIGMA") && !strncasecmp(model,"SIGMA DP",8))
              {
                  make[0] = model[0] = 0;
                  is_foveon = 0;
              }
      }
  else if (!memcmp (head,"CI",2))
    parse_cine();
  else
    for (zero_fsize=i=0; i < sizeof table / sizeof *table; i++)
      if (fsize == table[i].fsize) {
	strcpy (make,  table[i].t_make );
	strcpy (model, table[i].t_model);
	if (table[i].withjpeg)
	  parse_external_jpeg();
      }
  if (zero_fsize) fsize = 0;
  if (make[0] == 0) parse_smal (0, flen);
  if (make[0] == 0) parse_jpeg (is_raw = 0);

  for (i=0; i < sizeof corp / sizeof *corp; i++)
    if (strstr (make, corp[i]))		/* Simplify company names */
	strcpy (make, corp[i]);
  if (!strncmp (make,"KODAK",5) &&
	((cp = strstr(model," DIGITAL CAMERA")) ||
	 (cp = strstr(model," Digital Camera")) ||
	 (cp = strstr(model,"FILE VERSION"))))
     *cp = 0;
  cp = make + strlen(make);		/* Remove trailing spaces */
  while (*--cp == ' ') *cp = 0;
  cp = model + strlen(model);
  while (*--cp == ' ') *cp = 0;
  i = strlen(make);			/* Remove make from model */
  if (!strncasecmp (model, make, i) && model[i++] == ' ')
    memmove (model, model+i, 64-i);
  if (!strncmp (model,"Digital Camera ",15))
    strcpy (model, model+15);
  desc[511] = artist[63] = make[63] = model[63] = model2[63] = 0;
  if (!is_raw) goto notraw;

  if (!height) height = raw_height;
  if (!width)  width  = raw_width;
  if (fuji_width) {
    fuji_width = (raw_width+1)/2;
    width = height + fuji_width;
    height = width - 1;
    pixel_aspect = 1;
  }
  if (height == 2624 && width == 3936)	/* Pentax K10D and Samsung GX10 */
    { height  = 2616;   width  = 3896; }
  if (height == 3136 && width == 4864)  /* Pentax K20D and Samsung GX20 */
    { height  = 3124;   width  = 4688; filters = 0x16161616; }
  if (width == 4352 && (!strcmp(model,"K-r") || !strcmp(model,"K-x")))
    {			width  = 4309; filters = 0x16161616; }
  if (width >= 4960 && !strcmp(model,"K-5"))
    { left_margin = 10; width  = 4950; filters = 0x16161616; }
  if (width == 4736 && !strcmp(model,"K-7"))
    { height  = 3122;   width  = 4684; filters = 0x16161616; top_margin = 2; }
  if (width == 7424 && !strcmp(model,"645D"))
    { height  = 5502;   width  = 7328; filters = 0x61616161; top_margin = 29;
      left_margin = 48; }
  if (height == 3014 && width == 4096)	/* Ricoh GX200 */
			width  = 4014;
  if (dng_version) {
    if (filters == UINT_MAX) filters = 0;
    if (filters) is_raw = tiff_samples;
    else	 colors = tiff_samples;
    if (tiff_compress == 1)
      load_raw = &CLASS adobe_dng_load_raw_nc;
    if (tiff_compress == 7)
      load_raw = &CLASS adobe_dng_load_raw_lj;
    goto dng_skip;
  }
  if ((is_canon = !strcmp(make,"Canon")))
    load_raw = memcmp (head+6,"HEAPCCDR",8) ?
	&CLASS lossless_jpeg_load_raw : &CLASS canon_compressed_load_raw;
  if (!strcmp(make,"NIKON")) {
    if (!load_raw)
      load_raw = &CLASS packed_load_raw;
    if (model[0] == 'E')
      load_flags |= !data_offset << 2 | 2;
  }
  if (!strcmp(make,"CASIO")) {
    load_raw = &CLASS packed_load_raw;
    maximum = 0xf7f;
  }

/* Set parameters based on camera name (for non-DNG files). */
 if (is_foveon) {
    if (height*2 < width) pixel_aspect = 0.5;
    if (height   > width) pixel_aspect = 2;
    filters = 0;
    load_raw = &CLASS foveon_load_raw;
    simple_coeff(0);
  } else if (is_canon && tiff_bps == 15) {
    switch (width) {
      case 3344: width -= 66;
      case 3872: width -= 6;
    }
    filters = 0;
    load_raw = &CLASS canon_sraw_load_raw;
  } else if (!strcmp(model,"PowerShot 600")) {
    height = 613;
    width  = 854;
    raw_width = 896;
    pixel_aspect = 607/628.0;
    colors = 4;
    filters = 0xe1e4e1e4;
    load_raw = &CLASS canon_600_load_raw;
  } else if (!strcmp(model,"PowerShot A5") ||
	     !strcmp(model,"PowerShot A5 Zoom")) {
    height = 773;
    width  = 960;
    raw_width = 992;
    pixel_aspect = 256/235.0;
    colors = 4;
    filters = 0x1e4e1e4e;
    goto canon_a5;
  } else if (!strcmp(model,"PowerShot A50")) {
    height =  968;
    width  = 1290;
    raw_width = 1320;
    colors = 4;
    filters = 0x1b4e4b1e;
    goto canon_a5;
  } else if (!strcmp(model,"PowerShot Pro70")) {
    height = 1024;
    width  = 1552;
    colors = 4;
    filters = 0x1e4b4e1b;
    goto canon_a5;
  } else if (!strcmp(model,"PowerShot SD300")) {
    height = 1752;
    width  = 2344;
    raw_height = 1766;
    raw_width  = 2400;
    top_margin  = 12;
    left_margin = 12;
    goto canon_a5;
  } else if (!strcmp(model,"PowerShot A460")) {
    height = 1960;
    width  = 2616;
    raw_height = 1968;
    raw_width  = 2664;
    top_margin  = 4;
    left_margin = 4;
    goto canon_a5;
  } else if (!strcmp(model,"PowerShot A530")) {
    height = 1984;
    width  = 2620;
    raw_height = 1992;
    raw_width  = 2672;
    top_margin  = 6;
    left_margin = 10;
    goto canon_a5;
  } else if (!strcmp(model,"PowerShot A610")) {
    if (canon_s2is()) strcpy (model+10, "S2 IS");
    height = 1960;
    width  = 2616;
    raw_height = 1968;
    raw_width  = 2672;
    top_margin  = 8;
    left_margin = 12;
    goto canon_a5;
  } else if (!strcmp(model,"PowerShot A620")) {
    height = 2328;
    width  = 3112;
    raw_height = 2340;
    raw_width  = 3152;
    top_margin  = 12;
    left_margin = 36;
    goto canon_a5;
  } else if (!strcmp(model,"PowerShot A470")) {
    height = 2328;
    width  = 3096;
    raw_height = 2346;
    raw_width  = 3152;
    top_margin  = 6;
    left_margin = 12;
    goto canon_a5;
  } else if (!strcmp(model,"PowerShot A720 IS")) {
    height = 2472;
    width  = 3298;
    raw_height = 2480;
    raw_width  = 3336;
    top_margin  = 5;
    left_margin = 6;
    goto canon_a5;
  } else if (!strcmp(model,"PowerShot A630")) {
    height = 2472;
    width  = 3288;
    raw_height = 2484;
    raw_width  = 3344;
    top_margin  = 6;
    left_margin = 12;
    goto canon_a5;
  } else if (!strcmp(model,"PowerShot A640")) {
    height = 2760;
    width  = 3672;
    raw_height = 2772;
    raw_width  = 3736;
    top_margin  = 6;
    left_margin = 12;
    goto canon_a5;
  } else if (!strcmp(model,"PowerShot A650")) {
    height = 3024;
    width  = 4032;
    raw_height = 3048;
    raw_width  = 4104;
    top_margin  = 12;
    left_margin = 48;
    goto canon_a5;
  } else if (!strcmp(model,"PowerShot S3 IS")) {
    height = 2128;
    width  = 2840;
    raw_height = 2136;
    raw_width  = 2888;
    top_margin  = 8;
    left_margin = 44;
canon_a5:
    tiff_bps = 10;
    load_raw = &CLASS packed_load_raw;
    load_flags = 40;
    if (raw_width > 1600) zero_is_bad = 1;
  } else if (!strcmp(model,"PowerShot SX110 IS")) {
    height = 2760;
    width  = 3684;
    raw_height = 2772;
    raw_width  = 3720;
    top_margin  = 12;
    left_margin = 6;
    load_raw = &CLASS packed_load_raw;
    load_flags = 40;
    zero_is_bad = 1;
  } else if (!strcmp(model,"PowerShot SX120 IS")) {
    height = 2742;
    width  = 3664;
    raw_height = 2778;
    raw_width  = 3728;
    top_margin  = 18;
    left_margin = 16;
    filters = 0x49494949;
    load_raw = &CLASS packed_load_raw;
    load_flags = 40;
    zero_is_bad = 1;
  } else if (!strcmp(model,"PowerShot SX20 IS")) {
    height = 3024;
    width  = 4032;
    raw_height = 3048;
    raw_width  = 4080;
    top_margin  = 12;
    left_margin = 24;
    load_raw = &CLASS packed_load_raw;
    load_flags = 40;
    zero_is_bad = 1;
  } else if (!strcmp(model,"PowerShot SX30 IS")) {
    height = 3254;
    width  = 4366;
    raw_height = 3276;
    raw_width  = 4464;
    top_margin  = 10;
    left_margin = 25;
    filters = 0x16161616;
    load_raw = &CLASS packed_load_raw;
    load_flags = 40;
    zero_is_bad = 1;
  } else if (!strcmp(model,"PowerShot Pro90 IS")) {
    width  = 1896;
    colors = 4;
    filters = 0xb4b4b4b4;
  } else if (is_canon && raw_width == 2144) {
    height = 1550;
    width  = 2088;
    top_margin  = 8;
    left_margin = 4;
    if (!strcmp(model,"PowerShot G1")) {
      colors = 4;
      filters = 0xb4b4b4b4;
    }
  } else if (is_canon && raw_width == 2224) {
    height = 1448;
    width  = 2176;
    top_margin  = 6;
    left_margin = 48;
  } else if (is_canon && raw_width == 2376) {
    height = 1720;
    width  = 2312;
    top_margin  = 6;
    left_margin = 12;
  } else if (is_canon && raw_width == 2672) {
    height = 1960;
    width  = 2616;
    top_margin  = 6;
    left_margin = 12;
  } else if (is_canon && raw_width == 3152) {
    height = 2056;
    width  = 3088;
    top_margin  = 12;
    left_margin = 64;
    if (unique_id == 0x80000170)
      adobe_coeff ("Canon","EOS 300D");
  } else if (is_canon && raw_width == 3160) {
    height = 2328;
    width  = 3112;
    top_margin  = 12;
    left_margin = 44;
  } else if (is_canon && raw_width == 3344) {
    height = 2472;
    width  = 3288;
    top_margin  = 6;
    left_margin = 4;
  } else if (!strcmp(model,"EOS D2000C")) {
    filters = 0x61616161;
    black = curve[200];
  } else if (is_canon && raw_width == 3516) {
    top_margin  = 14;
    left_margin = 42;
    if (unique_id == 0x80000189)
      adobe_coeff ("Canon","EOS 350D");
    goto canon_cr2;
  } else if (is_canon && raw_width == 3596) {
    top_margin  = 12;
    left_margin = 74;
    goto canon_cr2;
  } else if (is_canon && raw_width == 3744) {
    height = 2760;
    width  = 3684;
    top_margin  = 16;
    left_margin = 8;
    if (unique_id > 0x2720000) {
      top_margin  = 12;
      left_margin = 52;
    }
  } else if (is_canon && raw_width == 3944) {
    height = 2602;
    width  = 3908;
    top_margin  = 18;
    left_margin = 30;
  } else if (is_canon && raw_width == 3948) {
    top_margin  = 18;
    left_margin = 42;
    height -= 2;
    if (unique_id == 0x80000236)
      adobe_coeff ("Canon","EOS 400D");
    if (unique_id == 0x80000254)
      adobe_coeff ("Canon","EOS 1000D");
    goto canon_cr2;
  } else if (is_canon && raw_width == 3984) {
    top_margin  = 20;
    left_margin = 76;
    height -= 2;
    goto canon_cr2;
  } else if (is_canon && raw_width == 4104) {
    height = 3024;
    width  = 4032;
    top_margin  = 12;
    left_margin = 48;
  } else if (is_canon && raw_width == 4152) {
    top_margin  = 12;
    left_margin = 192;
    goto canon_cr2;
  } else if (is_canon && raw_width == 4312) {
    top_margin  = 18;
    left_margin = 22;
    height -= 2;
    if (unique_id == 0x80000176)
      adobe_coeff ("Canon","EOS 450D");
    goto canon_cr2;
  } else if (is_canon && raw_width == 4352) {
    top_margin  = 18;
    left_margin = 62;
    if (unique_id == 0x80000288)
      adobe_coeff ("Canon","EOS 1100D");
    goto canon_cr2;
  } else if (is_canon && raw_width == 4476) {
    top_margin  = 34;
    left_margin = 90;
    goto canon_cr2;
  } else if (is_canon && raw_width == 4480) {
    height = 3326;
    width  = 4432;
    top_margin  = 10;
    left_margin = 12;
    filters = 0x49494949;
  } else if (is_canon && raw_width == 4832) {
    top_margin = unique_id == 0x80000261 ? 51:26;
    left_margin = 62;
    if (unique_id == 0x80000252)
      adobe_coeff ("Canon","EOS 500D");
    goto canon_cr2;
  } else if (is_canon && raw_width == 5120) {
    height -= top_margin = 45;
    left_margin = 142;
    width = 4916;
  } else if (is_canon && raw_width == 5344) {
    top_margin = 51;
    left_margin = 142;
    if (unique_id == 0x80000270)
      adobe_coeff ("Canon","EOS 550D");
    if (unique_id == 0x80000286)
      adobe_coeff ("Canon","EOS 600D");
    goto canon_cr2;
  } else if (is_canon && raw_width == 5360) {
    top_margin = 51;
    left_margin = 158;
    goto canon_cr2;
  } else if (is_canon && raw_width == 5792) {
    top_margin  = 51;
    left_margin = 158;
    goto canon_cr2;
  } else if (is_canon && raw_width == 5108) {
    top_margin  = 13;
    left_margin = 98;
canon_cr2:
    height -= top_margin;
    width  -= left_margin;
  } else if (is_canon && raw_width == 5712) {
    height = 3752;
    width  = 5640;
    top_margin  = 20;
    left_margin = 62;
  } else if (!strcmp(model,"D1")) {
    cam_mul[0] *= 256/527.0;
    cam_mul[2] *= 256/317.0;
  } else if (!strcmp(model,"D1X")) {
    width -= 4;
    pixel_aspect = 0.5;
  } else if (!strcmp(model,"D40X") ||
	     !strcmp(model,"D60")  ||
	     !strcmp(model,"D80")  ||
	     !strcmp(model,"D3000")) {
    height -= 3;
    width  -= 4;
  } else if (!strcmp(model,"D3")   ||
	     !strcmp(model,"D3S")  ||
	     !strcmp(model,"D700")) {
    width -= 4;
    left_margin = 2;
  } else if (!strcmp(model,"D5000")) {
    width -= 42;
  } else if (!strcmp(model,"D5100") ||
	     !strcmp(model,"D7000")) {
    width -= 44;
  } else if (!strcmp(model,"D3100")) {
    width -= 28;
    left_margin = 6;
  } else if (!strncmp(model,"D40",3) ||
	     !strncmp(model,"D50",3) ||
	     !strncmp(model,"D70",3)) {
    width--;
  } else if (!strcmp(model,"D90")) {
    width -= 42;
  } else if (!strcmp(model,"D100")) {
    if (tiff_compress == 34713 && !nikon_is_compressed()) {
      load_raw = &CLASS packed_load_raw;
      load_flags |= 1;
      raw_width = (width += 3) + 3;
    }
  } else if (!strcmp(model,"D200")) {
    left_margin = 1;
    width -= 4;
    filters = 0x94949494;
  } else if (!strncmp(model,"D2H",3)) {
    left_margin = 6;
    width -= 14;
  } else if (!strncmp(model,"D2X",3)) {
    if (width == 3264) width -= 32;
    else width -= 8;
  } else if (!strncmp(model,"D300",4)) {
    width -= 32;
  } else if (!strncmp(model,"COOLPIX P",9)) {
    load_flags = 24;
    filters = 0x94949494;
    if (model[9] == '7' && iso_speed >= 400)
      black = 255;
  } else if (fsize == 1581060) {
    height = 963;
    width = 1287;
    raw_width = 1632;
    maximum = 0x3f4;
    colors = 4;
    filters = 0x1e1e1e1e;
    simple_coeff(3);
    pre_mul[0] = 1.2085;
    pre_mul[1] = 1.0943;
    pre_mul[3] = 1.1103;
#ifdef LIBRAW_LIBRARY_BUILD
    color_flags.pre_mul_state = LIBRAW_COLORSTATE_CONST;
#endif
    goto e900;
  } else if (fsize == 2465792) {
    height = 1203;
    width  = 1616;
    raw_width = 2048;
    colors = 4;
    filters = 0x4b4b4b4b;
    adobe_coeff ("NIKON","E950");
e900:
    tiff_bps = 10;
    load_raw = &CLASS packed_load_raw;
    load_flags = 6;
  } else if (fsize == 4771840) {
    height = 1540;
    width  = 2064;
    colors = 4;
    filters = 0xe1e1e1e1;
    load_raw = &CLASS packed_load_raw;
    load_flags = 6;
    if (!timestamp && nikon_e995())
      strcpy (model, "E995");
    if (strcmp(model,"E995")) {
      filters = 0xb4b4b4b4;
      simple_coeff(3);
      pre_mul[0] = 1.196;
      pre_mul[1] = 1.246;
      pre_mul[2] = 1.018;
#ifdef LIBRAW_LIBRARY_BUILD
      color_flags.pre_mul_state = LIBRAW_COLORSTATE_CONST;
#endif
    }
  } else if (!strcmp(model,"E2100")) {
    if (!timestamp && !nikon_e2100()) goto cp_e2500;
    height = 1206;
    width  = 1616;
    load_flags = 30;
  } else if (!strcmp(model,"E2500")) {
cp_e2500:
    strcpy (model, "E2500");
    height = 1204;
    width  = 1616;
    colors = 4;
    filters = 0x4b4b4b4b;
  } else if (fsize == 4775936) {
    height = 1542;
    width  = 2064;
    load_raw = &CLASS packed_load_raw;
    load_flags = 30;
    if (!timestamp) nikon_3700();
    if (model[0] == 'E' && atoi(model+1) < 3700)
      filters = 0x49494949;
    if (!strcmp(model,"Optio 33WR")) {
      flip = 1;
      filters = 0x16161616;
    }
    if (make[0] == 'O') {
      i = find_green (12, 32, 1188864, 3576832);
      c = find_green (12, 32, 2383920, 2387016);
      if (abs(i) < abs(c)) {
	SWAP(i,c);
	load_flags = 24;
      }
      if (i < 0) filters = 0x61616161;
    }
  } else if (fsize == 5869568) {
    height = 1710;
    width  = 2288;
    filters = 0x16161616;
    if (!timestamp && minolta_z2()) {
      strcpy (make, "Minolta");
      strcpy (model,"DiMAGE Z2");
    }
    load_raw = &CLASS packed_load_raw;
    load_flags = 6 + 24*(make[0] == 'M');
  } else if (!strcmp(model,"E4500")) {
    height = 1708;
    width  = 2288;
    colors = 4;
    filters = 0xb4b4b4b4;
  } else if (fsize == 7438336) {
    height = 1924;
    width  = 2576;
    colors = 4;
    filters = 0xb4b4b4b4;
  } else if (fsize == 8998912) {
    height = 2118;
    width  = 2832;
    maximum = 0xf83;
    load_raw = &CLASS packed_load_raw;
    load_flags = 30;
  } else if (!strcmp(make,"FUJIFILM")) {
    if (!strcmp(model+7,"S2Pro")) {
      strcpy (model+7," S2Pro");
      height = 2144;
      width  = 2880;
      flip = 6;
    } else if (load_raw != &CLASS packed_load_raw)
      maximum = (is_raw == 2 && shot_select) ? 0x2f00 : 0x3e00;
    top_margin = (raw_height - height) >> 2 << 1;
    left_margin = (raw_width - width ) >> 2 << 1;
    if (width == 3328) {
      width = 3262;
      left_margin = 34;
    }
    if (fuji_layout) raw_width *= is_raw;
    if (load_raw == &CLASS fuji_load_raw) {
      fuji_width = width >> !fuji_layout;
      width = (height >> fuji_layout) + fuji_width;
      raw_height = height;
      height = width - 1;
      if (~fuji_width & 1) filters = 0x49494949;
    }
  } else if (!strcmp(model,"RD175")) {
    height = 986;
    width = 1534;
    data_offset = 513;
    filters = 0x61616161;
    load_raw = &CLASS minolta_rd175_load_raw;
  } else if (!strcmp(model,"KD-400Z")) {
    height = 1712;
    width  = 2312;
    raw_width = 2336;
    goto konica_400z;
  } else if (!strcmp(model,"KD-510Z")) {
    goto konica_510z;
  } else if (!strcasecmp(make,"MINOLTA")) {
    load_raw = &CLASS unpacked_load_raw;
    maximum = 0xfff;
    if (!strncmp(model,"DiMAGE A",8)) {
      if (!strcmp(model,"DiMAGE A200"))
	filters = 0x49494949;
      tiff_bps = 12;
      load_raw = &CLASS packed_load_raw;
    } else if (!strncmp(model,"ALPHA",5) ||
	       !strncmp(model,"DYNAX",5) ||
	       !strncmp(model,"MAXXUM",6)) {
      sprintf (model+20, "DYNAX %-10s", model+6+(model[0]=='M'));
      adobe_coeff (make, model+20);
      load_raw = &CLASS packed_load_raw;
    } else if (!strncmp(model,"DiMAGE G",8)) {
      if (model[8] == '4') {
	height = 1716;
	width  = 2304;
      } else if (model[8] == '5') {
konica_510z:
	height = 1956;
	width  = 2607;
	raw_width = 2624;
      } else if (model[8] == '6') {
	height = 2136;
	width  = 2848;
      }
      data_offset += 14;
      filters = 0x61616161;
konica_400z:
      load_raw = &CLASS unpacked_load_raw;
      maximum = 0x3df;
      order = 0x4d4d;
    }
  } else if (!strcmp(model,"*ist D")) {
    data_error = -1;
  } else if (!strcmp(model,"*ist DS")) {
    height -= 2;
  } else if (!strcmp(model,"Optio S")) {
    if (fsize == 3178560) {
      height = 1540;
      width  = 2064;
      load_raw = &CLASS eight_bit_load_raw;
      cam_mul[0] *= 4;
      cam_mul[2] *= 4;
    } else {
      height = 1544;
      width  = 2068;
      raw_width = 3136;
      load_raw = &CLASS packed_load_raw;
      maximum = 0xf7c;
    }
  } else if (fsize == 6114240) {
    height = 1737;
    width  = 2324;
    raw_width = 3520;
    load_raw = &CLASS packed_load_raw;
    maximum = 0xf7a;
  } else if (!strcmp(model,"Optio 750Z")) {
    height = 2302;
    width  = 3072;
    load_raw = &CLASS packed_load_raw;
    load_flags = 30;
  } else if (!strcmp(model,"DC-833m")) {
    height = 2448;
    width  = 3264;
    order = 0x4949;
    filters = 0x61616161;
    load_raw = &CLASS unpacked_load_raw;
    maximum = 0xfc00;
  } else if (!strncmp(model,"S85",3)) {
    height = 2448;
    width  = 3264;
    raw_width = fsize/height/2;
    order = 0x4d4d;
    load_raw = &CLASS unpacked_load_raw;
  } else if (!strncmp(model,"NX1",3)) {
    height -= top_margin = 8;
    width -= 2 * (left_margin = 8);
    load_flags = 32;
  } else if (!strcmp(model,"EX1")) {
    order = 0x4949;
    height -= 20;
    top_margin = 2;
    if ((width -= 6) > 3682) {
      height -= 10;
      width  -= 46;
      top_margin = 8;
    }
  } else if (!strcmp(model,"WB2000")) {
    order = 0x4949;
    height -= 3;
    top_margin = 2;
    if ((width -= 10) > 3718) {
      height -= 28;
      width  -= 56;
      top_margin = 8;
    }
  } else if (fsize == 20487168) {
    height = 2808;
    width  = 3648;
    goto wb550;
  } else if (fsize == 24000000) {
    height = 3000;
    width  = 4000;
wb550:
    strcpy (model, "WB550");
    order = 0x4d4d;
    load_raw = &CLASS unpacked_load_raw;
    load_flags = 6;
    maximum = 0x3df;
  } else if (!strcmp(model,"STV680 VGA")) {
    height = 484;
    width  = 644;
    load_raw = &CLASS eight_bit_load_raw;
    flip = 2;
    filters = 0x16161616;
    black = 16;
  } else if (!strcmp(model,"N95")) {
    height = raw_height - (top_margin = 2);
  } else if (!strcmp(model,"531C")) {
    height = 1200;
    width  = 1600;
    load_raw = &CLASS unpacked_load_raw;
    filters = 0x49494949;
  } else if (!strcmp(model,"F-080C")) {
    height = 768;
    width  = 1024;
    load_raw = &CLASS eight_bit_load_raw;
  } else if (!strcmp(model,"F-145C")) {
    height = 1040;
    width  = 1392;
    load_raw = &CLASS eight_bit_load_raw;
  } else if (!strcmp(model,"F-201C")) {
    height = 1200;
    width  = 1600;
    load_raw = &CLASS eight_bit_load_raw;
  } else if (!strcmp(model,"F-510C")) {
    height = 1958;
    width  = 2588;
    load_raw = fsize < 7500000 ?
	&CLASS eight_bit_load_raw : &CLASS unpacked_load_raw;
    data_offset = fsize - width*height*(fsize >> 22);
    maximum = 0xfff0;
  } else if (!strcmp(model,"F-810C")) {
    height = 2469;
    width  = 3272;
    load_raw = &CLASS unpacked_load_raw;
    maximum = 0xfff0;
  } else if (!strcmp(model,"XCD-SX910CR")) {
    height = 1024;
    width  = 1375;
    raw_width = 1376;
    filters = 0x49494949;
    maximum = 0x3ff;
    load_raw = fsize < 2000000 ?
	&CLASS eight_bit_load_raw : &CLASS unpacked_load_raw;
  } else if (!strcmp(model,"2010")) {
    height = 1207;
    width  = 1608;
    order = 0x4949;
    filters = 0x16161616;
    data_offset = 3212;
    maximum = 0x3ff;
    load_raw = &CLASS unpacked_load_raw;
  } else if (!strcmp(model,"A782")) {
    height = 3000;
    width  = 2208;
    filters = 0x61616161;
    load_raw = fsize < 10000000 ?
	&CLASS eight_bit_load_raw : &CLASS unpacked_load_raw;
    maximum = 0xffc0;
  } else if (!strcmp(model,"3320AF")) {
    height = 1536;
    raw_width = width = 2048;
    filters = 0x61616161;
    load_raw = &CLASS unpacked_load_raw;
    maximum = 0x3ff;
    fseek (ifp, 0x300000, SEEK_SET);
    if ((order = guess_byte_order(0x10000)) == 0x4d4d) {
      height -= (top_margin = 16);
      width -= (left_margin = 28);
      maximum = 0xf5c0;
      strcpy (make, "ISG");
      model[0] = 0;
    }
  } else if (!strcmp(make,"Hasselblad")) {
    if (load_raw == &CLASS lossless_jpeg_load_raw)
      load_raw = &CLASS hasselblad_load_raw;
    if (raw_width == 7262) {
      height = 5444;
      width  = 7248;
      top_margin  = 4;
      left_margin = 7;
      filters = 0x61616161;
    } else if (raw_width == 7410) {
      height = 5502;
      width  = 7328;
      top_margin  = 4;
      left_margin = 41;
      filters = 0x61616161;
    } else if (raw_width == 9044) {
      height = 6716;
      width  = 8964;
      top_margin  = 8;
      left_margin = 40;
      black += load_flags = 256;
      maximum = 0x8101;
    } else if (raw_width == 4090) {
      strcpy (model, "V96C");
      height -= (top_margin = 6);
      width -= (left_margin = 3) + 7;
      filters = 0x61616161;
    }
  } else if (!strcmp(make,"Sinar")) {
    if (!memcmp(head,"8BPS",4)) {
      fseek (ifp, 14, SEEK_SET);
      height = get4();
      width  = get4();
      filters = 0x61616161;
      data_offset = 68;
    }
    if (!load_raw) load_raw = &CLASS unpacked_load_raw;
    maximum = 0x3fff;
  } else if (!strcmp(make,"Leaf")) {
    maximum = 0x3fff;
    fseek (ifp, data_offset, SEEK_SET);
    if (ljpeg_start (&jh, 1) && jh.bits == 15)
      maximum = 0x1fff;
    if (tiff_samples > 1) filters = 0;
    if (tiff_samples > 1 || tile_length < raw_height) {
      load_raw = &CLASS leaf_hdr_load_raw;
      raw_width = tile_width;
    }
    if ((width | height) == 2048) {
      if (tiff_samples == 1) {
	filters = 1;
	strcpy (cdesc, "RBTG");
	strcpy (model, "CatchLight");
	top_margin =  8; left_margin = 18; height = 2032; width = 2016;
      } else {
	strcpy (model, "DCB2");
	top_margin = 10; left_margin = 16; height = 2028; width = 2022;
      }
    } else if (width+height == 3144+2060) {
      if (!model[0]) strcpy (model, "Cantare");
      if (width > height) {
	 top_margin = 6; left_margin = 32; height = 2048;  width = 3072;
	filters = 0x61616161;
      } else {
	left_margin = 6;  top_margin = 32;  width = 2048; height = 3072;
	filters = 0x16161616;
      }
      if (!cam_mul[0] || model[0] == 'V') filters = 0;
      else is_raw = tiff_samples;
    } else if (width == 2116) {
      strcpy (model, "Valeo 6");
      height -= 2 * (top_margin = 30);
      width -= 2 * (left_margin = 55);
      filters = 0x49494949;
    } else if (width == 3171) {
      strcpy (model, "Valeo 6");
      height -= 2 * (top_margin = 24);
      width -= 2 * (left_margin = 24);
      filters = 0x16161616;
    }
  } else if (!strcmp(make,"LEICA") || !strcmp(make,"Panasonic")) {
    if ((flen - data_offset) / (raw_width*8/7) == raw_height)
      load_raw = &CLASS panasonic_load_raw;
    if (!load_raw) {
      load_raw = &CLASS unpacked_load_raw;
      load_flags = 4;
    }
    zero_is_bad = 1;
    if ((height += 12) > raw_height) height = raw_height;
    for (i=0; i < sizeof pana / sizeof *pana; i++)
      if (raw_width == pana[i][0] && raw_height == pana[i][1]) {
	left_margin = pana[i][2];
	 top_margin = pana[i][3];
	     width += pana[i][4];
	    height += pana[i][5];
      }
    filters = 0x01010101 * (uchar) "\x94\x61\x49\x16"
	[((filters-1) ^ (left_margin & 1) ^ (top_margin << 1)) & 3];
  } else if (!strcmp(model,"C770UZ")) {
    height = 1718;
    width  = 2304;
    filters = 0x16161616;
    load_raw = &CLASS packed_load_raw;
    load_flags = 30;
  } else if (!strcmp(make,"OLYMPUS")) {
    height += height & 1;
    filters = exif_cfa;
    if (width == 4100) width -= 4;
    if (width == 4080) width -= 24;
    if (load_raw == &CLASS unpacked_load_raw)
      load_flags = 4;
    tiff_bps = 12;
    if (!strcmp(model,"E-300") ||
	!strcmp(model,"E-500")) {
      width -= 20;
      if (load_raw == &CLASS unpacked_load_raw) {
	maximum = 0xfc3;
	memset (cblack, 0, sizeof cblack);
      }
    } else if (!strcmp(model,"E-330")) {
      width -= 30;
      if (load_raw == &CLASS unpacked_load_raw)
	maximum = 0xf79;
    } else if (!strcmp(model,"SP550UZ")) {
      thumb_length = flen - (thumb_offset = 0xa39800);
      thumb_height = 480;
      thumb_width  = 640;
    }
  } else if (!strcmp(model,"N Digital")) {
    height = 2047;
    width  = 3072;
    filters = 0x61616161;
    data_offset = 0x1a00;
    load_raw = &CLASS packed_load_raw;
  } else if (!strcmp(model,"DSC-F828")) {
    width = 3288;
    left_margin = 5;
    data_offset = 862144;
    load_raw = &CLASS sony_load_raw;
    filters = 0x9c9c9c9c;
    colors = 4;
    strcpy (cdesc, "RGBE");
  } else if (!strcmp(model,"DSC-V3")) {
    width = 3109;
    left_margin = 59;
    data_offset = 787392;
    load_raw = &CLASS sony_load_raw;
  } else if (!strcmp(make,"SONY") && raw_width == 3984) {
    adobe_coeff ("SONY","DSC-R1");
    width = 3925;
    order = 0x4d4d;
  } else if (!strcmp(make,"SONY") && raw_width == 6048) {
    width -= 24;
  } else if (!strcmp(model,"DSLR-A100")) {
    if (width == 3880) {
      height--;
      width = ++raw_width;
    } else {
      order = 0x4d4d;
      load_flags = 2;
    }
    filters = 0x61616161;
  } else if (!strcmp(model,"DSLR-A350")) {
    height -= 4;
  }
  else
      identify2(fsize,flen,head); /* Avoid MS VS 2008 bug */


  if (!model[0])
    sprintf (model, "%dx%d", width, height);
  if (filters == UINT_MAX) filters = 0x94949494;
  if (raw_color) adobe_coeff (make, model);
  if (load_raw == &CLASS kodak_radc_load_raw)
    if (raw_color) adobe_coeff ("Apple","Quicktake");
  if (thumb_offset && !thumb_height) {
    fseek (ifp, thumb_offset, SEEK_SET);
    if (ljpeg_start (&jh, 1)) {
      thumb_width  = jh.wide;
      thumb_height = jh.high;
    }
  }
dng_skip:
  if (!tiff_bps) tiff_bps = 12;
  if (!maximum) maximum = (1 << tiff_bps) - 1;
  if (!load_raw || height < 22) is_raw = 0;
#ifdef NO_JASPER
  if (load_raw == &CLASS redcine_load_raw) {
#ifdef DCRAW_VERBOSE
    fprintf (stderr,_("%s: You must link dcraw with %s!!\n"),
	ifname, "libjasper");
#endif
    is_raw = 0;
#ifdef LIBRAW_LIBRARY_BUILD
    imgdata.process_warnings |= LIBRAW_WARN_NO_JASPER;
#endif
  }
#endif
#ifdef NO_JPEG
  if (load_raw == &CLASS kodak_jpeg_load_raw) {
#ifdef DCRAW_VERBOSE
    fprintf (stderr,_("%s: You must link dcraw with %s!!\n"),
	ifname, "libjpeg");
#endif
    is_raw = 0;
#ifdef LIBRAW_LIBRARY_BUILD
    imgdata.process_warnings |= LIBRAW_WARN_NO_JPEGLIB;
#endif
  }
#endif
  if (!cdesc[0])
    strcpy (cdesc, colors == 3 ? "RGBG":"GMCY");
  if (!raw_height) raw_height = height;
  if (!raw_width ) raw_width  = width;
  if (filters && colors == 3)
    filters |= ((filters >> 2 & 0x22222222) |
		(filters << 2 & 0x88888888)) & filters << 1;
notraw:
  if (flip == -1) flip = tiff_flip;
  if (flip == -1) flip = 0;

#ifdef LIBRAW_LIBRARY_BUILD
  RUN_CALLBACK(LIBRAW_PROGRESS_IDENTIFY,1,2);
#endif
}

void CLASS identify2(unsigned fsize, unsigned flen, char *head)
{
 if (!strcmp(model,"PIXL")) {
    height -= top_margin = 4;
    width -= left_margin = 32;
    gamma_curve (0, 7, 1, 255);
  } else if (!strcmp(model,"C603v")) {
    height = 480;
    width  = 640;
    if (fsize < 614400 || find_green (16, 16, 3840, 5120) < 25) goto c603v;
    strcpy (model,"KAI-0340");
    height -= 3;
    data_offset = 3840;
    order = 0x4949;
    load_raw = &CLASS unpacked_load_raw;
  } else if (!strcmp(model,"C603y")) {
    height = 2134;
    width  = 2848;
c603v:
    filters = 0;
    load_raw = &CLASS kodak_yrgb_load_raw;
    gamma_curve (0, 3.875, 1, 255);
  } else if (!strcmp(model,"C603")) {
    raw_height = height = 2152;
    raw_width  = width  = 2864;
    goto c603;
  } else if (!strcmp(model,"C330")) {
    height = 1744;
    width  = 2336;
    raw_height = 1779;
    raw_width  = 2338;
    top_margin = 33;
    left_margin = 1;
c603:
    order = 0x4949;
    if ((data_offset = fsize - raw_height*raw_width)) {
      fseek (ifp, 168, SEEK_SET);
      read_shorts (curve, 256);
#ifdef LIBRAW_LIBRARY_BUILD
      color_flags.curve_state = LIBRAW_COLORSTATE_LOADED;
#endif
    } else gamma_curve (0, 3.875, 1, 255);
    load_raw = &CLASS eight_bit_load_raw;
  }
 else if (!strncasecmp(model,"EasyShare",9)) {
    data_offset = data_offset < 0x15000 ? 0x15000 : 0x17000;
    load_raw = &CLASS packed_load_raw;
  } else if (!strcasecmp(make,"KODAK")) {
    if (filters == UINT_MAX) filters = 0x61616161;
    if (!strncmp(model,"NC2000",6)) {
      width -= 4;
      left_margin = 2;
    } else if (!strcmp(model,"EOSDCS3B")) {
      width -= 4;
      left_margin = 2;
    } else if (!strcmp(model,"EOSDCS1")) {
      width -= 4;
      left_margin = 2;
    } else if (!strcmp(model,"DCS420")) {
      width -= 4;
      left_margin = 2;
    } else if (!strncmp(model,"DCS460 ",7)) {
      model[6] = 0;
      width -= 4;
      left_margin = 2;
    } else if (!strcmp(model,"DCS460A")) {
      width -= 4;
      left_margin = 2;
      colors = 1;
      filters = 0;
    } else if (!strcmp(model,"DCS660M")) {
      black = 214;
      colors = 1;
      filters = 0;
    } else if (!strcmp(model,"DCS760M")) {
      colors = 1;
      filters = 0;
    }
    if (!strcmp(model+4,"20X"))
      strcpy (cdesc, "MYCY");
    if (strstr(model,"DC25")) {
      strcpy (model, "DC25");
      data_offset = 15424;
    }
    if (!strncmp(model,"DC2",3)) {
      height = 242;
      if (flen < 100000) {
	raw_width = 256; width = 249;
	pixel_aspect = (4.0*height) / (3.0*width);
      } else {
	raw_width = 512; width = 501;
	pixel_aspect = (493.0*height) / (373.0*width);
      }
      data_offset += raw_width + 1;
      colors = 4;
      filters = 0x8d8d8d8d;
      simple_coeff(1);
      pre_mul[1] = 1.179;
      pre_mul[2] = 1.209;
      pre_mul[3] = 1.036;
#ifdef LIBRAW_LIBRARY_BUILD
      color_flags.pre_mul_state = LIBRAW_COLORSTATE_CONST;
#endif
      load_raw = &CLASS eight_bit_load_raw;
    } else if (!strcmp(model,"40")) {
      strcpy (model, "DC40");
      height = 512;
      width  = 768;
      data_offset = 1152;
      load_raw = &CLASS kodak_radc_load_raw;
    } else if (strstr(model,"DC50")) {
      strcpy (model, "DC50");
      height = 512;
      width  = 768;
      data_offset = 19712;
      load_raw = &CLASS kodak_radc_load_raw;
    } else if (strstr(model,"DC120")) {
      strcpy (model, "DC120");
      height = 976;
      width  = 848;
      pixel_aspect = height/0.75/width;
      load_raw = tiff_compress == 7 ?
	&CLASS kodak_jpeg_load_raw : &CLASS kodak_dc120_load_raw;
    } else if (!strcmp(model,"DCS200")) {
      thumb_height = 128;
      thumb_width  = 192;
      thumb_offset = 6144;
      thumb_misc   = 360;
      write_thumb = &CLASS layer_thumb;
      height = 1024;
      width  = 1536;
      data_offset = 79872;
      load_raw = &CLASS eight_bit_load_raw;
      black = 17;
    }
} else if (!strcmp(model,"Fotoman Pixtura")) {
    height = 512;
    width  = 768;
    data_offset = 3632;
    load_raw = &CLASS kodak_radc_load_raw;
    filters = 0x61616161;
    simple_coeff(2);
  } else if (!strncmp(model,"QuickTake",9)) {
    if (head[5]) strcpy (model+10, "200");
    fseek (ifp, 544, SEEK_SET);
    height = get2();
    width  = get2();
    data_offset = (get4(),get2()) == 30 ? 738:736;
    if (height > width) {
      SWAP(height,width);
      fseek (ifp, data_offset-6, SEEK_SET);
      flip = ~get2() & 3 ? 5:6;
    }
    filters = 0x61616161;
  } else if (!strcmp(make,"Rollei") && !load_raw) {
    switch (raw_width) {
      case 1316:
	height = 1030;
	width  = 1300;
	top_margin  = 1;
	left_margin = 6;
	break;
      case 2568:
	height = 1960;
	width  = 2560;
	top_margin  = 2;
	left_margin = 8;
    }
    filters = 0x16161616;
    load_raw = &CLASS rollei_load_raw;
  } else if (!strcmp(model,"PC-CAM 600")) {
    height = 768;
    data_offset = width = 1024;
    filters = 0x49494949;
    load_raw = &CLASS eight_bit_load_raw;
  }
else if (!strcmp(model,"QV-2000UX")) {
    height = 1208;
    width  = 1632;
    data_offset = width * 2;
    load_raw = &CLASS eight_bit_load_raw;
  } else if (fsize == 3217760) {
    height = 1546;
    width  = 2070;
    raw_width = 2080;
    load_raw = &CLASS eight_bit_load_raw;
  } else if (!strcmp(model,"QV-4000")) {
    height = 1700;
    width  = 2260;
    load_raw = &CLASS unpacked_load_raw;
    maximum = 0xffff;
  } else if (!strcmp(model,"QV-5700")) {
    height = 1924;
    width  = 2576;
    raw_width = 3232;
    tiff_bps = 10;
  } else if (!strcmp(model,"QV-R41")) {
    height = 1720;
    width  = 2312;
    raw_width = 3520;
    left_margin = 2;
  } else if (!strcmp(model,"QV-R51")) {
    height = 1926;
    width  = 2580;
    raw_width = 3904;
  } else if (!strcmp(model,"EX-S20")) {
    height = 1208;
    width  = 1620;
    raw_width = 2432;
    flip = 3;
  } else if (!strcmp(model,"EX-S100")) {
    height = 1544;
    width  = 2058;
    raw_width = 3136;
  } else if (!strcmp(model,"EX-Z50")) {
    height = 1931;
    width  = 2570;
    raw_width = 3904;
  } else if (!strcmp(model,"EX-Z55")) {
    height = 1960;
    width  = 2570;
    raw_width = 3904;
  } else if (!strcmp(model,"EX-Z60")) {
    height = 2145;
    width  = 2833;
    raw_width = 3584;
    filters = 0x16161616;
    tiff_bps = 10;
  } else if (!strcmp(model,"EX-Z75")) {
    height = 2321;
    width  = 3089;
    raw_width = 4672;
  } else if (!strcmp(model,"EX-Z750")) {
    height = 2319;
    width  = 3087;
    raw_width = 4672;
    maximum = 0xfff;
  } else if (!strcmp(model,"EX-Z850")) {
    height = 2468;
    width  = 3279;
    raw_width = 4928;
    maximum = 0xfff;
  } else if (fsize == 15499264) {       /* EX-Z1050 or EX-Z1080 */
    height = 2752;
    width  = 3672;
    raw_width = 5632;
  } else if (!strcmp(model,"EX-P505")) {
    height = 1928;
    width  = 2568;
    raw_width = 3852;
    maximum = 0xfff;
  } else if (fsize == 9313536) {	/* EX-P600 or QV-R61 */
    height = 2142;
    width  = 2844;
    raw_width = 4288;
  } else if (!strcmp(model,"EX-P700")) {
    height = 2318;
    width  = 3082;
    raw_width = 4672;
  }
  else if (!strcmp(model,"GRAS-50S5C")) {
   height = 2048;
   width = 2440;
   load_raw = &CLASS unpacked_load_raw;
   data_offset = 0;
   filters = 0x49494949;
   order = 0x4949;
   maximum = 0xfffC;
  } else if (!strcmp(model,"BB-500CL")) {
   height = 2058;
   width = 2448;
   load_raw = &CLASS unpacked_load_raw;
   data_offset = 0;
   filters = 0x94949494;
   order = 0x4949;
   maximum = 0x3fff;
  } else if (!strcmp(model,"BB-500GE")) {
   height = 2058;
   width = 2456;
   load_raw = &CLASS unpacked_load_raw;
   data_offset = 0;
   filters = 0x94949494;
   order = 0x4949;
   maximum = 0x3fff;
  } else if (!strcmp(model,"SVS625CL")) {
   height = 2050;
   width = 2448;
   load_raw = &CLASS unpacked_load_raw;
   data_offset = 0;
   filters = 0x94949494;
   order = 0x4949;
   maximum = 0x0fff;
  }
}

//@end COMMON

//@out FILEIO

#ifndef NO_LCMS
void CLASS apply_profile (const char *input, const char *output)
{
  char *prof;
  cmsHPROFILE hInProfile=0, hOutProfile=0;
  cmsHTRANSFORM hTransform;
  FILE *fp;
  unsigned size;

#ifndef USE_LCMS2
  cmsErrorAction (LCMS_ERROR_SHOW);
#endif
  if (strcmp (input, "embed"))
    hInProfile = cmsOpenProfileFromFile (input, "r");
  else if (profile_length) {
#ifndef LIBRAW_LIBRARY_BUILD
    prof = (char *) malloc (profile_length);
    merror (prof, "apply_profile()");
    fseek (ifp, profile_offset, SEEK_SET);
    fread (prof, 1, profile_length, ifp);
    hInProfile = cmsOpenProfileFromMem (prof, profile_length);
    free (prof);
#else
    hInProfile = cmsOpenProfileFromMem (imgdata.color.profile, profile_length);
#endif
  } else
      {
#ifdef LIBRAW_LIBRARY_BUILD
          imgdata.process_warnings |= LIBRAW_WARN_NO_EMBEDDED_PROFILE;
#endif
#ifdef DCRAW_VERBOSE
          fprintf (stderr,_("%s has no embedded profile.\n"), ifname);
#endif
      }
  if (!hInProfile)
      {
#ifdef LIBRAW_LIBRARY_BUILD
          imgdata.process_warnings |= LIBRAW_WARN_NO_INPUT_PROFILE;
#endif
          return;
      }
  if (!output)
    hOutProfile = cmsCreate_sRGBProfile();
  else if ((fp = fopen (output, "rb"))) {
    fread (&size, 4, 1, fp);
    fseek (fp, 0, SEEK_SET);
    oprof = (unsigned *) malloc (size = ntohl(size));
    merror (oprof, "apply_profile()");
    fread (oprof, 1, size, fp);
    fclose (fp);
    if (!(hOutProfile = cmsOpenProfileFromMem (oprof, size))) {
      free (oprof);
      oprof = 0;
    }
#ifdef DCRAW_VERBOSE
  } else
    fprintf (stderr,_("Cannot open file %s!\n"), output);
#else
}
#endif
  if (!hOutProfile)
      {
#ifdef LIBRAW_LIBRARY_BUILD
          imgdata.process_warnings |= LIBRAW_WARN_BAD_OUTPUT_PROFILE;
#endif
          goto quit;
      }
#ifdef DCRAW_VERBOSE
  if (verbose)
    fprintf (stderr,_("Applying color profile...\n"));
#endif
#ifdef LIBRAW_LIBRARY_BUILD
  RUN_CALLBACK(LIBRAW_PROGRESS_APPLY_PROFILE,0,2);
#endif
  hTransform = cmsCreateTransform (hInProfile, TYPE_RGBA_16,
	hOutProfile, TYPE_RGBA_16, INTENT_PERCEPTUAL, 0);
  cmsDoTransform (hTransform, image, image, width*height);
  raw_color = 1;		/* Don't use rgb_cam with a profile */
  cmsDeleteTransform (hTransform);
  cmsCloseProfile (hOutProfile);
quit:
  cmsCloseProfile (hInProfile);
#ifdef LIBRAW_LIBRARY_BUILD
  RUN_CALLBACK(LIBRAW_PROGRESS_APPLY_PROFILE,1,2);
#endif
}
#endif
//@end FILEIO

//@out COMMON
void CLASS convert_to_rgb()
{
  int row, col, c, i, j, k;
  ushort *img;
  float out[3], out_cam[3][4];
  double num, inverse[3][3];
  static const double xyzd50_srgb[3][3] =
  { { 0.436083, 0.385083, 0.143055 },
    { 0.222507, 0.716888, 0.060608 },
    { 0.013930, 0.097097, 0.714022 } };
  static const double rgb_rgb[3][3] =
  { { 1,0,0 }, { 0,1,0 }, { 0,0,1 } };
  static const double adobe_rgb[3][3] =
  { { 0.715146, 0.284856, 0.000000 },
    { 0.000000, 1.000000, 0.000000 },
    { 0.000000, 0.041166, 0.958839 } };
  static const double wide_rgb[3][3] =
  { { 0.593087, 0.404710, 0.002206 },
    { 0.095413, 0.843149, 0.061439 },
    { 0.011621, 0.069091, 0.919288 } };
  static const double prophoto_rgb[3][3] =
  { { 0.529317, 0.330092, 0.140588 },
    { 0.098368, 0.873465, 0.028169 },
    { 0.016879, 0.117663, 0.865457 } };
  static const double (*out_rgb[])[3] =
  { rgb_rgb, adobe_rgb, wide_rgb, prophoto_rgb, xyz_rgb };
  static const char *name[] =
  { "sRGB", "Adobe RGB (1998)", "WideGamut D65", "ProPhoto D65", "XYZ" };
  static const unsigned phead[] =
  { 1024, 0, 0x2100000, 0x6d6e7472, 0x52474220, 0x58595a20, 0, 0, 0,
    0x61637370, 0, 0, 0x6e6f6e65, 0, 0, 0, 0, 0xf6d6, 0x10000, 0xd32d };
  unsigned pbody[] =
  { 10, 0x63707274, 0, 36,	/* cprt */
	0x64657363, 0, 40,	/* desc */
	0x77747074, 0, 20,	/* wtpt */
	0x626b7074, 0, 20,	/* bkpt */
	0x72545243, 0, 14,	/* rTRC */
	0x67545243, 0, 14,	/* gTRC */
	0x62545243, 0, 14,	/* bTRC */
	0x7258595a, 0, 20,	/* rXYZ */
	0x6758595a, 0, 20,	/* gXYZ */
	0x6258595a, 0, 20 };	/* bXYZ */
  static const unsigned pwhite[] = { 0xf351, 0x10000, 0x116cc };
  unsigned pcurve[] = { 0x63757276, 0, 1, 0x1000000 };

#ifdef LIBRAW_LIBRARY_BUILD
  RUN_CALLBACK(LIBRAW_PROGRESS_CONVERT_RGB,0,2);
#endif
  gamma_curve (gamm[0], gamm[1], 0, 0);
  memcpy (out_cam, rgb_cam, sizeof out_cam);
  raw_color |= colors == 1 || document_mode ||
		output_color < 1 || output_color > 5;
  if (!raw_color) {
    oprof = (unsigned *) calloc (phead[0], 1);
    merror (oprof, "convert_to_rgb()");
    memcpy (oprof, phead, sizeof phead);
    if (output_color == 5) oprof[4] = oprof[5];
    oprof[0] = 132 + 12*pbody[0];
    for (i=0; i < pbody[0]; i++) {
      oprof[oprof[0]/4] = i ? (i > 1 ? 0x58595a20 : 0x64657363) : 0x74657874;
      pbody[i*3+2] = oprof[0];
      oprof[0] += (pbody[i*3+3] + 3) & -4;
    }
    memcpy (oprof+32, pbody, sizeof pbody);
    oprof[pbody[5]/4+2] = strlen(name[output_color-1]) + 1;
    memcpy ((char *)oprof+pbody[8]+8, pwhite, sizeof pwhite);
    pcurve[3] = (short)(256/gamm[5]+0.5) << 16;
    for (i=4; i < 7; i++)
      memcpy ((char *)oprof+pbody[i*3+2], pcurve, sizeof pcurve);
    pseudoinverse ((double (*)[3]) out_rgb[output_color-1], inverse, 3);
    for (i=0; i < 3; i++)
      for (j=0; j < 3; j++) {
	for (num = k=0; k < 3; k++)
	  num += xyzd50_srgb[i][k] * inverse[j][k];
	oprof[pbody[j*3+23]/4+i+2] = num * 0x10000 + 0.5;
      }
    for (i=0; i < phead[0]/4; i++)
      oprof[i] = htonl(oprof[i]);
    strcpy ((char *)oprof+pbody[2]+8, "auto-generated by dcraw");
    strcpy ((char *)oprof+pbody[5]+12, name[output_color-1]);
    for (i=0; i < 3; i++)
      for (j=0; j < colors; j++)
	for (out_cam[i][j] = k=0; k < 3; k++)
	  out_cam[i][j] += out_rgb[output_color-1][i][k] * rgb_cam[k][j];
  }
#ifdef DCRAW_VERBOSE
  if (verbose)
    fprintf (stderr, raw_color ? _("Building histograms...\n") :
	_("Converting to %s colorspace...\n"), name[output_color-1]);

#endif
#ifdef LIBRAW_LIBRARY_BUILD
  memset(histogram,0,sizeof(int)*LIBRAW_HISTOGRAM_SIZE*4);
#else
  memset (histogram, 0, sizeof histogram);
#endif
  for (img=image[0], row=0; row < height; row++)
    for (col=0; col < width; col++, img+=4) {
      if (!raw_color) {
	out[0] = out[1] = out[2] = 0;
	FORCC {
	  out[0] += out_cam[0][c] * img[c];
	  out[1] += out_cam[1][c] * img[c];
	  out[2] += out_cam[2][c] * img[c];
	}
	FORC3 img[c] = CLIP((int) out[c]);
      }
      else if (document_mode)
	img[0] = img[FC(row,col)];
      FORCC histogram[c][img[c] >> 3]++;
    }
  if (colors == 4 && output_color) colors = 3;
  if (document_mode && filters) colors = 1;
#ifdef LIBRAW_LIBRARY_BUILD
  RUN_CALLBACK(LIBRAW_PROGRESS_CONVERT_RGB,1,2);
#endif
}

void CLASS fuji_rotate()
{
  int i, row, col;
  double step;
  float r, c, fr, fc;
  unsigned ur, uc;
  ushort wide, high, (*img)[4], (*pix)[4];

  if (!fuji_width) return;
#ifdef DCRAW_VERBOSE
  if (verbose)
    fprintf (stderr,_("Rotating image 45 degrees...\n"));
#endif
  fuji_width = (fuji_width - 1 + shrink) >> shrink;
  step = sqrt(0.5);
  wide = fuji_width / step;
  high = (height - fuji_width) / step;
  img = (ushort (*)[4]) calloc (wide*high, sizeof *img);
  merror (img, "fuji_rotate()");

#ifdef LIBRAW_LIBRARY_BUILD
  RUN_CALLBACK(LIBRAW_PROGRESS_FUJI_ROTATE,0,2);
#endif

  for (row=0; row < high; row++)
    for (col=0; col < wide; col++) {
      ur = r = fuji_width + (row-col)*step;
      uc = c = (row+col)*step;
      if (ur > height-2 || uc > width-2) continue;
      fr = r - ur;
      fc = c - uc;
      pix = image + ur*width + uc;
      for (i=0; i < colors; i++)
	img[row*wide+col][i] =
	  (pix[    0][i]*(1-fc) + pix[      1][i]*fc) * (1-fr) +
	  (pix[width][i]*(1-fc) + pix[width+1][i]*fc) * fr;
    }
  free (image);
  width  = wide;
  height = high;
  image  = img;
  fuji_width = 0;
#ifdef LIBRAW_LIBRARY_BUILD
  RUN_CALLBACK(LIBRAW_PROGRESS_FUJI_ROTATE,1,2);
#endif
}

void CLASS stretch()
{
  ushort newdim, (*img)[4], *pix0, *pix1;
  int row, col, c;
  double rc, frac;

  if (pixel_aspect == 1) return;
#ifdef LIBRAW_LIBRARY_BUILD
  RUN_CALLBACK(LIBRAW_PROGRESS_STRETCH,0,2);
#endif
#ifdef DCRAW_VERBOSE
  if (verbose) fprintf (stderr,_("Stretching the image...\n"));
#endif
  if (pixel_aspect < 1) {
    newdim = height / pixel_aspect + 0.5;
    img = (ushort (*)[4]) calloc (width*newdim, sizeof *img);
    merror (img, "stretch()");
    for (rc=row=0; row < newdim; row++, rc+=pixel_aspect) {
      frac = rc - (c = rc);
      pix0 = pix1 = image[c*width];
      if (c+1 < height) pix1 += width*4;
      for (col=0; col < width; col++, pix0+=4, pix1+=4)
	FORCC img[row*width+col][c] = pix0[c]*(1-frac) + pix1[c]*frac + 0.5;
    }
    height = newdim;
  } else {
    newdim = width * pixel_aspect + 0.5;
    img = (ushort (*)[4]) calloc (height*newdim, sizeof *img);
    merror (img, "stretch()");
    for (rc=col=0; col < newdim; col++, rc+=1/pixel_aspect) {
      frac = rc - (c = rc);
      pix0 = pix1 = image[c];
      if (c+1 < width) pix1 += 4;
      for (row=0; row < height; row++, pix0+=width*4, pix1+=width*4)
	FORCC img[row*newdim+col][c] = pix0[c]*(1-frac) + pix1[c]*frac + 0.5;
    }
    width = newdim;
  }
  free (image);
  image = img;
#ifdef LIBRAW_LIBRARY_BUILD
  RUN_CALLBACK(LIBRAW_PROGRESS_STRETCH,1,2);
#endif
}

int CLASS flip_index (int row, int col)
{
  if (flip & 4) SWAP(row,col);
  if (flip & 2) row = iheight - 1 - row;
  if (flip & 1) col = iwidth  - 1 - col;
  return row * iwidth + col;
}

//@end COMMON

struct tiff_tag {
  ushort tag, type;
  int count;
  union { char c[4]; short s[2]; int i; } val;
};

struct tiff_hdr {
  ushort t_order, magic;
  int ifd;
  ushort pad, ntag;
  struct tiff_tag tag[23];
  int nextifd;
  ushort pad2, nexif;
  struct tiff_tag exif[4];
  ushort pad3, ngps;
  struct tiff_tag gpst[10];
  short bps[4];
  int rat[10];
  unsigned gps[26];
  char t_desc[512], t_make[64], t_model[64], soft[32], date[20], t_artist[64];
};

//@out COMMON
void CLASS tiff_set (ushort *ntag,
	ushort tag, ushort type, int count, int val)
{
  struct tiff_tag *tt;
  int c;

  tt = (struct tiff_tag *)(ntag+1) + (*ntag)++;
  tt->tag = tag;
  tt->type = type;
  tt->count = count;
  if (type < 3 && count <= 4)
    FORC(4) tt->val.c[c] = val >> (c << 3);
  else if (type == 3 && count <= 2)
    FORC(2) tt->val.s[c] = val >> (c << 4);
  else tt->val.i = val;
}

#define TOFF(ptr) ((char *)(&(ptr)) - (char *)th)

void CLASS tiff_head (struct tiff_hdr *th, int full)
{
  int c, psize=0;
  struct tm *t;

  memset (th, 0, sizeof *th);
  th->t_order = htonl(0x4d4d4949) >> 16;
  th->magic = 42;
  th->ifd = 10;
  if (full) {
    tiff_set (&th->ntag, 254, 4, 1, 0);
    tiff_set (&th->ntag, 256, 4, 1, width);
    tiff_set (&th->ntag, 257, 4, 1, height);
    tiff_set (&th->ntag, 258, 3, colors, output_bps);
    if (colors > 2)
      th->tag[th->ntag-1].val.i = TOFF(th->bps);
    FORC4 th->bps[c] = output_bps;
    tiff_set (&th->ntag, 259, 3, 1, 1);
    tiff_set (&th->ntag, 262, 3, 1, 1 + (colors > 1));
  }
  tiff_set (&th->ntag, 270, 2, 512, TOFF(th->t_desc));
  tiff_set (&th->ntag, 271, 2, 64, TOFF(th->t_make));
  tiff_set (&th->ntag, 272, 2, 64, TOFF(th->t_model));
  if (full) {
    if (oprof) psize = ntohl(oprof[0]);
    tiff_set (&th->ntag, 273, 4, 1, sizeof *th + psize);
    tiff_set (&th->ntag, 277, 3, 1, colors);
    tiff_set (&th->ntag, 278, 4, 1, height);
    tiff_set (&th->ntag, 279, 4, 1, height*width*colors*output_bps/8);
  } else
    tiff_set (&th->ntag, 274, 3, 1, "12435867"[flip]-'0');
  tiff_set (&th->ntag, 282, 5, 1, TOFF(th->rat[0]));
  tiff_set (&th->ntag, 283, 5, 1, TOFF(th->rat[2]));
  tiff_set (&th->ntag, 284, 3, 1, 1);
  tiff_set (&th->ntag, 296, 3, 1, 2);
  tiff_set (&th->ntag, 305, 2, 32, TOFF(th->soft));
  tiff_set (&th->ntag, 306, 2, 20, TOFF(th->date));
  tiff_set (&th->ntag, 315, 2, 64, TOFF(th->t_artist));
  tiff_set (&th->ntag, 34665, 4, 1, TOFF(th->nexif));
  if (psize) tiff_set (&th->ntag, 34675, 7, psize, sizeof *th);
  tiff_set (&th->nexif, 33434, 5, 1, TOFF(th->rat[4]));
  tiff_set (&th->nexif, 33437, 5, 1, TOFF(th->rat[6]));
  tiff_set (&th->nexif, 34855, 3, 1, iso_speed);
  tiff_set (&th->nexif, 37386, 5, 1, TOFF(th->rat[8]));
  if (gpsdata[1]) {
    tiff_set (&th->ntag, 34853, 4, 1, TOFF(th->ngps));
    tiff_set (&th->ngps,  0, 1,  4, 0x202);
    tiff_set (&th->ngps,  1, 2,  2, gpsdata[29]);
    tiff_set (&th->ngps,  2, 5,  3, TOFF(th->gps[0]));
    tiff_set (&th->ngps,  3, 2,  2, gpsdata[30]);
    tiff_set (&th->ngps,  4, 5,  3, TOFF(th->gps[6]));
    tiff_set (&th->ngps,  5, 1,  1, gpsdata[31]);
    tiff_set (&th->ngps,  6, 5,  1, TOFF(th->gps[18]));
    tiff_set (&th->ngps,  7, 5,  3, TOFF(th->gps[12]));
    tiff_set (&th->ngps, 18, 2, 12, TOFF(th->gps[20]));
    tiff_set (&th->ngps, 29, 2, 12, TOFF(th->gps[23]));
    memcpy (th->gps, gpsdata, sizeof th->gps);
  }
  th->rat[0] = th->rat[2] = 300;
  th->rat[1] = th->rat[3] = 1;
  FORC(6) th->rat[4+c] = 1000000;
  th->rat[4] *= shutter;
  th->rat[6] *= aperture;
  th->rat[8] *= focal_len;
  strncpy (th->t_desc, desc, 512);
  strncpy (th->t_make, make, 64);
  strncpy (th->t_model, model, 64);
  strcpy (th->soft, "dcraw v"DCRAW_VERSION);
  t = localtime (&timestamp);
  sprintf (th->date, "%04d:%02d:%02d %02d:%02d:%02d",
      t->tm_year+1900,t->tm_mon+1,t->tm_mday,t->tm_hour,t->tm_min,t->tm_sec);
  strncpy (th->t_artist, artist, 64);
}

void CLASS jpeg_thumb_writer (FILE *tfp,char *t_humb,int t_humb_length)
{
  ushort exif[5];
  struct tiff_hdr th;
  fputc (0xff, tfp);
  fputc (0xd8, tfp);
  if (strcmp (t_humb+6, "Exif")) {
    memcpy (exif, "\xff\xe1  Exif\0\0", 10);
    exif[1] = htons (8 + sizeof th);
    fwrite (exif, 1, sizeof exif, tfp);
    tiff_head (&th, 0);
    fwrite (&th, 1, sizeof th, tfp);
  }
  fwrite (t_humb+2, 1, t_humb_length-2, tfp);
}


void CLASS jpeg_thumb()
{
  char *thumb;

  thumb = (char *) malloc (thumb_length);
  merror (thumb, "jpeg_thumb()");
  fread (thumb, 1, thumb_length, ifp);
  jpeg_thumb_writer(ofp,thumb,thumb_length);
  free (thumb);
}

void CLASS write_ppm_tiff()
{
  struct tiff_hdr th;
  uchar *ppm;
  ushort *ppm2;
  int c, row, col, soff, rstep, cstep;
  int perc, val, total, t_white=0x2000;

  perc = width * height * 0.01;		/* 99th percentile white level */
  if (fuji_width) perc /= 2;
  if (!((highlight & ~2) || no_auto_bright))
    for (t_white=c=0; c < colors; c++) {
      for (val=0x2000, total=0; --val > 32; )
	if ((total += histogram[c][val]) > perc) break;
      if (t_white < val) t_white = val;
    }
  gamma_curve (gamm[0], gamm[1], 2, (t_white << 3)/bright);
  iheight = height;
  iwidth  = width;
  if (flip & 4) SWAP(height,width);
  ppm = (uchar *) calloc (width, colors*output_bps/8);
  ppm2 = (ushort *) ppm;
  merror (ppm, "write_ppm_tiff()");
  if (output_tiff) {
    tiff_head (&th, 1);
    fwrite (&th, sizeof th, 1, ofp);
    if (oprof)
      fwrite (oprof, ntohl(oprof[0]), 1, ofp);
  } else if (colors > 3)
    fprintf (ofp,
      "P7\nWIDTH %d\nHEIGHT %d\nDEPTH %d\nMAXVAL %d\nTUPLTYPE %s\nENDHDR\n",
	width, height, colors, (1 << output_bps)-1, cdesc);
  else
    fprintf (ofp, "P%d\n%d %d\n%d\n",
	colors/2+5, width, height, (1 << output_bps)-1);

  soff  = flip_index (0, 0);
  cstep = flip_index (0, 1) - soff;
  rstep = flip_index (1, 0) - flip_index (0, width);
  for (row=0; row < height; row++, soff += rstep) {
    for (col=0; col < width; col++, soff += cstep)
      if (output_bps == 8)
	   FORCC ppm [col*colors+c] = curve[image[soff][c]] >> 8;
      else FORCC ppm2[col*colors+c] = curve[image[soff][c]];
    if (output_bps == 16 && !output_tiff && htons(0x55aa) != 0x55aa)
        swab ((char*)ppm2, (char*)ppm2, width*colors*2);
    fwrite (ppm, colors*output_bps/8, width, ofp);
  }
  free (ppm);
}

//@end COMMON

int CLASS main (int argc, const char **argv)
{
  int arg, status=0;
  int timestamp_only=0, thumbnail_only=0, identify_only=0;
  int user_qual=-1, user_black=-1, user_sat=-1, user_flip=-1;
  int use_fuji_rotate=1, write_to_stdout=0, quality, i, c;
  const char *sp, *bpfile=0, *dark_frame=0, *write_ext;
  char opm, opt, *ofname, *cp;
  struct utimbuf ut;
#ifndef NO_LCMS
  const char *cam_profile=0, *out_profile=0;
#endif

#ifndef LOCALTIME
  putenv ((char *) "TZ=UTC");
#endif
#ifdef LOCALEDIR
  setlocale (LC_CTYPE, "");
  setlocale (LC_MESSAGES, "");
  bindtextdomain ("dcraw", LOCALEDIR);
  textdomain ("dcraw");
#endif

  if (argc == 1) {
    printf(_("\nRaw photo decoder \"dcraw\" v%s"), DCRAW_VERSION);
    printf(_("\nby Dave Coffin, dcoffin a cybercom o net\n"));
    printf(_("\nUsage:  %s [OPTION]... [FILE]...\n\n"), argv[0]);
    puts(_("-v        Print verbose messages"));
    puts(_("-c        Write image data to standard output"));
    puts(_("-e        Extract embedded thumbnail image"));
    puts(_("-i        Identify files without decoding them"));
    puts(_("-i -v     Identify files and show metadata"));
    puts(_("-z        Change file dates to camera timestamp"));
    puts(_("-w        Use camera white balance, if possible"));
    puts(_("-a        Average the whole image for white balance"));
    puts(_("-A <x y w h> Average a grey box for white balance"));
    puts(_("-r <r g b g> Set custom white balance"));
    puts(_("+M/-M     Use/don't use an embedded color matrix"));
    puts(_("-C <r b>  Correct chromatic aberration"));
    puts(_("-P <file> Fix the dead pixels listed in this file"));
    puts(_("-K <file> Subtract dark frame (16-bit raw PGM)"));
    puts(_("-k <num>  Set the darkness level"));
    puts(_("-S <num>  Set the saturation level"));
    puts(_("-n <num>  Set threshold for wavelet denoising"));
    puts(_("-H [0-9]  Highlight mode (0=clip, 1=unclip, 2=blend, 3+=rebuild)"));
    puts(_("-t [0-7]  Flip image (0=none, 3=180, 5=90CCW, 6=90CW)"));
    puts(_("-o [0-5]  Output colorspace (raw,sRGB,Adobe,Wide,ProPhoto,XYZ)"));
#ifndef NO_LCMS
    puts(_("-o <file> Apply output ICC profile from file"));
    puts(_("-p <file> Apply camera ICC profile from file or \"embed\""));
#endif
    puts(_("-d        Document mode (no color, no interpolation)"));
    puts(_("-D        Document mode without scaling (totally raw)"));
    puts(_("-j        Don't stretch or rotate raw pixels"));
    puts(_("-W        Don't automatically brighten the image"));
    puts(_("-b <num>  Adjust brightness (default = 1.0)"));
    puts(_("-g <p ts> Set custom gamma curve (default = 2.222 4.5)"));
    puts(_("-q [0-3]  Set the interpolation quality"));
    puts(_("-h        Half-size color image (twice as fast as \"-q 0\")"));
    puts(_("-f        Interpolate RGGB as four colors"));
    puts(_("-m <num>  Apply a 3x3 median filter to R-G and B-G"));
    puts(_("-s [0..N-1] Select one raw image or \"all\" from each file"));
    puts(_("-6        Write 16-bit instead of 8-bit"));
    puts(_("-4        Linear 16-bit, same as \"-6 -W -g 1 1\""));
    puts(_("-T        Write TIFF instead of PPM"));
    puts("");
    return 1;
  }
  argv[argc] = "";
  for (arg=1; (((opm = argv[arg][0]) - 2) | 2) == '+'; ) {
    opt = argv[arg++][1];
    if ((cp = (char *) strchr (sp="nbrkStqmHACg", opt)))
      for (i=0; i < "114111111422"[cp-sp]-'0'; i++)
	if (!isdigit(argv[arg+i][0])) {
	  fprintf (stderr,_("Non-numeric argument to \"-%c\"\n"), opt);
	  return 1;
	}
    switch (opt) {
      case 'n':  threshold   = atof(argv[arg++]);  break;
      case 'b':  bright      = atof(argv[arg++]);  break;
      case 'r':
	   FORC4 user_mul[c] = atof(argv[arg++]);  break;
      case 'C':  aber[0] = 1 / atof(argv[arg++]);
		 aber[2] = 1 / atof(argv[arg++]);  break;
      case 'g':  gamm[0] =     atof(argv[arg++]);
		 gamm[1] =     atof(argv[arg++]);
		 if (gamm[0]) gamm[0] = 1/gamm[0]; break;
      case 'k':  user_black  = atoi(argv[arg++]);  break;
      case 'S':  user_sat    = atoi(argv[arg++]);  break;
      case 't':  user_flip   = atoi(argv[arg++]);  break;
      case 'q':  user_qual   = atoi(argv[arg++]);  break;
      case 'm':  med_passes  = atoi(argv[arg++]);  break;
      case 'H':  highlight   = atoi(argv[arg++]);  break;
      case 's':
	shot_select = abs(atoi(argv[arg]));
	multi_out = !strcmp(argv[arg++],"all");
	break;
      case 'o':
	if (isdigit(argv[arg][0]) && !argv[arg][1])
	  output_color = atoi(argv[arg++]);
#ifndef NO_LCMS
	else     out_profile = argv[arg++];
	break;
      case 'p':  cam_profile = argv[arg++];
#endif
	break;
      case 'P':  bpfile     = argv[arg++];  break;
      case 'K':  dark_frame = argv[arg++];  break;
      case 'z':  timestamp_only    = 1;  break;
      case 'e':  thumbnail_only    = 1;  break;
      case 'i':  identify_only     = 1;  break;
      case 'c':  write_to_stdout   = 1;  break;
      case 'v':  verbose           = 1;  break;
      case 'h':  half_size         = 1;		/* "-h" implies "-f" */
      case 'f':  four_color_rgb    = 1;  break;
      case 'A':  FORC4 greybox[c]  = atoi(argv[arg++]);
      case 'a':  use_auto_wb       = 1;  break;
      case 'w':  use_camera_wb     = 1;  break;
      case 'M':  use_camera_matrix = (opm == '+');  break;
      case 'D':
      case 'd':  document_mode = 1 + (opt == 'D');
      case 'j':  use_fuji_rotate   = 0;  break;
      case 'W':  no_auto_bright    = 1;  break;
      case 'T':  output_tiff       = 1;  break;
      case '4':  gamm[0] = gamm[1] =
		 no_auto_bright    = 1;
      case '6':  output_bps       = 16;  break;
      default:
	fprintf (stderr,_("Unknown option \"-%c\".\n"), opt);
	return 1;
    }
  }
  if (use_camera_matrix < 0)
      use_camera_matrix = use_camera_wb;
  if (arg == argc) {
    fprintf (stderr,_("No files to process.\n"));
    return 1;
  }
  if (write_to_stdout) {
    if (isatty(1)) {
      fprintf (stderr,_("Will not write an image to the terminal!\n"));
      return 1;
    }
#if defined(WIN32) || defined(DJGPP) || defined(__CYGWIN__)
    if (setmode(1,O_BINARY) < 0) {
      perror ("setmode()");
      return 1;
    }
#endif
  }
  for ( ; arg < argc; arg++) {
    status = 1;
    image = 0;
    oprof = 0;
    meta_data = ofname = 0;
    ofp = stdout;
    if (setjmp (failure)) {
      if (fileno(ifp) > 2) fclose(ifp);
      if (fileno(ofp) > 2) fclose(ofp);
      status = 1;
      goto cleanup;
    }
    ifname = argv[arg];
    if (!(ifp = fopen (ifname, "rb"))) {
      perror (ifname);
      continue;
    }
    status = (identify(),!is_raw);
    if (user_flip >= 0)
      flip = user_flip;
    switch ((flip+3600) % 360) {
      case 270:  flip = 5;  break;
      case 180:  flip = 3;  break;
      case  90:  flip = 6;
    }
    if (timestamp_only) {
      if ((status = !timestamp))
	fprintf (stderr,_("%s has no timestamp.\n"), ifname);
      else if (identify_only)
	printf ("%10ld%10d %s\n", (long) timestamp, shot_order, ifname);
      else {
	if (verbose)
	  fprintf (stderr,_("%s time set to %d.\n"), ifname, (int) timestamp);
	ut.actime = ut.modtime = timestamp;
	utime (ifname, &ut);
      }
      goto next;
    }
    write_fun = &CLASS write_ppm_tiff;
    if (thumbnail_only) {
      if ((status = !thumb_offset)) {
	fprintf (stderr,_("%s has no thumbnail.\n"), ifname);
	goto next;
      } else if (thumb_load_raw) {
	load_raw = thumb_load_raw;
	data_offset = thumb_offset;
	height = thumb_height;
	width  = thumb_width;
	filters = 0;
      } else {
	fseek (ifp, thumb_offset, SEEK_SET);
	write_fun = write_thumb;
	goto thumbnail;
      }
    }
    if (load_raw == &CLASS kodak_ycbcr_load_raw) {
      height += height & 1;
      width  += width  & 1;
    }
    if (identify_only && verbose && make[0]) {
      printf (_("\nFilename: %s\n"), ifname);
      printf (_("Timestamp: %s"), ctime(&timestamp));
      printf (_("Camera: %s %s\n"), make, model);
      if (artist[0])
	printf (_("Owner: %s\n"), artist);
      if (dng_version) {
	printf (_("DNG Version: "));
	for (i=24; i >= 0; i -= 8)
	  printf ("%d%c", dng_version >> i & 255, i ? '.':'\n');
      }
      printf (_("ISO speed: %d\n"), (int) iso_speed);
      printf (_("Shutter: "));
      if (shutter > 0 && shutter < 1)
	shutter = (printf ("1/"), 1 / shutter);
      printf (_("%0.1f sec\n"), shutter);
      printf (_("Aperture: f/%0.1f\n"), aperture);
      printf (_("Focal length: %0.1f mm\n"), focal_len);
      printf (_("Embedded ICC profile: %s\n"), profile_length ? _("yes"):_("no"));
      printf (_("Number of raw images: %d\n"), is_raw);
      if (pixel_aspect != 1)
	printf (_("Pixel Aspect Ratio: %0.6f\n"), pixel_aspect);
      if (thumb_offset)
	printf (_("Thumb size:  %4d x %d\n"), thumb_width, thumb_height);
      printf (_("Full size:   %4d x %d\n"), raw_width, raw_height);
    } else if (!is_raw)
      fprintf (stderr,_("Cannot decode file %s\n"), ifname);
    if (!is_raw) goto next;
    shrink = filters && (half_size || (!identify_only &&
	(threshold || aber[0] != 1 || aber[2] != 1)));
    iheight = (height + shrink) >> shrink;
    iwidth  = (width  + shrink) >> shrink;
    if (identify_only) {
      if (verbose) {
	if (use_fuji_rotate) {
	  if (fuji_width) {
	    fuji_width = (fuji_width - 1 + shrink) >> shrink;
	    iwidth = fuji_width / sqrt(0.5);
	    iheight = (iheight - fuji_width) / sqrt(0.5);
	  } else {
	    if (pixel_aspect < 1) iheight = iheight / pixel_aspect + 0.5;
	    if (pixel_aspect > 1) iwidth  = iwidth  * pixel_aspect + 0.5;
	  }
	}
	if (flip & 4)
	  SWAP(iheight,iwidth);
	printf (_("Image size:  %4d x %d\n"), width, height);
	printf (_("Output size: %4d x %d\n"), iwidth, iheight);
	printf (_("Raw colors: %d"), colors);
	if (filters) {
	  printf (_("\nFilter pattern: "));
	  for (i=0; i < 16; i++)
	    putchar (cdesc[fc(i >> 1,i & 1)]);
	}
	printf (_("\nDaylight multipliers:"));
	FORCC printf (" %f", pre_mul[c]);
	if (cam_mul[0] > 0) {
	  printf (_("\nCamera multipliers:"));
	  FORC4 printf (" %f", cam_mul[c]);
	}
	putchar ('\n');
      } else
	printf (_("%s is a %s %s image.\n"), ifname, make, model);
next:
      fclose(ifp);
      continue;
    }
    if (use_camera_matrix && cmatrix[0][0] > 0.25) {
      memcpy (rgb_cam, cmatrix, sizeof cmatrix);
      raw_color = 0;
    }
    image = (ushort (*)[4]) calloc (iheight*iwidth, sizeof *image);
    merror (image, "main()");
    if (meta_length) {
      meta_data = (char *) malloc (meta_length);
      merror (meta_data, "main()");
    }
    if (verbose)
      fprintf (stderr,_("Loading %s %s image from %s ...\n"),
	make, model, ifname);
    if (shot_select >= is_raw)
      fprintf (stderr,_("%s: \"-s %d\" requests a nonexistent image!\n"),
	ifname, shot_select);
    fseeko (ifp, data_offset, SEEK_SET);
    (*load_raw)();
    if (zero_is_bad) remove_zeroes();
    bad_pixels (bpfile);
    if (dark_frame) subtract (dark_frame);
    quality = 2 + !fuji_width;
    if (user_qual >= 0) quality = user_qual;
    i = cblack[3];
    FORC3 if (i > cblack[c]) i = cblack[c];
    FORC4 cblack[c] -= i;
    black += i;
    if (user_black >= 0) black = user_black;
    if (user_sat > 0) maximum = user_sat;
#ifdef COLORCHECK
    colorcheck();
#endif
    if ( document_mode < 2) scale_colors();
    pre_interpolate();
    if (filters && !document_mode) {
      if (quality == 0)
	lin_interpolate();
      else if (quality == 1 || colors > 3)
	vng_interpolate();
      else if (quality == 2)
	ppg_interpolate();
      else ahd_interpolate();
    }
    if (mix_green)
      for (colors=3, i=0; i < height*width; i++)
	image[i][1] = (image[i][1] + image[i][3]) >> 1;
    if ( colors == 3) median_filter();
    if ( highlight == 2) blend_highlights();
    if ( highlight > 2) recover_highlights();
    if (use_fuji_rotate) fuji_rotate();
#ifndef NO_LCMS
    if (cam_profile) apply_profile (cam_profile, out_profile);
#endif
    convert_to_rgb();
    if (use_fuji_rotate) stretch();
thumbnail:
    if (write_fun == &CLASS jpeg_thumb)
      write_ext = ".jpg";
    else if (output_tiff && write_fun == &CLASS write_ppm_tiff)
      write_ext = ".tiff";
    else
      write_ext = ".pgm\0.ppm\0.ppm\0.pam" + colors*5-5;
    ofname = (char *) malloc (strlen(ifname) + 64);
    merror (ofname, "main()");
    if (write_to_stdout)
      strcpy (ofname,_("standard output"));
    else {
      strcpy (ofname, ifname);
      if ((cp = strrchr (ofname, '.'))) *cp = 0;
      if (multi_out)
	sprintf (ofname+strlen(ofname), "_%0*d",
		snprintf(0,0,"%d",is_raw-1), shot_select);
      if (thumbnail_only)
	strcat (ofname, ".thumb");
      strcat (ofname, write_ext);
      ofp = fopen (ofname, "wb");
      if (!ofp) {
	status = 1;
	perror (ofname);
	goto cleanup;
      }
    }
    if (verbose)
      fprintf (stderr,_("Writing data to %s ...\n"), ofname);
    (*write_fun)();
    fclose(ifp);
    if (ofp != stdout) fclose(ofp);
cleanup:
    if (meta_data) free (meta_data);
    if (ofname) free (ofname);
    if (oprof) free (oprof);
    if (image) free (image);
    if (multi_out) {
      if (++shot_select < is_raw) arg--;
      else shot_select = 0;
    }
  }
  return status;
}<|MERGE_RESOLUTION|>--- conflicted
+++ resolved
@@ -23,7 +23,6 @@
    $Date: 2011/10/07 01:00:37 $
  */
 
-<<<<<<< HEAD
 /*@out DEFINES
 #define NO_JPEG
 #ifndef USE_JASPER
@@ -33,10 +32,7 @@
 #define NO_LCMS
 #define DCRAW_VERBOSE
 //@out DEFINES
-#define DCRAW_VERSION "9.10"
-=======
 #define DCRAW_VERSION "9.11"
->>>>>>> 0b144f2b
 
 #ifndef _GNU_SOURCE
 #define _GNU_SOURCE
@@ -2290,7 +2286,7 @@
       if ((r = row-top_margin - (shot >> 1 & 1)) >= height) continue;
       for (col=0; col < raw_width; col++) {
 	if ((c = col-left_margin - (shot & 1)) >= width) continue;
-	image[r*width+c][FC(row,col)] = pixel[col];
+	 image[r*width+c][FC(row,col)] = pixel[col];
       }
     }
 #else
@@ -2299,7 +2295,7 @@
       if ((r = row - (shot >> 1 & 1)) >= raw_height) continue;
       for (col=0; col < raw_width; col++) {
 	if ((c = col- (shot & 1)) >= raw_width) continue;
-        color_image[r*width+c][FC(row,col)] = pixel[col];
+         color_image[r*width+c][FC(row,col)] = pixel[col];
       }
     }
 #endif
@@ -3320,11 +3316,11 @@
 	  bit += 7;
 	}
       for (i=0; i < 16; i++, col+=2)
-<<<<<<< HEAD
+#ifdef LIBRAW_LIBRARY_BUILD
 	RBAYER(row,col) = curve[pix[i] << 1] >> 2;
-=======
+#else
 	if (col < width) BAYER(row,col) = curve[pix[i] << 1] >> 2;
->>>>>>> 0b144f2b
+#endif
       col -= col & 1 ? 1:31;
     }
   }
