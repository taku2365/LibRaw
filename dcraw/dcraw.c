--- conflicted
+++ resolved
@@ -20,18 +20,13 @@
    *If you have not modified dcraw.c in any way, a link to my
    homepage qualifies as "full source code".
 
-<<<<<<< HEAD
-   $Revision: 1.469 $
-   $Date: 2015/02/10 23:02:37 $
+   $Revision: 1.470 $
+   $Date: 2015/02/13 03:48:53 $
 
  make -f Makefile.devel
  git commit -a -m "v.095"
  git push
 
-=======
-   $Revision: 1.470 $
-   $Date: 2015/02/13 03:48:53 $
->>>>>>> 17d2306c
  */
 /*@out DEFINES
 #ifndef USE_JPEG
@@ -2365,9 +2360,6 @@
 {
   int vbits=0, bwide, rbits, bite, half, irow, row, col, val, i;
   UINT64 bitbuf=0;
-  int save_load_flags = load_flags;
-  int ignore_derror = load_flags & 1024;
-  load_flags &= 1023;
 
   bwide = raw_width * tiff_bps / 8;
   bwide += bwide & load_flags >> 7;
@@ -2398,17 +2390,11 @@
       }
       val = bitbuf << (64-tiff_bps-vbits) >> (64-tiff_bps);
       RAW(row,col ^ (load_flags >> 6 & 1)) = val;
-<<<<<<< HEAD
-      if (load_flags & 1 && (col % 10) == 9 &&
-	fgetc(ifp) && col < width+left_margin &&!ignore_derror) derror();
-=======
       if (load_flags & 1 && (col % 10) == 9 && fgetc(ifp) &&
 	row < height+top_margin && col < width+left_margin) derror();
->>>>>>> 17d2306c
     }
     vbits -= rbits;
   }
-  load_flags = save_load_flags;
 }
 
 void CLASS nokia_load_raw()
@@ -13990,14 +13976,6 @@
   } else if (!strcmp(make,"Olympus")) {
     height += height & 1;
     if (exif_cfa) filters = exif_cfa;
-    if( width == 9280)
-      {
-        left_margin = 12;
-        top_margin = 12;
-        width -= 64;
-        height -= 24;
-        load_flags |= 1024;
-      }
     if (width == 4100) width -= 4;
     if (width == 4080) width -= 24;
     if (width == 9280) { width -= 6; height -= 6; }
