--- conflicted
+++ resolved
@@ -1,4 +1,3 @@
-<<<<<<< HEAD
 2018-02-23 Alex Tutubalin <lexa@lexa.ru>
  * No more compile-time support for LibRaw demosaic packs.
    User-settable callbacks added to support demosaic packs functions by user-set code.
@@ -13,14 +12,12 @@
 	interpolate_bayer_cb, interpolate_xtrans_cb, post_interpolate_cb, pre_converttorgb_cb, 
 	post_converttorgb_cb
   
-=======
 2018-02-23  Alex Tutubalin <lexa@lexa.ru>
 Secunia #81000: 
 Credit: Laurent Delosieres, Secunia Research at Flexera
  * leaf_hdr_load_raw: check for image pointer for demosaiced raw
  * NOKIARAW parser: check image dimensions readed from file
  * quicktake_100_load_raw: check width/height limits
->>>>>>> a928f13e
 
 2018-01-29  Alex Tutubalin <lexa@lexa.ru>
  * Checks for width+left_margin/height+top_margin not larger than 64k
