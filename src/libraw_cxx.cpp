--- conflicted
+++ resolved
@@ -1666,31 +1666,28 @@
 
     identify();
 
-<<<<<<< HEAD
-    	// Fix DNG white balance if needed
-	if(imgdata.idata.dng_version && (imgdata.idata.filters == 0) && imgdata.idata.colors > 1 && imgdata.idata.colors < 5)
-	{
-		float delta[4]={0.f,0.f,0.f,0.f};
-		for(int c = 0; c < imgdata.idata.colors ; c++ )
-			delta[c] = imgdata.color.dng_color[0].dng_whitelevel[c] - imgdata.color.dng_color[0].dng_blacklevel[c];
-		float mindelta = delta[0],maxdelta = delta[0];
-		for(int c = 1; c < imgdata.idata.colors; c++)
-		{
-			if(mindelta > delta[c]) mindelta = delta[c];
-			if(maxdelta < delta[c]) maxdelta = delta[c];
-		}
-		if(mindelta > 1 && maxdelta < (mindelta *20)) // safety
-		{
-			for(int c = 0; c < imgdata.idata.colors; c++)
-			{
-				imgdata.color.cam_mul[c] /= (delta[c]/maxdelta);
-				imgdata.color.pre_mul[c] /= (delta[c]/maxdelta);
-			}
-			imgdata.color.maximum = imgdata.color.cblack[0]+maxdelta;
-		}
-	}
-=======
->>>>>>> 619c68b2
+    // Fix DNG white balance if needed
+    if(imgdata.idata.dng_version && (imgdata.idata.filters == 0) && imgdata.idata.colors > 1 && imgdata.idata.colors < 5)
+      {
+	float delta[4]={0.f,0.f,0.f,0.f};
+	for(int c = 0; c < imgdata.idata.colors ; c++ )
+	  delta[c] = imgdata.color.dng_color[0].dng_whitelevel[c] - imgdata.color.dng_color[0].dng_blacklevel[c];
+	float mindelta = delta[0],maxdelta = delta[0];
+	for(int c = 1; c < imgdata.idata.colors; c++)
+	  {
+	    if(mindelta > delta[c]) mindelta = delta[c];
+	    if(maxdelta < delta[c]) maxdelta = delta[c];
+	  }
+	if(mindelta > 1 && maxdelta < (mindelta *20)) // safety
+	  {
+	    for(int c = 0; c < imgdata.idata.colors; c++)
+	      {
+		imgdata.color.cam_mul[c] /= (delta[c]/maxdelta);
+		imgdata.color.pre_mul[c] /= (delta[c]/maxdelta);
+	      }
+	    imgdata.color.maximum = imgdata.color.cblack[0]+maxdelta;
+	  }
+      }
 
     if(imgdata.idata.dng_version &&
       (
