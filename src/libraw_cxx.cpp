--- conflicted
+++ resolved
@@ -19,12 +19,6 @@
 
  */
 
-<<<<<<< HEAD
-#ifdef ANDROID
-#include <libraw_swab.h>
-#endif
-=======
->>>>>>> fd654d58
 #include <math.h>
 #include <errno.h>
 #include <float.h>
