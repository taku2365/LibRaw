--- conflicted
+++ resolved
@@ -246,10 +246,6 @@
     void        recover_highlights();
     void        green_matching();
 
-<<<<<<< HEAD
-    virtual void        fuji_rotate();
-=======
->>>>>>> 95020565
     void        stretch();
 
     void        foveon_thumb ();
