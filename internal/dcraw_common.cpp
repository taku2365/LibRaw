--- conflicted
+++ resolved
@@ -689,14 +689,6 @@
 	jh->wide = data[3] << 8 | data[4];
 	jh->clrs = data[5] + jh->sraw;
 
-<<<<<<< HEAD
-=======
-if (!strncmp(model, "EOS 5DS", 7))
-{
-  jh->wide = data[1] << 8 | data[2];
-	jh->high = data[3] << 8 | data[4];
-}
->>>>>>> 86d4f401
 	if (len == 9 && !dng_version) getc(ifp);
 	break;
       case 0xffc4:          // define Huffman tables
@@ -11774,12 +11766,8 @@
     { 5712, 3774,  62, 20, 10,  2 },
     { 5792, 3804, 158, 51,  0,  0 },
     { 5920, 3950, 122, 80,  2,  0 },
-<<<<<<< HEAD
     { 8896, 5920, 160, 64,  0,  0 },
 
-=======
-//    { 8896, 5920, 0, 0, 0, 0 },
->>>>>>> 86d4f401
   };
   static const struct {
     ushort id;
