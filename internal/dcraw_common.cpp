--- conflicted
+++ resolved
@@ -8898,11 +8898,7 @@
   }
 }
 
-<<<<<<< HEAD
-#line 9451 "dcraw/dcraw.c"
-=======
-#line 9179 "dcraw/dcraw.c"
->>>>>>> feee8d52
+#line 9458 "dcraw/dcraw.c"
 void CLASS convert_to_rgb()
 {
   int row, col, c, i, j, k;
@@ -9121,11 +9117,7 @@
   return row * iwidth + col;
 }
 
-<<<<<<< HEAD
-#line 9694 "dcraw/dcraw.c"
-=======
-#line 9422 "dcraw/dcraw.c"
->>>>>>> feee8d52
+#line 9701 "dcraw/dcraw.c"
 void CLASS tiff_set (ushort *ntag,
 	ushort tag, ushort type, int count, int val)
 {
