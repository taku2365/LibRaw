/* 
  Copyright 2008-2013 LibRaw LLC (info@libraw.org)

LibRaw is free software; you can redistribute it and/or modify
it under the terms of the one of three licenses as you choose:

1. GNU LESSER GENERAL PUBLIC LICENSE version 2.1
   (See file LICENSE.LGPL provided in LibRaw distribution archive for details).

2. COMMON DEVELOPMENT AND DISTRIBUTION LICENSE (CDDL) Version 1.0
   (See file LICENSE.CDDL provided in LibRaw distribution archive for details).

3. LibRaw Software License 27032010
   (See file LICENSE.LibRaw.pdf provided in LibRaw distribution archive for details).

   This file is generated from Dave Coffin's dcraw.c
   dcraw.c -- Dave Coffin's raw photo decoder
   Copyright 1997-2010 by Dave Coffin, dcoffin a cybercom o net

   Look into dcraw homepage (probably http://cybercom.net/~dcoffin/dcraw/)
   for more information
*/

#line 4481 "dcraw/dcraw.c"
#include <math.h>
#define CLASS LibRaw::
#include "libraw/libraw_types.h"
#define LIBRAW_LIBRARY_BUILD
#include "libraw/libraw.h"
#include "internal/defines.h"
#include "internal/var_defines.h"
#line 4492 "dcraw/dcraw.c"
/*
   Seach from the current directory up to the root looking for
   a ".badpixels" file, and fix those pixels now.
 */
void CLASS bad_pixels (const char *cfname)
{
  FILE *fp=NULL;
#ifndef LIBRAW_LIBRARY_BUILD
  char *fname, *cp, line[128];
  int len, time, row, col, r, c, rad, tot, n, fixed=0;
#else
  char *cp, line[128];
  int time, row, col, r, c, rad, tot, n;
#ifdef DCRAW_VERBOSE
  int fixed = 0;
#endif
#endif

  if (!filters) return;
#ifdef LIBRAW_LIBRARY_BUILD
  RUN_CALLBACK(LIBRAW_PROGRESS_BAD_PIXELS,0,2);
#endif
  if (cfname)
    fp = fopen (cfname, "r");
#line 4542 "dcraw/dcraw.c"
  if (!fp)
      {
#ifdef LIBRAW_LIBRARY_BUILD
          imgdata.process_warnings |= LIBRAW_WARN_NO_BADPIXELMAP;
#endif
          return;
      }
  while (fgets (line, 128, fp)) {
    cp = strchr (line, '#');
    if (cp) *cp = 0;
    if (sscanf (line, "%d %d %d", &col, &row, &time) != 3) continue;
    if ((unsigned) col >= width || (unsigned) row >= height) continue;
    if (time > timestamp) continue;
    for (tot=n=0, rad=1; rad < 3 && n==0; rad++)
      for (r = row-rad; r <= row+rad; r++)
	for (c = col-rad; c <= col+rad; c++)
	  if ((unsigned) r < height && (unsigned) c < width &&
		(r != row || c != col) && fcol(r,c) == fcol(row,col)) {
	    tot += BAYER2(r,c);
	    n++;
	  }
    BAYER2(row,col) = tot/n;
#ifdef DCRAW_VERBOSE
    if (verbose) {
      if (!fixed++)
	fprintf (stderr,_("Fixed dead pixels at:"));
      fprintf (stderr, " %d,%d", col, row);
    }
#endif
  }
#ifdef DCRAW_VERBOSE
  if (fixed) fputc ('\n', stderr);
#endif
  fclose (fp);
#ifdef LIBRAW_LIBRARY_BUILD
  RUN_CALLBACK(LIBRAW_PROGRESS_BAD_PIXELS,1,2);
#endif
}

void CLASS subtract (const char *fname)
{
  FILE *fp;
  int dim[3]={0,0,0}, comment=0, number=0, error=0, nd=0, c, row, col;
  ushort *pixel;
#ifdef LIBRAW_LIBRARY_BUILD
  RUN_CALLBACK(LIBRAW_PROGRESS_DARK_FRAME,0,2);
#endif

  if (!(fp = fopen (fname, "rb"))) {
#ifdef DCRAW_VERBOSE
    perror (fname); 
#endif
#ifdef LIBRAW_LIBRARY_BUILD
    imgdata.process_warnings |= LIBRAW_WARN_BAD_DARKFRAME_FILE;
#endif
    return;
  }
  if (fgetc(fp) != 'P' || fgetc(fp) != '5') error = 1;
  while (!error && nd < 3 && (c = fgetc(fp)) != EOF) {
    if (c == '#')  comment = 1;
    if (c == '\n') comment = 0;
    if (comment) continue;
    if (isdigit(c)) number = 1;
    if (number) {
      if (isdigit(c)) dim[nd] = dim[nd]*10 + c -'0';
      else if (isspace(c)) {
	number = 0;  nd++;
      } else error = 1;
    }
  }
  if (error || nd < 3) {
#ifdef DCRAW_VERBOSE
    fprintf (stderr,_("%s is not a valid PGM file!\n"), fname);
#endif
    fclose (fp);  return;
  } else if (dim[0] != width || dim[1] != height || dim[2] != 65535) {
#ifdef DCRAW_VERBOSE
      fprintf (stderr,_("%s has the wrong dimensions!\n"), fname);
#endif
#ifdef LIBRAW_LIBRARY_BUILD
      imgdata.process_warnings |= LIBRAW_WARN_BAD_DARKFRAME_DIM;
#endif
    fclose (fp);  return;
  }
  pixel = (ushort *) calloc (width, sizeof *pixel);
  merror (pixel, "subtract()");
  for (row=0; row < height; row++) {
    fread (pixel, 2, width, fp);
    for (col=0; col < width; col++)
      BAYER(row,col) = MAX (BAYER(row,col) - ntohs(pixel[col]), 0);
  }
  free (pixel);
  fclose (fp);
  memset (cblack, 0, sizeof cblack);
  black = 0;
#ifdef LIBRAW_LIBRARY_BUILD
  RUN_CALLBACK(LIBRAW_PROGRESS_DARK_FRAME,1,2);
#endif
}
<<<<<<< HEAD
#line 11338 "dcraw/dcraw.c"
=======
#line 11385 "dcraw/dcraw.c"
>>>>>>> da79068b
#ifndef NO_LCMS
void CLASS apply_profile (const char *input, const char *output)
{
  char *prof;
  cmsHPROFILE hInProfile=0, hOutProfile=0;
  cmsHTRANSFORM hTransform;
  FILE *fp;
  unsigned size;

  if (strcmp (input, "embed"))
    hInProfile = cmsOpenProfileFromFile (input, "r");
  else if (profile_length) {
#ifndef LIBRAW_LIBRARY_BUILD
    prof = (char *) malloc (profile_length);
    merror (prof, "apply_profile()");
    fseek (ifp, profile_offset, SEEK_SET);
    fread (prof, 1, profile_length, ifp);
    hInProfile = cmsOpenProfileFromMem (prof, profile_length);
    free (prof);
#else
    hInProfile = cmsOpenProfileFromMem (imgdata.color.profile, profile_length);
#endif
  } else
    {
#ifdef LIBRAW_LIBRARY_BUILD
          imgdata.process_warnings |= LIBRAW_WARN_NO_EMBEDDED_PROFILE;
#endif
#ifdef DCRAW_VERBOSE
          fprintf (stderr,_("%s has no embedded profile.\n"), ifname);
#endif
    }
  if (!hInProfile)
      {
#ifdef LIBRAW_LIBRARY_BUILD
          imgdata.process_warnings |= LIBRAW_WARN_NO_INPUT_PROFILE;
#endif
          return;
      }
  if (!output)
    hOutProfile = cmsCreate_sRGBProfile();
  else if ((fp = fopen (output, "rb"))) {
    fread (&size, 4, 1, fp);
    fseek (fp, 0, SEEK_SET);
    oprof = (unsigned *) malloc (size = ntohl(size));
    merror (oprof, "apply_profile()");
    fread (oprof, 1, size, fp);
    fclose (fp);
    if (!(hOutProfile = cmsOpenProfileFromMem (oprof, size))) {
      free (oprof);
      oprof = 0;
    }
  }
#ifdef DCRAW_VERBOSE
 else
    fprintf (stderr,_("Cannot open file %s!\n"), output);
#endif
  if (!hOutProfile)
      {
#ifdef LIBRAW_LIBRARY_BUILD
          imgdata.process_warnings |= LIBRAW_WARN_BAD_OUTPUT_PROFILE;
#endif
          goto quit;
      }
#ifdef DCRAW_VERBOSE
  if (verbose)
    fprintf (stderr,_("Applying color profile...\n"));
#endif
#ifdef LIBRAW_LIBRARY_BUILD
  RUN_CALLBACK(LIBRAW_PROGRESS_APPLY_PROFILE,0,2);
#endif
  hTransform = cmsCreateTransform (hInProfile, TYPE_RGBA_16,
	hOutProfile, TYPE_RGBA_16, INTENT_PERCEPTUAL, 0);
  cmsDoTransform (hTransform, image, image, width*height);
  raw_color = 1;		/* Don't use rgb_cam with a profile */
  cmsDeleteTransform (hTransform);
  cmsCloseProfile (hOutProfile);
quit:
  cmsCloseProfile (hInProfile);
#ifdef LIBRAW_LIBRARY_BUILD
  RUN_CALLBACK(LIBRAW_PROGRESS_APPLY_PROFILE,1,2);
#endif
}
#endif<|MERGE_RESOLUTION|>--- conflicted
+++ resolved
@@ -154,11 +154,7 @@
   RUN_CALLBACK(LIBRAW_PROGRESS_DARK_FRAME,1,2);
 #endif
 }
-<<<<<<< HEAD
-#line 11338 "dcraw/dcraw.c"
-=======
-#line 11385 "dcraw/dcraw.c"
->>>>>>> da79068b
+#line 11388 "dcraw/dcraw.c"
 #ifndef NO_LCMS
 void CLASS apply_profile (const char *input, const char *output)
 {
