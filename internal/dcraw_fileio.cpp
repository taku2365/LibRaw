--- conflicted
+++ resolved
@@ -21,11 +21,7 @@
    for more information
 */
 
-<<<<<<< HEAD
-#line 4779 "dcraw/dcraw.c"
-=======
-#line 4756 "dcraw/dcraw.c"
->>>>>>> be8850a1
+#line 4781 "dcraw/dcraw.c"
 #include <math.h>
 #define CLASS LibRaw::
 #include "libraw/libraw_types.h"
@@ -33,11 +29,7 @@
 #include "libraw/libraw.h"
 #include "internal/defines.h"
 #include "internal/var_defines.h"
-<<<<<<< HEAD
-#line 4790 "dcraw/dcraw.c"
-=======
-#line 4767 "dcraw/dcraw.c"
->>>>>>> be8850a1
+#line 4792 "dcraw/dcraw.c"
 /*
    Seach from the current directory up to the root looking for
    a ".badpixels" file, and fix those pixels now.
@@ -62,11 +54,7 @@
 #endif
   if (cfname)
     fp = fopen (cfname, "r");
-<<<<<<< HEAD
-#line 4840 "dcraw/dcraw.c"
-=======
-#line 4817 "dcraw/dcraw.c"
->>>>>>> be8850a1
+#line 4842 "dcraw/dcraw.c"
   if (!fp)
       {
 #ifdef LIBRAW_LIBRARY_BUILD
@@ -166,11 +154,7 @@
   RUN_CALLBACK(LIBRAW_PROGRESS_DARK_FRAME,1,2);
 #endif
 }
-<<<<<<< HEAD
-#line 14372 "dcraw/dcraw.c"
-=======
-#line 14424 "dcraw/dcraw.c"
->>>>>>> be8850a1
+#line 14469 "dcraw/dcraw.c"
 #ifndef NO_LCMS
 void CLASS apply_profile (const char *input, const char *output)
 {
