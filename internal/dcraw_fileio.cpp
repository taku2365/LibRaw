/* 
  Copyright 2008-2016 LibRaw LLC (info@libraw.org)

LibRaw is free software; you can redistribute it and/or modify
it under the terms of the one of three licenses as you choose:

1. GNU LESSER GENERAL PUBLIC LICENSE version 2.1
   (See file LICENSE.LGPL provided in LibRaw distribution archive for details).

2. COMMON DEVELOPMENT AND DISTRIBUTION LICENSE (CDDL) Version 1.0
   (See file LICENSE.CDDL provided in LibRaw distribution archive for details).

3. LibRaw Software License 27032010
   (See file LICENSE.LibRaw.pdf provided in LibRaw distribution archive for details).

   This file is generated from Dave Coffin's dcraw.c
   dcraw.c -- Dave Coffin's raw photo decoder
   Copyright 1997-2010 by Dave Coffin, dcoffin a cybercom o net

   Look into dcraw homepage (probably http://cybercom.net/~dcoffin/dcraw/)
   for more information
*/

#include <math.h>
#define CLASS LibRaw::
#include "libraw/libraw_types.h"
#define LIBRAW_LIBRARY_BUILD
#include "libraw/libraw.h"
#include "internal/defines.h"
#include "internal/var_defines.h"
/*
   Seach from the current directory up to the root looking for
   a ".badpixels" file, and fix those pixels now.
 */
void CLASS bad_pixels (const char *cfname)
{
  FILE *fp=NULL;
#ifndef LIBRAW_LIBRARY_BUILD
  char *fname, *cp, line[128];
  int len, time, row, col, r, c, rad, tot, n, fixed=0;
#else
  char *cp, line[128];
  int time, row, col, r, c, rad, tot, n;
#ifdef DCRAW_VERBOSE
  int fixed = 0;
#endif
#endif

  if (!filters) return;
#ifdef LIBRAW_LIBRARY_BUILD
  RUN_CALLBACK(LIBRAW_PROGRESS_BAD_PIXELS,0,2);
#endif
  if (cfname)
    fp = fopen (cfname, "r");
  if (!fp)
      {
#ifdef LIBRAW_LIBRARY_BUILD
          imgdata.process_warnings |= LIBRAW_WARN_NO_BADPIXELMAP;
#endif
          return;
      }
  while (fgets (line, 128, fp)) {
    cp = strchr (line, '#');
    if (cp) *cp = 0;
    if (sscanf (line, "%d %d %d", &col, &row, &time) != 3) continue;
    if ((unsigned) col >= width || (unsigned) row >= height) continue;
    if (time > timestamp) continue;
    for (tot=n=0, rad=1; rad < 3 && n==0; rad++)
      for (r = row-rad; r <= row+rad; r++)
	for (c = col-rad; c <= col+rad; c++)
	  if ((unsigned) r < height && (unsigned) c < width &&
		(r != row || c != col) && fcol(r,c) == fcol(row,col)) {
	    tot += BAYER2(r,c);
	    n++;
	  }
    BAYER2(row,col) = tot/n;
#ifdef DCRAW_VERBOSE
    if (verbose) {
      if (!fixed++)
	fprintf (stderr,_("Fixed dead pixels at:"));
      fprintf (stderr, " %d,%d", col, row);
    }
#endif
  }
#ifdef DCRAW_VERBOSE
  if (fixed) fputc ('\n', stderr);
#endif
  fclose (fp);
#ifdef LIBRAW_LIBRARY_BUILD
  RUN_CALLBACK(LIBRAW_PROGRESS_BAD_PIXELS,1,2);
#endif
}

void CLASS subtract (const char *fname)
{
  FILE *fp;
  int dim[3]={0,0,0}, comment=0, number=0, error=0, nd=0, c, row, col;
  ushort *pixel;
#ifdef LIBRAW_LIBRARY_BUILD
  RUN_CALLBACK(LIBRAW_PROGRESS_DARK_FRAME,0,2);
#endif

  if (!(fp = fopen (fname, "rb"))) {
#ifdef DCRAW_VERBOSE
    perror (fname);
#endif
#ifdef LIBRAW_LIBRARY_BUILD
    imgdata.process_warnings |= LIBRAW_WARN_BAD_DARKFRAME_FILE;
#endif
    return;
  }
  if (fgetc(fp) != 'P' || fgetc(fp) != '5') error = 1;
  while (!error && nd < 3 && (c = fgetc(fp)) != EOF) {
    if (c == '#')  comment = 1;
    if (c == '\n') comment = 0;
    if (comment) continue;
    if (isdigit(c)) number = 1;
    if (number) {
      if (isdigit(c)) dim[nd] = dim[nd]*10 + c -'0';
      else if (isspace(c)) {
	number = 0;  nd++;
      } else error = 1;
    }
  }
  if (error || nd < 3) {
#ifdef DCRAW_VERBOSE
    fprintf (stderr,_("%s is not a valid PGM file!\n"), fname);
#endif
    fclose (fp);  return;
  } else if (dim[0] != width || dim[1] != height || dim[2] != 65535) {
#ifdef DCRAW_VERBOSE
      fprintf (stderr,_("%s has the wrong dimensions!\n"), fname);
#endif
#ifdef LIBRAW_LIBRARY_BUILD
      imgdata.process_warnings |= LIBRAW_WARN_BAD_DARKFRAME_DIM;
#endif
    fclose (fp);  return;
  }
  pixel = (ushort *) calloc (width, sizeof *pixel);
  merror (pixel, "subtract()");
  for (row=0; row < height; row++) {
    fread (pixel, 2, width, fp);
    for (col=0; col < width; col++)
      BAYER(row,col) = MAX (BAYER(row,col) - ntohs(pixel[col]), 0);
  }
  free (pixel);
  fclose (fp);
  memset (cblack, 0, sizeof cblack);
  black = 0;
#ifdef LIBRAW_LIBRARY_BUILD
  RUN_CALLBACK(LIBRAW_PROGRESS_DARK_FRAME,1,2);
#endif
}
<<<<<<< HEAD
#line 15941 "dcraw/dcraw.c"
=======
>>>>>>> 1e212481
#ifndef NO_LCMS
void CLASS apply_profile (const char *input, const char *output)
{
  char *prof;
  cmsHPROFILE hInProfile=0, hOutProfile=0;
  cmsHTRANSFORM hTransform;
  FILE *fp;
  unsigned size;

  if (strcmp (input, "embed"))
    hInProfile = cmsOpenProfileFromFile (input, "r");
  else if (profile_length) {
#ifndef LIBRAW_LIBRARY_BUILD
    prof = (char *) malloc (profile_length);
    merror (prof, "apply_profile()");
    fseek (ifp, profile_offset, SEEK_SET);
    fread (prof, 1, profile_length, ifp);
    hInProfile = cmsOpenProfileFromMem (prof, profile_length);
    free (prof);
#else
    hInProfile = cmsOpenProfileFromMem (imgdata.color.profile, profile_length);
#endif
  } else
    {
#ifdef LIBRAW_LIBRARY_BUILD
          imgdata.process_warnings |= LIBRAW_WARN_NO_EMBEDDED_PROFILE;
#endif
#ifdef DCRAW_VERBOSE
          fprintf (stderr,_("%s has no embedded profile.\n"), ifname);
#endif
    }
  if (!hInProfile)
      {
#ifdef LIBRAW_LIBRARY_BUILD
          imgdata.process_warnings |= LIBRAW_WARN_NO_INPUT_PROFILE;
#endif
          return;
      }
  if (!output)
    hOutProfile = cmsCreate_sRGBProfile();
  else if ((fp = fopen (output, "rb"))) {
    fread (&size, 4, 1, fp);
    fseek (fp, 0, SEEK_SET);
    oprof = (unsigned *) malloc (size = ntohl(size));
    merror (oprof, "apply_profile()");
    fread (oprof, 1, size, fp);
    fclose (fp);
    if (!(hOutProfile = cmsOpenProfileFromMem (oprof, size))) {
      free (oprof);
      oprof = 0;
    }
  }
#ifdef DCRAW_VERBOSE
 else
    fprintf (stderr,_("Cannot open file %s!\n"), output);
#endif
  if (!hOutProfile)
      {
#ifdef LIBRAW_LIBRARY_BUILD
          imgdata.process_warnings |= LIBRAW_WARN_BAD_OUTPUT_PROFILE;
#endif
          goto quit;
      }
#ifdef DCRAW_VERBOSE
  if (verbose)
    fprintf (stderr,_("Applying color profile...\n"));
#endif
#ifdef LIBRAW_LIBRARY_BUILD
  RUN_CALLBACK(LIBRAW_PROGRESS_APPLY_PROFILE,0,2);
#endif
  hTransform = cmsCreateTransform (hInProfile, TYPE_RGBA_16,
	hOutProfile, TYPE_RGBA_16, INTENT_PERCEPTUAL, 0);
  cmsDoTransform (hTransform, image, image, width*height);
  raw_color = 1;		/* Don't use rgb_cam with a profile */
  cmsDeleteTransform (hTransform);
  cmsCloseProfile (hOutProfile);
quit:
  cmsCloseProfile (hInProfile);
#ifdef LIBRAW_LIBRARY_BUILD
  RUN_CALLBACK(LIBRAW_PROGRESS_APPLY_PROFILE,1,2);
#endif
}
#endif<|MERGE_RESOLUTION|>--- conflicted
+++ resolved
@@ -151,10 +151,6 @@
   RUN_CALLBACK(LIBRAW_PROGRESS_DARK_FRAME,1,2);
 #endif
 }
-<<<<<<< HEAD
-#line 15941 "dcraw/dcraw.c"
-=======
->>>>>>> 1e212481
 #ifndef NO_LCMS
 void CLASS apply_profile (const char *input, const char *output)
 {
